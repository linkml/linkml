--- conflicted
+++ resolved
@@ -26,11 +26,7 @@
 
 
 @lru_cache(maxsize=None)
-<<<<<<< HEAD
-def _generate_jsonschema(schema, top_class, closed):
-=======
 def _generate_jsonschema(schema, top_class, closed, include_range_class_descendants):
->>>>>>> 085ab24f
     logging.debug("Generating JSON Schema")
     not_closed = not closed
     return JsonSchemaGenerator(
@@ -138,12 +134,6 @@
 )
 @click.option("--index-slot", "-S", help="top level slot. Required for CSV dumping/loading")
 @click.option("--schema", "-s", help="Path to schema specified as LinkML yaml")
-<<<<<<< HEAD
-@click.option(
-    "--exit-on-first-failure/--no-exit-on-first-failure",
-    default=False,
-    help="Exit after the first validation failure is found. If not specified all validation failures are reported.",
-=======
 @click.option(
     "--exit-on-first-failure/--no-exit-on-first-failure",
     default=False,
@@ -156,7 +146,6 @@
     help="""
 When handling range constraints, include all descendants of the range class instead of just the range class
 """,
->>>>>>> 085ab24f
 )
 @click.argument("input")
 @click.version_option(__version__, "-V", "--version")
