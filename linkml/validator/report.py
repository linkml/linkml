--- conflicted
+++ resolved
@@ -1,11 +1,7 @@
 import textwrap
 from enum import Enum
-<<<<<<< HEAD
 from pprint import pformat
-from typing import Any, List, Optional
-=======
 from typing import Any, Optional
->>>>>>> 4b6b8888
 
 from pydantic import BaseModel, Field
 
@@ -52,9 +48,6 @@
     A report object.
     """
 
-<<<<<<< HEAD
-    results: List[ValidationResult]
-
     def raise_(self):
         """
         If any results, raise them as a :class:`.ValidationError`
@@ -63,6 +56,4 @@
             res = textwrap.indent("\n".join(str(res) for res in self.results), "  ")
             msg = f"Error(s) validating data: \n{res}"
             raise ValidationError(msg)
-=======
     results: list[ValidationResult]
->>>>>>> 4b6b8888
