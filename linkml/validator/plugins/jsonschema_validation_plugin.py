import os
from typing import Any, Iterator, Optional

import jsonschema
from jsonschema.exceptions import best_match

from linkml.validator.plugins.validation_plugin import ValidationPlugin
from linkml.validator.report import Severity, ValidationResult
from linkml.validator.validation_context import ValidationContext


class JsonschemaValidationPlugin(ValidationPlugin):
    """A validation plugin which validates instances using a JSON Schema validator.

    :param closed: If ``True``, additional properties are not allowed on instances.
        Defaults to ``False``.
    :param strict: If ``True``, stop validating after the first validation problem
        is found. Defaults to ``False``.
    :param json_schema_path: If provided, JSON Schema will not be generated from the schema,
        instead it will be read from this path. In this case the value of the ``closed`` argument
        is disregarded and the open- or closed-ness of the existing JSON Schema is taken as-is.
    """

    def __init__(
        self,
        *,
        closed: bool = False,
        include_range_class_descendants: bool = True,
        json_schema_path: Optional[os.PathLike] = None,
    ) -> None:
<<<<<<< HEAD
=======
        """Constructor method

        :param closed: If True, additional properties are not allowed on instances.
            Defaults to False.
        :param include_range_class_descendants: If True, use an open world assumption and allow the
            range of a slot to be any descendant of the declared range. Note that if the range of a
            slot has a type designator, descendants will always be included.
        :param json_schema_path: If provided, JSON Schema will not be generated from the schema,
            instead it will be read from this path. In this case the value of the `closed` argument
            is disregarded and the open- or closed-ness of the existing JSON Schema is taken as-is.
        """
>>>>>>> 8b29659f
        self.closed = closed
        self.include_range_class_descendants = include_range_class_descendants
        self.json_schema_path = json_schema_path

    def process(self, instance: Any, context: ValidationContext) -> Iterator[ValidationResult]:
        """Perform JSON Schema validation on the provided instance

        :param instance: The instance to validate
        :param context: The validation context which provides a JSON Schema artifact
        :return: Iterator over validation results
        :rtype: Iterator[ValidationResult]
        """
        json_schema = context.json_schema(
            closed=self.closed,
            include_range_class_descendants=self.include_range_class_descendants,
            path_override=self.json_schema_path,
        )
        validator = jsonschema.Draft7Validator(json_schema, format_checker=jsonschema.Draft7Validator.FORMAT_CHECKER)
        for error in validator.iter_errors(instance):
            best_error = best_match([error])
            yield ValidationResult(
                type="jsonschema validation",
                severity=Severity.ERROR,
                instance=instance,
                instantiates=context.target_class,
                message=f"{best_error.message} in /{'/'.join(str(p) for p in best_error.absolute_path)}",
            )<|MERGE_RESOLUTION|>--- conflicted
+++ resolved
@@ -14,8 +14,9 @@
 
     :param closed: If ``True``, additional properties are not allowed on instances.
         Defaults to ``False``.
-    :param strict: If ``True``, stop validating after the first validation problem
-        is found. Defaults to ``False``.
+    :param include_range_class_descendants: If True, use an open world assumption and allow the
+        range of a slot to be any descendant of the declared range. Note that if the range of a
+        slot has a type designator, descendants will always be included.
     :param json_schema_path: If provided, JSON Schema will not be generated from the schema,
         instead it will be read from this path. In this case the value of the ``closed`` argument
         is disregarded and the open- or closed-ness of the existing JSON Schema is taken as-is.
@@ -28,20 +29,6 @@
         include_range_class_descendants: bool = True,
         json_schema_path: Optional[os.PathLike] = None,
     ) -> None:
-<<<<<<< HEAD
-=======
-        """Constructor method
-
-        :param closed: If True, additional properties are not allowed on instances.
-            Defaults to False.
-        :param include_range_class_descendants: If True, use an open world assumption and allow the
-            range of a slot to be any descendant of the declared range. Note that if the range of a
-            slot has a type designator, descendants will always be included.
-        :param json_schema_path: If provided, JSON Schema will not be generated from the schema,
-            instead it will be read from this path. In this case the value of the `closed` argument
-            is disregarded and the open- or closed-ness of the existing JSON Schema is taken as-is.
-        """
->>>>>>> 8b29659f
         self.closed = closed
         self.include_range_class_descendants = include_range_class_descendants
         self.json_schema_path = json_schema_path
