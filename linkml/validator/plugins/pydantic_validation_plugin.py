from typing import Any, Iterator

from linkml.validator.plugins.validation_plugin import ValidationPlugin
from linkml.validator.report import Severity, ValidationResult
from linkml.validator.validation_context import ValidationContext


class PydanticValidationPlugin(ValidationPlugin):
    """A validation plugin which validates instances using a Pydantic validator.

    Note that this plugin provides less complete validation than
    :class:`JsonschemaValidationPlugin`.
    Also, due to the nature of Pydantic, it will fail fast on errors and only report the first
    error found.

    For general use cases, JsonschemaValidationPlugin is recommended. However, this plugin
    may be useful in some scenarios:

    - You are using in a pipeline to ensure objects will be valid for loading into Pydantic.
    - You are exploring relative capabilities of Pydantic and JSON Schema validation.
    - Pydantic is faster for your use case (to be tested).

    :param strict: If ``true``, stop validating after the first validation problem
        is found. Defaults to ``False``.
    """

<<<<<<< HEAD
    def __init__(self, closed: bool = False, strict: bool = False) -> None:
        self.strict = strict
=======
    def __init__(self, closed: bool = False):
        """Constructor method

        :param closed: If True, additional properties are not allowed on instances.
            Defaults to False.
        """
        self.closed = closed
>>>>>>> 8b29659f

    def process(self, instance: Any, context: ValidationContext) -> Iterator[ValidationResult]:
        """Perform Pydantic validation on the provided instance

        :param instance: The instance to validate
        :param context: The validation context which provides a Pydantic artifact
        :return: Iterator over validation results
        :rtype: Iterator[ValidationResult]
        """
        pydantic_model = context.pydantic_model(closed=self.closed)
        try:
            instance = pydantic_model.parse_obj(instance)
        except Exception as e:
            yield ValidationResult(
                type="Pydantic validation",
                severity=Severity.ERROR,
                instance=instance,
                instantiates=context.target_class,
                message=f"{e}",
            )<|MERGE_RESOLUTION|>--- conflicted
+++ resolved
@@ -20,22 +20,12 @@
     - You are exploring relative capabilities of Pydantic and JSON Schema validation.
     - Pydantic is faster for your use case (to be tested).
 
-    :param strict: If ``true``, stop validating after the first validation problem
-        is found. Defaults to ``False``.
+    :param closed: If ``True``, additional properties are not allowed on instances.
+        Defaults to ``False``.
     """
 
-<<<<<<< HEAD
-    def __init__(self, closed: bool = False, strict: bool = False) -> None:
-        self.strict = strict
-=======
-    def __init__(self, closed: bool = False):
-        """Constructor method
-
-        :param closed: If True, additional properties are not allowed on instances.
-            Defaults to False.
-        """
+    def __init__(self, closed: bool = False) -> None:
         self.closed = closed
->>>>>>> 8b29659f
 
     def process(self, instance: Any, context: ValidationContext) -> Iterator[ValidationResult]:
         """Perform Pydantic validation on the provided instance
