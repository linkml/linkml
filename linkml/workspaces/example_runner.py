--- conflicted
+++ resolved
@@ -78,12 +78,10 @@
 
     _validator: Optional[DataValidator] = None
 
-<<<<<<< HEAD
     expand_dicts: bool = None
     """If true, then expand all dicts prior to validation."""
-=======
+
     use_type_designators: bool = True
->>>>>>> 32acf0ec
 
     @property
     def python_module(self) -> ModuleType:
