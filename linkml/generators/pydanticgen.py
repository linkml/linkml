import os
import logging
from typing import Optional, Tuple, List, Union, TextIO, Callable, Dict, Iterator, Set
from copy import deepcopy

import click
from jinja2 import Template

from linkml_runtime.utils.schemaview import SchemaView

#from linkml.generators import pydantic_GEN_VERSION
from linkml_runtime.linkml_model.meta import SchemaDefinition, TypeDefinition, ClassDefinition, Annotation, \
    EnumDefinitionName, EnumDefinition
from linkml_runtime.utils.formatutils import camelcase, underscore

from linkml.generators.oocodegen import OOCodeGenerator
from linkml.utils.generator import shared_arguments

default_template = """
{#-

  Jinja2 Template for a pydantic classes
-#}
from __future__ import annotations
from datetime import datetime, date
from enum import Enum
from typing import List, Dict, Optional
from pydantic import BaseModel, Field

{% for e in enums.values() %}
class {{ e.name }}(str, Enum):
    {% if e.description -%}
    \"\"\"
    {{ e.description }}
    \"\"\"
    {%- endif %}
    {% for label, value in e['values'].items() -%}
    {{label}} = "{{value}}"
    {% endfor %}
{% endfor %}

{% for c in schema.classes.values() %}
class {{ c.name }}( 
                   {%- if c.is_a %}{{c.is_a}}{% else %}BaseModel{% endif -%}
                   {#- {%- for p in c.mixins %}, "{{p}}" {% endfor -%} -#} 
                  ):
    {% if c.description -%}
    \"\"\"
    {{ c.description }}
    \"\"\"
    {%- endif %}
    {% for attr in c.attributes.values() -%}
    {{attr.name}}: {{ attr.annotations['python_range'].value }} = Field(None
    {%- if attr.title != None %}, title="{{attr.title}}"{% endif -%}
    {%- if attr.description %}, description=\"\"\"{{attr.description}}\"\"\"{% endif -%}
    {%- if attr.minimum_value != None %}, ge={{attr.minimum_value}}{% endif -%}
    {%- if attr.maximum_value != None %}, le={{attr.maximum_value}}{% endif -%}
    )
    {% endfor %}
    {% if not c.attributes %}
    None
    {% endif %}
{% endfor %}

{% for c in schema.classes.values() %}
{{ c.name }}.update_forward_refs()
{% endfor %}
"""

def _get_pyrange(t: TypeDefinition, sv: SchemaView) -> str:
    pyrange = t.repr
    if pyrange is None:
        pyrange = t.base
    if t.base == 'XSDDateTime':
        pyrange = 'datetime '
    if t.base == 'XSDDate':
        pyrange = 'date'
    if pyrange is None and t.typeof is not None:
        pyrange = _get_pyrange(sv.get_type(t.typeof), sv)
    if pyrange is None:
        raise Exception(f'No python type for range: {s.range} // {t}')
    return pyrange

class PydanticGenerator(OOCodeGenerator):
    generatorname = os.path.basename(__file__)
    generatorversion = '0.0.1'
    valid_formats = ['pydantic']
    visit_all_class_slots = False

    def __init__(self, schema: Union[str, TextIO, SchemaDefinition],
                 template_file: str = None,
                 format: str = valid_formats[0],
                 genmeta: bool=False, gen_classvars: bool=True, gen_slots: bool=True, **kwargs) -> None:
        self.sourcefile = schema
        self.schemaview = SchemaView(schema)
        self.schema = self.schemaview.schema
        self.template_file = template_file

    def map_type(self, t: TypeDefinition) -> str:
        return TYPEMAP.get(t.base, t.base)

<<<<<<< HEAD
    @staticmethod
    def generate_enums(all_enums: dict[EnumDefinitionName, EnumDefinition]) -> dict[str, dict]:
        # TODO: make an explicit class to represent how an enum is passed to the template
        enums = {}
        for enum_name, enum_orignal in all_enums.items():
            enum = {}
            enum['name'] = camelcase(enum_name)

            enum['values'] = {}
            for pv in enum_orignal.permissible_values.values():
                label = underscore(pv.text)
                if not label.isidentifier():
                    index = list(enum_orignal.permissible_values.keys()).index(pv.text)
                    label = f'value_{index}'
                enum['values'][label] = pv.text

            enums[enum_name] = enum

        return enums

    def serialize(self) -> None:
=======
    def serialize(self) -> str:
>>>>>>> b561491a
        sv = self.schemaview

        if self.template_file is not None:
            with open(self.template_file) as template_file:
                template_obj = Template(template_file.read())
        else:
            template_obj = Template(default_template)

        sv: SchemaView
        sv = self.schemaview
        schema = sv.schema
        #print(f'# SV c={sv.all_classes().keys()}')
        pyschema = SchemaDefinition(id=schema.id, name=schema.name, description=schema.description)

        enums = self.generate_enums(sv.all_enums())

        for class_name, class_original in sv.all_classes().items():
            class_def: ClassDefinition
            class_def = deepcopy(class_original)
            class_def.name = camelcase(class_original.name)
            if class_def.is_a:
                class_def.is_a = camelcase(class_def.is_a)
            class_def.mixins = [camelcase(p) for p in class_def.mixins]
            pyschema.classes[class_def.name] = class_def
            for attribute in list(class_def.attributes.keys()):
                del class_def.attributes[attribute]
            for sn in sv.class_slots(class_name):
                # TODO: fix runtime, copy should not be necessary
                s = deepcopy(sv.induced_slot(sn, class_name))
                # logging.error(f'Induced slot {class_name}.{sn} == {s.name} {s.range}')
                s.name = underscore(s.name)
                class_def.attributes[s.name] = s
                collection_key = None
                if s.range in sv.all_classes():
                    range_cls = sv.get_class(s.range)
                    #pyrange = f'"{camelcase(s.range)}"'
                    if s.inlined or sv.get_identifier_slot(range_cls.name) is None:
                        pyrange = f'{camelcase(s.range)}'
                        if sv.get_identifier_slot(range_cls.name) is not None and not s.inlined_as_list:
                            #collection_type = sv.get_identifier_slot(range_cls.name).range
                            collection_type = 'str'
                    else:
                        pyrange = 'str'
                elif s.range in sv.all_enums():
                    pyrange = f'{camelcase(s.range)}'
                elif s.range in sv.all_types():
                    t = sv.get_type(s.range)
                    pyrange = _get_pyrange(t, sv)
                elif s.range is None:
                    pyrange = 'str'
                else:
                    # TODO: default ranges in schemagen
                    #pyrange = 'str'
                    #logging.error(f'range: {s.range} is unknown')
                    raise Exception(f'range: {s.range}')
                if s.multivalued:
                    if collection_key is None:
                        pyrange = f'List[{pyrange}]'
                    else:
                        pyrange = f'Dict[{collection_key}, {pyrange}]'
                if not s.required:
                    pyrange = f'Optional[{pyrange}]'
                ann = Annotation('python_range', pyrange)
                s.annotations[ann.tag] = ann
        code = template_obj.render(schema=pyschema, underscore=underscore, enums=enums)
        return code


@shared_arguments(PydanticGenerator)
@click.option("--template_file", help="Optional jinja2 template to use for class generation")
@click.command()
def cli(yamlfile, template_file=None, head=True, emit_metadata=False, genmeta=False, classvars=True, slots=True, **args):
    """Generate pydantic classes to represent a LinkML model"""
    gen = PydanticGenerator(yamlfile, template_file=template_file, emit_metadata=head, genmeta=genmeta, gen_classvars=classvars, gen_slots=slots,  **args)
    print(gen.serialize())


if __name__ == '__main__':
    cli()<|MERGE_RESOLUTION|>--- conflicted
+++ resolved
@@ -99,7 +99,6 @@
     def map_type(self, t: TypeDefinition) -> str:
         return TYPEMAP.get(t.base, t.base)
 
-<<<<<<< HEAD
     @staticmethod
     def generate_enums(all_enums: dict[EnumDefinitionName, EnumDefinition]) -> dict[str, dict]:
         # TODO: make an explicit class to represent how an enum is passed to the template
@@ -120,10 +119,7 @@
 
         return enums
 
-    def serialize(self) -> None:
-=======
     def serialize(self) -> str:
->>>>>>> b561491a
         sv = self.schemaview
 
         if self.template_file is not None:
