import os
from collections import defaultdict
from copy import deepcopy
from dataclasses import field, dataclass
<<<<<<< HEAD
from typing import Dict, List, TextIO, Union, Optional, Set
=======
from typing import Dict, List, TextIO, Union
from linkml.utils.ifabsent_functions import ifabsent_value_declaration
>>>>>>> 1b375d0b

import click
from jinja2 import Template
# from linkml.generators import pydantic_GEN_VERSION
from linkml_runtime.linkml_model.meta import (Annotation, ClassDefinition,
                                              EnumDefinition,
                                              EnumDefinitionName,
                                              SchemaDefinition, TypeDefinition, AnonymousSlotExpression)
from linkml_runtime.utils.formatutils import camelcase, underscore
from linkml_runtime.utils.schemaview import SchemaView

from linkml.generators.common.type_designators import get_type_designator_value
from linkml._version import __version__
from linkml.generators.oocodegen import OOCodeGenerator
from linkml.utils.generator import shared_arguments

default_template = """
{#-

  Jinja2 Template for a pydantic classes
-#}
from __future__ import annotations
from datetime import datetime, date
from enum import Enum
from typing import List, Dict, Optional, Any, Union
from pydantic import BaseModel as BaseModel, Field
from linkml_runtime.linkml_model import Decimal

metamodel_version = "{{metamodel_version}}"
version = "{{version if version else None}}"

class WeakRefShimBaseModel(BaseModel):
   __slots__ = '__weakref__'
    
class ConfiguredBaseModel(WeakRefShimBaseModel,
                validate_assignment = True, 
                validate_all = True, 
                underscore_attrs_are_private = True, 
                extra = {% if allow_extra %}'allow'{% else %}'forbid'{% endif %}, 
                arbitrary_types_allowed = True):
    pass                    

{% for e in enums.values() %}
class {{ e.name }}(str, Enum):
    {% if e.description -%}
    \"\"\"
    {{ e.description }}
    \"\"\"
    {%- endif %}
    {% for label, value in e['values'].items() -%}
    {{label}} = "{{value}}"
    {% endfor %}
    {% if not e['values'] -%}
    dummy = "dummy"
    {% endif %}
{% endfor %}

{%- for c in schema.classes.values() %}
class {{ c.name }} 
    {%- if class_isa_plus_mixins[c.name] -%}
        ({{class_isa_plus_mixins[c.name]|join(', ')}})
    {%- else -%}
        (ConfiguredBaseModel)
    {%- endif -%}                   
                  :
    {% if c.description -%}    
    \"\"\"
    {{ c.description }}
    \"\"\"
    {%- endif %}
    {% for attr in c.attributes.values() if c.attributes -%}
    {{attr.name}}: {{ attr.annotations['python_range'].value }} = Field(
    {%- if predefined_slot_values[c.name][attr.name] -%} 
        {{ predefined_slot_values[c.name][attr.name] }}
    {%- else -%}
        None
    {%- endif -%}    
    {%- if attr.title != None %}, title="{{attr.title}}"{% endif -%}
    {%- if attr.description %}, description=\"\"\"{{attr.description}}\"\"\"{% endif -%}
    {%- if attr.minimum_value != None %}, ge={{attr.minimum_value}}{% endif -%}
    {%- if attr.maximum_value != None %}, le={{attr.maximum_value}}{% endif -%}
    )
    {% else -%}
    None
    {% endfor %}

{% endfor %}

# Update forward refs
# see https://pydantic-docs.helpmanual.io/usage/postponed_annotations/
{% for c in schema.classes.values() -%} 
{{ c.name }}.update_forward_refs()
{% endfor %}
"""


def _get_pyrange(t: TypeDefinition, sv: SchemaView) -> str:
    pyrange = t.repr if t is not None else None
    if pyrange is None:
        pyrange = t.base
    if t.base == "XSDDateTime":
        pyrange = "datetime "
    if t.base == "XSDDate":
        pyrange = "date"
    if pyrange is None and t.typeof is not None:
        pyrange = _get_pyrange(sv.get_type(t.typeof), sv)
    if pyrange is None:
        raise Exception(f"No python type for range: {s.range} // {t}")
    return pyrange


@dataclass
class PydanticGenerator(OOCodeGenerator):
    """
    Generates Pydantic-compliant classes from a schema

    This is an alternative to the dataclasses-based Pythongen
    """

    # ClassVar overrides
    generatorname = os.path.basename(__file__)
    generatorversion = "0.0.1"
    valid_formats = ["pydantic"]

    # ObjectVars
    template_file: str = None
    allow_extra: bool = field(default_factory=lambda: False)
    gen_mixin_inheritance: bool = field(default_factory=lambda: True)

    # ObjectVars (identical to pythongen)
    gen_classvars: bool = field(default_factory=lambda: True)
    gen_slots: bool = field(default_factory=lambda: True)
    genmeta: bool = field(default_factory=lambda: False)
    emit_metadata: bool = field(default_factory=lambda: True)


    def generate_enums(
        self, all_enums: Dict[EnumDefinitionName, EnumDefinition]
    ) -> Dict[str, dict]:
        # TODO: make an explicit class to represent how an enum is passed to the template
        enums = {}
        for enum_name, enum_orignal in all_enums.items():
            enum = {"name": camelcase(enum_name), "values": {}}

            for pv in enum_orignal.permissible_values.values():
                label = self.generate_enum_label(pv.text)
                enum["values"][label] = pv.text

            enums[enum_name] = enum

        return enums

    def sort_classes(self, clist: List[ClassDefinition]) -> List[ClassDefinition]:
        """
        sort classes such that if C is a child of P then C appears after P in the list

        Overridden method include mixin classes

        TODO: This should move to SchemaView
        """
        clist = list(clist)
        slist = []  # sorted
        while len(clist) > 0:
            can_add = False
            for i in range(len(clist)):
                candidate = clist[i]
                can_add = False
                if candidate.is_a:
                    candidates = [candidate.is_a] + candidate.mixins
                else:
                    candidates = candidate.mixins
                if not candidates:
                    can_add = True
                else:
                    if set(candidates) <= set([p.name for p in slist]):
                        can_add = True
                if can_add:
                    slist = slist + [candidate]
                    del clist[i]
                    break
            if not can_add:
                raise ValueError(
                    f"could not find suitable element in {clist} that does not ref {slist}"
                )
        return slist

    def get_predefined_slot_values(self) -> Dict[str, Dict[str, str]]:
        """
        :return: Dictionary of dictionaries with predefined slot values for each class
        """
        sv = self.schemaview
        default_prefix = sv.schema.default_prefix
        slot_values = defaultdict(dict)
        for class_def in sv.all_classes().values():

            for slot_name in sv.class_slots(class_def.name):
                slot = sv.induced_slot(slot_name, class_def.name)
                if slot.designates_type:
                    target_value = get_type_designator_value(sv, slot, class_def)
                    slot_values[camelcase(class_def.name)][
                        slot.name
                    ] = f'"{target_value}"'
                    if slot.multivalued:
                        slot_values[camelcase(class_def.name)][slot.name] = (
                            "["
                            + slot_values[camelcase(class_def.name)][slot.name]
                            + "]"
                        )
                    slot_values[camelcase(class_def.name)][slot.name] = slot_values[camelcase(class_def.name)][slot.name] + ", const=True"
                elif slot.ifabsent is not None:
                    value = ifabsent_value_declaration(slot.ifabsent, sv, class_def, slot)
                    slot_values[camelcase(class_def.name)][slot.name] = value
                # Multivalued slots that are either not inlined (just an identifier) or are
                # inlined as lists should get default_factory list, if they're inlined but
                # not as a list, that means a dictionary
                elif slot.multivalued:
                    has_identifier_slot = self.range_class_has_identifier_slot(slot)

                    if slot.inlined and not slot.inlined_as_list and has_identifier_slot:
                        slot_values[camelcase(class_def.name)][slot.name] = "default_factory=dict"
                    else:
                        slot_values[camelcase(class_def.name)][slot.name] = "default_factory=list"



        return slot_values

    def range_class_has_identifier_slot(self, slot):
        """
        Check if the range class of a slot has an identifier slot, via both slot.any_of and slot.range
        Should return False if the range is not a class, and also if the range is a class but has no
        identifier slot

        :param slot: SlotDefinition
        :return: bool
        """
        sv = self.schemaview
        has_identifier_slot = False
        if slot.any_of:
            for slot_range in slot.any_of:
                any_of_range = slot_range.range
                if any_of_range in sv.all_classes() and sv.get_identifier_slot(any_of_range) is not None:
                    has_identifier_slot = True
        if slot.range in sv.all_classes() and sv.get_identifier_slot(slot.range) is not None:
            has_identifier_slot = True
        return has_identifier_slot

    def get_class_isa_plus_mixins(self) -> Dict[str, List[str]]:
        """
        Generate the inheritance list for each class from is_a plus mixins
        :return:
        """
        sv = self.schemaview
        parents = {}
        for class_def in sv.all_classes().values():
            class_parents = []
            if class_def.is_a:
                class_parents.append(camelcase(class_def.is_a))
            if self.gen_mixin_inheritance and class_def.mixins:
                class_parents.extend([camelcase(mixin) for mixin in class_def.mixins])
            if len(class_parents) > 0:
                # Use the sorted list of classes to order the parent classes, but reversed to match MRO needs
                class_parents.sort(key=lambda x: self.sorted_class_names.index(x))
                class_parents.reverse()
                parents[camelcase(class_def.name)] = class_parents
        return parents

    def get_mixin_identifier_range(self, mixin) -> str:
        sv = self.schemaview
        id_ranges = list(
            {
                _get_pyrange(sv.get_type(sv.get_identifier_slot(c).range), sv)
                for c in sv.class_descendants(mixin.name, mixins=True)
                if sv.get_identifier_slot(c) is not None
            }
        )
        if len(id_ranges) == 0:
            return None
        elif len(id_ranges) == 1:
            return id_ranges[0]
        else:
            return f"Union[{'.'.join(id_ranges)}]"

    def get_class_slot_range(self, slot_range: str, inlined: bool, inlined_as_list: bool) -> str:
        sv = self.schemaview
        range_cls = sv.get_class(slot_range)

        # Hardcoded handling for Any
        if range_cls.class_uri == "linkml:Any":
            return "Any"

        # Inline the class itself only if the class is defined as inline, or if the class has no
        # identifier slot and also isn't a mixin.
        if inlined or inlined_as_list or (
            sv.get_identifier_slot(range_cls.name) is None
            and not sv.is_mixin(range_cls.name)
        ):
            if len([x for x in sv.class_induced_slots(slot_range) if x.designates_type]) > 0 and len(sv.class_descendants(slot_range)) > 1:
                return f"Union[" + ",".join([camelcase(c) for c in sv.class_descendants(slot_range)]) + "]"
            else:
                return f"{camelcase(slot_range)}"

        # For the more difficult cases, set string as the default and attempt to improve it
        range_cls_identifier_slot_range = "str"

        # For mixins, try to use the identifier slot of descendant classes
        if (
            self.gen_mixin_inheritance
            and sv.is_mixin(range_cls.name)
            and sv.get_identifier_slot(range_cls.name)
        ):
            range_cls_identifier_slot_range = self.get_mixin_identifier_range(range_cls)

        # If the class itself has an identifier slot, it can be allowed to overwrite a value from mixin above
        if (
            sv.get_identifier_slot(range_cls.name) is not None
            and sv.get_identifier_slot(range_cls.name).range is not None
        ):
            range_cls_identifier_slot_range = _get_pyrange(
                sv.get_type(sv.get_identifier_slot(range_cls.name).range), sv
            )

        return range_cls_identifier_slot_range

    def generate_python_range(self, slot_range, inlined: bool, inlined_as_list: bool) -> str:
        """
        Generate the python range for a slot range value
        """
        sv = self.schemaview

        # if the slot_range is an AnonymousSlotExpression, the actual range needs
        # to be extracted, otherwise keep it as is
        if isinstance(slot_range, AnonymousSlotExpression):
            range = slot_range.range
        else:
            range = slot_range

        if range in sv.all_classes():
            pyrange = self.get_class_slot_range(range, inlined=inlined, inlined_as_list=inlined_as_list)
        elif range in sv.all_enums():
            pyrange = f"{camelcase(slot_range)}"
        elif range in sv.all_types():
            t = sv.get_type(range)
            pyrange = _get_pyrange(t, sv)
        elif range is None:
            pyrange = "str"
        else:
            # TODO: default ranges in schemagen
            # pyrange = 'str'
            # logging.error(f'range: {s.range} is unknown')
            raise Exception(f"range: {slot_range}")
        return pyrange

    def generate_collection_key(self, pyranges: List[str]) -> Optional[str]:
        """
        Find the python range value (str, int, etc) for the identifier slot
        of a class used as a slot range.

        If a pyrange value matches a class name, the range of the identifier slot
        will be returned. If more than one match is found and they don't match,
        an exception will be raised.

        :param pyranges: list of python range values
        """

        collection_keys:Set[str] = set()

        if pyranges is None:
            return None

        for pyrange in pyranges:
            if pyrange is None or pyrange.lower() not in self.schemaview.all_classes():
                continue # ignore non-class ranges

            identifier_slot = self.schemaview.get_identifier_slot(pyrange.lower())
            if identifier_slot is not None:
                collection_keys.add(self.generate_python_range(identifier_slot.range,
                                                               inlined=identifier_slot.inlined,
                                                               inlined_as_list=identifier_slot.inlined_as_list))
        if len(collection_keys) > 1:
            raise Exception(f"Slot with any_of range has multiple identifier slot range types: {collection_keys}")
        if len(collection_keys) == 1:
            return list(collection_keys)[0]
        return None

    def serialize(self) -> str:
        sv = self.schemaview

        if self.template_file is not None:
            with open(self.template_file) as template_file:
                template_obj = Template(template_file.read())
        else:
            template_obj = Template(default_template)

        sv: SchemaView
        sv = self.schemaview
        schema = sv.schema
        # print(f'# SV c={sv.all_classes().keys()}')
        pyschema = SchemaDefinition(
            id=schema.id,
            name=schema.name,
            description=schema.description.replace('"', '\\"') if schema.description else None,
        )
        enums = self.generate_enums(sv.all_enums())

        sorted_classes = self.sort_classes(list(sv.all_classes().values()))
        self.sorted_class_names = [camelcase(c.name) for c in sorted_classes]

        # Don't want to generate classes when class_uri is linkml:Any, will
        # just swap in typing.Any instead down below
        sorted_classes = [c for c in sorted_classes if c.class_uri != "linkml:Any"]

        for class_original in sorted_classes:
            class_def: ClassDefinition
            class_def = deepcopy(class_original)
            class_name = class_original.name
            class_def.name = camelcase(class_original.name)
            if class_def.is_a:
                class_def.is_a = camelcase(class_def.is_a)
            class_def.mixins = [camelcase(p) for p in class_def.mixins]
            if class_def.description:
                class_def.description = class_def.description.replace('"', '\\"')
            pyschema.classes[class_def.name] = class_def
            for attribute in list(class_def.attributes.keys()):
                del class_def.attributes[attribute]
            for sn in sv.class_slots(class_name):
                # TODO: fix runtime, copy should not be necessary
                s = deepcopy(sv.induced_slot(sn, class_name))
                # logging.error(f'Induced slot {class_name}.{sn} == {s.name} {s.range}')
                s.name = underscore(s.name)
                if s.description:
                    s.description = s.description.replace('"', '\\"')
                class_def.attributes[s.name] = s

                slot_ranges:List[str] = []

                if s.any_of is not None and len(s.any_of) > 0:
                    slot_ranges.extend(s.any_of)
                else:
                    slot_ranges.append(s.range)

                pyranges = [self.generate_python_range(slot_range, inlined=s.inlined, inlined_as_list=s.inlined_as_list)
                            for slot_range in slot_ranges]

                pyranges = list(set(pyranges)) # remove duplicates
                pyranges.sort()

                if len(pyranges) == 1:
                    pyrange = pyranges[0]
                elif len(pyranges) > 1:
                    pyrange = f"Union[{', '.join(pyranges)}]"
                else:
                    raise Exception(f"Could not generate python range for {class_name}.{s.name}")

                if s.multivalued:
                    collection_key = self.generate_collection_key(pyranges)
                    if s.inlined == False or collection_key is None or s.inlined_as_list == True:
                        pyrange = f"List[{pyrange}]"
                    else:
                        pyrange = f"Dict[{collection_key}, {pyrange}]"
                if not s.required:
                    pyrange = f"Optional[{pyrange}]"
                ann = Annotation("python_range", pyrange)
                s.annotations[ann.tag] = ann
        code = template_obj.render(
            schema=pyschema,
            underscore=underscore,
            enums=enums,
            predefined_slot_values=self.get_predefined_slot_values(),
            allow_extra=self.allow_extra,
            metamodel_version=self.schema.metamodel_version,
            version=self.schema.version,
            class_isa_plus_mixins=self.get_class_isa_plus_mixins(),
        )
        return code

    def default_value_for_type(self, typ: str) -> str:
        return 'None'


@shared_arguments(PydanticGenerator)
@click.option(
    "--template_file", help="Optional jinja2 template to use for class generation"
)
@click.version_option(__version__, "-V", "--version")
@click.command()
def cli(
    yamlfile,
    template_file=None,
    head=True,
    emit_metadata=False,
    genmeta=False,
    classvars=True,
    slots=True,
    **args,
):
    """Generate pydantic classes to represent a LinkML model"""
    gen = PydanticGenerator(
        yamlfile,
        template_file=template_file,
        emit_metadata=head,
        genmeta=genmeta,
        gen_classvars=classvars,
        gen_slots=slots,
        **args,
    )
    print(gen.serialize())


if __name__ == "__main__":
    cli()<|MERGE_RESOLUTION|>--- conflicted
+++ resolved
@@ -2,12 +2,8 @@
 from collections import defaultdict
 from copy import deepcopy
 from dataclasses import field, dataclass
-<<<<<<< HEAD
 from typing import Dict, List, TextIO, Union, Optional, Set
-=======
-from typing import Dict, List, TextIO, Union
 from linkml.utils.ifabsent_functions import ifabsent_value_declaration
->>>>>>> 1b375d0b
 
 import click
 from jinja2 import Template
