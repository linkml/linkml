import os
from collections import defaultdict
from copy import deepcopy
from dataclasses import field, dataclass
from typing import Dict, List, TextIO, Union
from linkml.utils.ifabsent_functions import ifabsent_value_declaration

import click
from jinja2 import Template
# from linkml.generators import pydantic_GEN_VERSION
from linkml_runtime.linkml_model.meta import (Annotation, ClassDefinition,
                                              EnumDefinition,
                                              EnumDefinitionName,
                                              SchemaDefinition, TypeDefinition)
from linkml_runtime.utils.formatutils import camelcase, underscore
from linkml_runtime.utils.schemaview import SchemaView

from linkml.generators.common.type_designators import get_type_designator_value
from linkml._version import __version__
from linkml.generators.oocodegen import OOCodeGenerator
from linkml.utils.generator import shared_arguments

default_template = """
{#-

  Jinja2 Template for a pydantic classes
-#}
from __future__ import annotations
from datetime import datetime, date
from enum import Enum
from typing import List, Dict, Optional, Any, Union
from pydantic import BaseModel as BaseModel, Field
from linkml_runtime.linkml_model import Decimal

metamodel_version = "{{metamodel_version}}"
version = "{{version if version else None}}"

class WeakRefShimBaseModel(BaseModel):
   __slots__ = '__weakref__'
    
class ConfiguredBaseModel(WeakRefShimBaseModel,
                validate_assignment = True, 
                validate_all = True, 
                underscore_attrs_are_private = True, 
                extra = {% if allow_extra %}'allow'{% else %}'forbid'{% endif %}, 
                arbitrary_types_allowed = True):
    pass                    

{% for e in enums.values() %}
class {{ e.name }}(str, Enum):
    {% if e.description -%}
    \"\"\"
    {{ e.description }}
    \"\"\"
    {%- endif %}
    {% for label, value in e['values'].items() -%}
    {{label}} = "{{value}}"
    {% endfor %}
    {% if not e['values'] -%}
    dummy = "dummy"
    {% endif %}
{% endfor %}

{%- for c in schema.classes.values() %}
class {{ c.name }} 
    {%- if class_isa_plus_mixins[c.name] -%}
        ({{class_isa_plus_mixins[c.name]|join(', ')}})
    {%- else -%}
        (ConfiguredBaseModel)
    {%- endif -%}                   
                  :
    {% if c.description -%}    
    \"\"\"
    {{ c.description }}
    \"\"\"
    {%- endif %}
    {% for attr in c.attributes.values() if c.attributes -%}
    {{attr.name}}: {{ attr.annotations['python_range'].value }} = Field(
    {%- if predefined_slot_values[c.name][attr.name] -%} 
        {{ predefined_slot_values[c.name][attr.name] }}
    {%- else -%}
        None
    {%- endif -%}    
    {%- if attr.title != None %}, title="{{attr.title}}"{% endif -%}
    {%- if attr.description %}, description=\"\"\"{{attr.description}}\"\"\"{% endif -%}
    {%- if attr.minimum_value != None %}, ge={{attr.minimum_value}}{% endif -%}
    {%- if attr.maximum_value != None %}, le={{attr.maximum_value}}{% endif -%}
    )
    {% else -%}
    None
    {% endfor %}

{% endfor %}

# Update forward refs
# see https://pydantic-docs.helpmanual.io/usage/postponed_annotations/
{% for c in schema.classes.values() -%} 
{{ c.name }}.update_forward_refs()
{% endfor %}
"""


def _get_pyrange(t: TypeDefinition, sv: SchemaView) -> str:
    pyrange = t.repr if t is not None else None
    if pyrange is None:
        pyrange = t.base
    if t.base == "XSDDateTime":
        pyrange = "datetime "
    if t.base == "XSDDate":
        pyrange = "date"
    if pyrange is None and t.typeof is not None:
        pyrange = _get_pyrange(sv.get_type(t.typeof), sv)
    if pyrange is None:
        raise Exception(f"No python type for range: {s.range} // {t}")
    return pyrange


@dataclass
class PydanticGenerator(OOCodeGenerator):
    """
    Generates Pydantic-compliant classes from a schema

    This is an alternative to the dataclasses-based Pythongen
    """

    # ClassVar overrides
    generatorname = os.path.basename(__file__)
    generatorversion = "0.0.1"
    valid_formats = ["pydantic"]

    # ObjectVars
    template_file: str = None
    allow_extra: bool = field(default_factory=lambda: False)
    gen_mixin_inheritance: bool = field(default_factory=lambda: True)

    # ObjectVars (identical to pythongen)
    gen_classvars: bool = field(default_factory=lambda: True)
    gen_slots: bool = field(default_factory=lambda: True)
    genmeta: bool = field(default_factory=lambda: False)
    emit_metadata: bool = field(default_factory=lambda: True)


    def generate_enums(
        self, all_enums: Dict[EnumDefinitionName, EnumDefinition]
    ) -> Dict[str, dict]:
        # TODO: make an explicit class to represent how an enum is passed to the template
        enums = {}
        for enum_name, enum_orignal in all_enums.items():
            enum = {"name": camelcase(enum_name), "values": {}}

            for pv in enum_orignal.permissible_values.values():
                label = self.generate_enum_label(pv.text)
                enum["values"][label] = pv.text

            enums[enum_name] = enum

        return enums

    def sort_classes(self, clist: List[ClassDefinition]) -> List[ClassDefinition]:
        """
        sort classes such that if C is a child of P then C appears after P in the list

        Overridden method include mixin classes

        TODO: This should move to SchemaView
        """
        clist = list(clist)
        slist = []  # sorted
        while len(clist) > 0:
            can_add = False
            for i in range(len(clist)):
                candidate = clist[i]
                can_add = False
                if candidate.is_a:
                    candidates = [candidate.is_a] + candidate.mixins
                else:
                    candidates = candidate.mixins
                if not candidates:
                    can_add = True
                else:
                    if set(candidates) <= set([p.name for p in slist]):
                        can_add = True
                if can_add:
                    slist = slist + [candidate]
                    del clist[i]
                    break
            if not can_add:
                raise ValueError(
                    f"could not find suitable element in {clist} that does not ref {slist}"
                )
        return slist

    def get_predefined_slot_values(self) -> Dict[str, Dict[str, str]]:
        """
        :return: Dictionary of dictionaries with predefined slot values for each class
        """
        sv = self.schemaview
        default_prefix = sv.schema.default_prefix
        slot_values = defaultdict(dict)
        for class_def in sv.all_classes().values():

            for slot_name in sv.class_slots(class_def.name):
                slot = sv.induced_slot(slot_name, class_def.name)
                if slot.designates_type:
                    target_value = get_type_designator_value(sv, slot, class_def)
                    slot_values[camelcase(class_def.name)][
                        slot.name
                    ] = f'"{target_value}"'
                    if slot.multivalued:
                        slot_values[camelcase(class_def.name)][slot.name] = (
                            "["
                            + slot_values[camelcase(class_def.name)][slot.name]
                            + "]"
                        )
<<<<<<< HEAD
                # set default values if specified (https://github.com/linkml/linkml/issues/1234)

                elif slot.ifabsent is not None:
                    value = ifabsent_value_declaration(slot.ifabsent, sv, class_def, slot)
                    # if slot.range in ["integer", "float", "boolean"]:
                    #     value = f"{slot.ifabsent}"
                    # elif slot.range == "date":
                    #     value = f'date.fromisoformat("{slot.ifabsent}")'
                    # elif slot.range == "datetime":
                    #     value = f'datetime.fromisoformat("{slot.ifabsent}")'
                    # else:
                    #     value = f'"{slot.ifabsent}"'
                    slot_values[camelcase(class_def.name)][slot.name] = value
=======
                    slot_values[camelcase(class_def.name)][slot.name] = slot_values[camelcase(class_def.name)][slot.name] + ", const=True"
>>>>>>> ec936235
                # Multivalued slots that are either not inlined (just an identifier) or are
                # inlined as lists should get default_factory list, if they're inlined but
                # not as a list, that means a dictionary
                elif slot.multivalued:
                    if slot.inlined and not slot.inlined_as_list and sv.get_identifier_slot(slot.range) is not None:
                        slot_values[camelcase(class_def.name)][slot.name] = "default_factory=dict"
                    else:
                        slot_values[camelcase(class_def.name)][slot.name] = "default_factory=list"



        return slot_values

    def get_class_isa_plus_mixins(self) -> Dict[str, List[str]]:
        """
        Generate the inheritance list for each class from is_a plus mixins
        :return:
        """
        sv = self.schemaview
        parents = {}
        for class_def in sv.all_classes().values():
            class_parents = []
            if class_def.is_a:
                class_parents.append(camelcase(class_def.is_a))
            if self.gen_mixin_inheritance and class_def.mixins:
                class_parents.extend([camelcase(mixin) for mixin in class_def.mixins])
            if len(class_parents) > 0:
                # Use the sorted list of classes to order the parent classes, but reversed to match MRO needs
                class_parents.sort(key=lambda x: self.sorted_class_names.index(x))
                class_parents.reverse()
                parents[camelcase(class_def.name)] = class_parents
        return parents

    def get_mixin_identifier_range(self, mixin) -> str:
        sv = self.schemaview
        id_ranges = list(
            {
                _get_pyrange(sv.get_type(sv.get_identifier_slot(c).range), sv)
                for c in sv.class_descendants(mixin.name, mixins=True)
                if sv.get_identifier_slot(c) is not None
            }
        )
        if len(id_ranges) == 0:
            return None
        elif len(id_ranges) == 1:
            return id_ranges[0]
        else:
            return f"Union[{'.'.join(id_ranges)}]"

    def get_class_slot_range(self, slot):
        sv = self.schemaview
        range_cls = sv.get_class(slot.range)

        # Hardcoded handling for Any
        if range_cls.class_uri == "linkml:Any":
            return "Any"

        # Inline the class itself only if the class is defined as inline, or if the class has no
        # identifier slot and also isn't a mixin.
        if slot.inlined or slot.inlined_as_list or (
            sv.get_identifier_slot(range_cls.name) is None
            and not sv.is_mixin(range_cls.name)
        ):
            if len([x for x in sv.class_induced_slots(slot.range) if x.designates_type]) > 0 and len(sv.class_descendants(slot.range)) > 1:
                return f"Union[" + ",".join([camelcase(c) for c in sv.class_descendants(slot.range)]) + "]"
            else:
                return f"{camelcase(slot.range)}"

        # For the more difficult cases, set string as the default and attempt to improve it
        range_cls_identifier_slot_range = "str"

        # For mixins, try to use the identifier slot of descendant classes
        if (
            self.gen_mixin_inheritance
            and sv.is_mixin(range_cls.name)
            and sv.get_identifier_slot(range_cls.name)
        ):
            range_cls_identifier_slot_range = self.get_mixin_identifier_range(range_cls)

        # If the class itself has an identifier slot, it can be allowed to overwrite a value from mixin above
        if (
            sv.get_identifier_slot(range_cls.name) is not None
            and sv.get_identifier_slot(range_cls.name).range is not None
        ):
            range_cls_identifier_slot_range = _get_pyrange(
                sv.get_type(sv.get_identifier_slot(range_cls.name).range), sv
            )

        return range_cls_identifier_slot_range

    def serialize(self) -> str:
        sv = self.schemaview

        if self.template_file is not None:
            with open(self.template_file) as template_file:
                template_obj = Template(template_file.read())
        else:
            template_obj = Template(default_template)

        sv: SchemaView
        sv = self.schemaview
        schema = sv.schema
        # print(f'# SV c={sv.all_classes().keys()}')
        pyschema = SchemaDefinition(
            id=schema.id,
            name=schema.name,
            description=schema.description.replace('"', '\\"') if schema.description else None,
        )
        enums = self.generate_enums(sv.all_enums())

        sorted_classes = self.sort_classes(list(sv.all_classes().values()))
        self.sorted_class_names = [camelcase(c.name) for c in sorted_classes]

        # Don't want to generate classes when class_uri is linkml:Any, will
        # just swap in typing.Any instead down below
        sorted_classes = [c for c in sorted_classes if c.class_uri != "linkml:Any"]

        for class_original in sorted_classes:
            class_def: ClassDefinition
            class_def = deepcopy(class_original)
            class_name = class_original.name
            class_def.name = camelcase(class_original.name)
            if class_def.is_a:
                class_def.is_a = camelcase(class_def.is_a)
            class_def.mixins = [camelcase(p) for p in class_def.mixins]
            if class_def.description:
                class_def.description = class_def.description.replace('"', '\\"')
            pyschema.classes[class_def.name] = class_def
            for attribute in list(class_def.attributes.keys()):
                del class_def.attributes[attribute]
            for sn in sv.class_slots(class_name):
                # TODO: fix runtime, copy should not be necessary
                s = deepcopy(sv.induced_slot(sn, class_name))
                # logging.error(f'Induced slot {class_name}.{sn} == {s.name} {s.range}')
                s.name = underscore(s.name)
                if s.description:
                    s.description = s.description.replace('"', '\\"')
                class_def.attributes[s.name] = s
                collection_key = None
                if s.range in sv.all_classes():
                    pyrange = self.get_class_slot_range(s)
                    identifier_slot = sv.get_identifier_slot(s.range)
                    if identifier_slot is not None and identifier_slot.range is not None:
                        collection_key = _get_pyrange(sv.get_type(identifier_slot.range), sv)
                elif s.range in sv.all_enums():
                    pyrange = f"{camelcase(s.range)}"
                elif s.range in sv.all_types():
                    t = sv.get_type(s.range)
                    pyrange = _get_pyrange(t, sv)
                elif s.range is None:
                    pyrange = "str"
                else:
                    # TODO: default ranges in schemagen
                    # pyrange = 'str'
                    # logging.error(f'range: {s.range} is unknown')
                    raise Exception(f"range: {s.range}")
                if s.multivalued:
                    if not s.inlined or collection_key is None or s.inlined_as_list:
                        pyrange = f"List[{pyrange}]"
                    else:
                        pyrange = f"Dict[{collection_key}, {pyrange}]"
                if not s.required:
                    pyrange = f"Optional[{pyrange}]"
                ann = Annotation("python_range", pyrange)
                s.annotations[ann.tag] = ann
        code = template_obj.render(
            schema=pyschema,
            underscore=underscore,
            enums=enums,
            predefined_slot_values=self.get_predefined_slot_values(),
            allow_extra=self.allow_extra,
            metamodel_version=self.schema.metamodel_version,
            version=self.schema.version,
            class_isa_plus_mixins=self.get_class_isa_plus_mixins(),
        )
        return code

    def default_value_for_type(self, typ: str) -> str:
        return 'None'


@shared_arguments(PydanticGenerator)
@click.option(
    "--template_file", help="Optional jinja2 template to use for class generation"
)
@click.version_option(__version__, "-V", "--version")
@click.command()
def cli(
    yamlfile,
    template_file=None,
    head=True,
    emit_metadata=False,
    genmeta=False,
    classvars=True,
    slots=True,
    **args,
):
    """Generate pydantic classes to represent a LinkML model"""
    gen = PydanticGenerator(
        yamlfile,
        template_file=template_file,
        emit_metadata=head,
        genmeta=genmeta,
        gen_classvars=classvars,
        gen_slots=slots,
        **args,
    )
    print(gen.serialize())


if __name__ == "__main__":
    cli()<|MERGE_RESOLUTION|>--- conflicted
+++ resolved
@@ -212,23 +212,10 @@
                             + slot_values[camelcase(class_def.name)][slot.name]
                             + "]"
                         )
-<<<<<<< HEAD
-                # set default values if specified (https://github.com/linkml/linkml/issues/1234)
-
+                    slot_values[camelcase(class_def.name)][slot.name] = slot_values[camelcase(class_def.name)][slot.name] + ", const=True"
                 elif slot.ifabsent is not None:
                     value = ifabsent_value_declaration(slot.ifabsent, sv, class_def, slot)
-                    # if slot.range in ["integer", "float", "boolean"]:
-                    #     value = f"{slot.ifabsent}"
-                    # elif slot.range == "date":
-                    #     value = f'date.fromisoformat("{slot.ifabsent}")'
-                    # elif slot.range == "datetime":
-                    #     value = f'datetime.fromisoformat("{slot.ifabsent}")'
-                    # else:
-                    #     value = f'"{slot.ifabsent}"'
                     slot_values[camelcase(class_def.name)][slot.name] = value
-=======
-                    slot_values[camelcase(class_def.name)][slot.name] = slot_values[camelcase(class_def.name)][slot.name] + ", const=True"
->>>>>>> ec936235
                 # Multivalued slots that are either not inlined (just an identifier) or are
                 # inlined as lists should get default_factory list, if they're inlined but
                 # not as a list, that means a dictionary
