--- conflicted
+++ resolved
@@ -47,12 +47,8 @@
                 validate_all = True,
                 underscore_attrs_are_private = True,
                 extra = {% if allow_extra %}'allow'{% else %}'forbid'{% endif %},
-<<<<<<< HEAD
-                arbitrary_types_allowed = True):
-=======
                 arbitrary_types_allowed = True,
                 use_enum_values = True):
->>>>>>> 86035246
     pass
 
 {% for e in enums.values() %}
