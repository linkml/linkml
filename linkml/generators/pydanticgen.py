import os
from collections import defaultdict
from copy import deepcopy
from dataclasses import dataclass, field
from typing import Dict, List, Optional, Set, TextIO, Union

import click
from jinja2 import Template
# from linkml.generators import pydantic_GEN_VERSION
from linkml_runtime.linkml_model.meta import (Annotation,
                                              AnonymousSlotExpression,
                                              ClassDefinition, EnumDefinition,
                                              EnumDefinitionName,
                                              SchemaDefinition, SlotDefinition,
                                              TypeDefinition)
from linkml_runtime.utils.formatutils import camelcase, underscore
from linkml_runtime.utils.schemaview import SchemaView

from linkml._version import __version__
from linkml.generators.common.type_designators import (
    get_accepted_type_designator_values, get_type_designator_value)
from linkml.generators.oocodegen import OOCodeGenerator
from linkml.utils.generator import shared_arguments
from linkml.utils.ifabsent_functions import ifabsent_value_declaration

default_template = """
{#-

  Jinja2 Template for a pydantic classes
-#}
from __future__ import annotations
from datetime import datetime, date
from enum import Enum
from typing import List, Dict, Optional, Any, Union, Literal
from pydantic import BaseModel as BaseModel, Field
from linkml_runtime.linkml_model import Decimal

metamodel_version = "{{metamodel_version}}"
version = "{{version if version else None}}"

class WeakRefShimBaseModel(BaseModel):
   __slots__ = '__weakref__'

class ConfiguredBaseModel(WeakRefShimBaseModel,
<<<<<<< HEAD
                validate_assignment = True, 
                validate_all = True, 
                underscore_attrs_are_private = True, 
                extra = {% if allow_extra %}'allow'{% else %}'forbid'{% endif %}, 
                arbitrary_types_allowed = True,
                use_enum_values = True):
    pass                    
=======
                validate_assignment = True,
                validate_all = True,
                underscore_attrs_are_private = True,
                extra = {% if allow_extra %}'allow'{% else %}'forbid'{% endif %},
                arbitrary_types_allowed = True):
    pass
>>>>>>> a238ae03

{% for e in enums.values() %}
class {{ e.name }}(str, Enum):
    {% if e.description -%}
    \"\"\"
    {{ e.description }}
    \"\"\"
    {%- endif %}
    {% for label, value in e['values'].items() -%}
    {{label}} = "{{value}}"
    {% endfor %}
    {% if not e['values'] -%}
    dummy = "dummy"
    {% endif %}
{% endfor %}

{%- for c in schema.classes.values() %}
class {{ c.name }}
    {%- if class_isa_plus_mixins[c.name] -%}
        ({{class_isa_plus_mixins[c.name]|join(', ')}})
    {%- else -%}
        (ConfiguredBaseModel)
    {%- endif -%}
                  :
    {% if c.description -%}
    \"\"\"
    {{ c.description }}
    \"\"\"
    {%- endif %}
    {% for attr in c.attributes.values() if c.attributes -%}
    {{attr.name}}: {{ attr.annotations['python_range'].value }} = Field(
    {%- if predefined_slot_values[c.name][attr.name] -%}
        {{ predefined_slot_values[c.name][attr.name] }}
    {%- else -%}
        None
    {%- endif -%}
    {%- if attr.title != None %}, title="{{attr.title}}"{% endif -%}
    {%- if attr.description %}, description=\"\"\"{{attr.description}}\"\"\"{% endif -%}
    {%- if attr.minimum_value != None %}, ge={{attr.minimum_value}}{% endif -%}
    {%- if attr.maximum_value != None %}, le={{attr.maximum_value}}{% endif -%}
    )
    {% else -%}
    None
    {% endfor %}

{% endfor %}

# Update forward refs
# see https://pydantic-docs.helpmanual.io/usage/postponed_annotations/
{% for c in schema.classes.values() -%}
{{ c.name }}.update_forward_refs()
{% endfor %}
"""


def _get_pyrange(t: TypeDefinition, sv: SchemaView) -> str:
    pyrange = t.repr if t is not None else None
    if pyrange is None:
        pyrange = t.base
    if t.base == "XSDDateTime":
        pyrange = "datetime "
    if t.base == "XSDDate":
        pyrange = "date"
    if pyrange is None and t.typeof is not None:
        pyrange = _get_pyrange(sv.get_type(t.typeof), sv)
    if pyrange is None:
        raise Exception(f"No python type for range: {s.range} // {t}")
    return pyrange


@dataclass
class PydanticGenerator(OOCodeGenerator):
    """
    Generates Pydantic-compliant classes from a schema

    This is an alternative to the dataclasses-based Pythongen
    """

    # ClassVar overrides
    generatorname = os.path.basename(__file__)
    generatorversion = "0.0.1"
    valid_formats = ["pydantic"]

    # ObjectVars
    template_file: str = None
    allow_extra: bool = field(default_factory=lambda: False)
    gen_mixin_inheritance: bool = field(default_factory=lambda: True)

    # ObjectVars (identical to pythongen)
    gen_classvars: bool = field(default_factory=lambda: True)
    gen_slots: bool = field(default_factory=lambda: True)
    genmeta: bool = field(default_factory=lambda: False)
    emit_metadata: bool = field(default_factory=lambda: True)

    def generate_enums(
        self, all_enums: Dict[EnumDefinitionName, EnumDefinition]
    ) -> Dict[str, dict]:
        # TODO: make an explicit class to represent how an enum is passed to the template
        enums = {}
        for enum_name, enum_orignal in all_enums.items():
            enum = {"name": camelcase(enum_name), "values": {}}

            for pv in enum_orignal.permissible_values.values():
                label = self.generate_enum_label(pv.text)
                enum["values"][label] = pv.text.replace('"', '\\"')

            enums[enum_name] = enum

        return enums

    def sort_classes(self, clist: List[ClassDefinition]) -> List[ClassDefinition]:
        """
        sort classes such that if C is a child of P then C appears after P in the list

        Overridden method include mixin classes

        TODO: This should move to SchemaView
        """
        clist = list(clist)
        slist = []  # sorted
        while len(clist) > 0:
            can_add = False
            for i in range(len(clist)):
                candidate = clist[i]
                can_add = False
                if candidate.is_a:
                    candidates = [candidate.is_a] + candidate.mixins
                else:
                    candidates = candidate.mixins
                if not candidates:
                    can_add = True
                else:
                    if set(candidates) <= set([p.name for p in slist]):
                        can_add = True
                if can_add:
                    slist = slist + [candidate]
                    del clist[i]
                    break
            if not can_add:
                raise ValueError(
                    f"could not find suitable element in {clist} that does not ref {slist}"
                )
        return slist

    def get_predefined_slot_values(self) -> Dict[str, Dict[str, str]]:
        """
        :return: Dictionary of dictionaries with predefined slot values for each class
        """
        sv = self.schemaview
        default_prefix = sv.schema.default_prefix
        slot_values = defaultdict(dict)
        for class_def in sv.all_classes().values():
            for slot_name in sv.class_slots(class_def.name):
                slot = sv.induced_slot(slot_name, class_def.name)
                if slot.designates_type:
                    target_value = get_type_designator_value(sv, slot, class_def)
                    slot_values[camelcase(class_def.name)][
                        slot.name
                    ] = f'"{target_value}"'
                    if slot.multivalued:
                        slot_values[camelcase(class_def.name)][slot.name] = (
                            "["
                            + slot_values[camelcase(class_def.name)][slot.name]
                            + "]"
                        )
                    slot_values[camelcase(class_def.name)][slot.name] = slot_values[
                        camelcase(class_def.name)
                    ][slot.name]
                elif slot.ifabsent is not None:
                    value = ifabsent_value_declaration(
                        slot.ifabsent, sv, class_def, slot
                    )
                    slot_values[camelcase(class_def.name)][slot.name] = value
                # Multivalued slots that are either not inlined (just an identifier) or are
                # inlined as lists should get default_factory list, if they're inlined but
                # not as a list, that means a dictionary
                elif slot.multivalued:
                    has_identifier_slot = self.range_class_has_identifier_slot(slot)

                    if (
                        slot.inlined
                        and not slot.inlined_as_list
                        and has_identifier_slot
                    ):
                        slot_values[camelcase(class_def.name)][
                            slot.name
                        ] = "default_factory=dict"
                    else:
                        slot_values[camelcase(class_def.name)][
                            slot.name
                        ] = "default_factory=list"

        return slot_values

    def range_class_has_identifier_slot(self, slot):
        """
        Check if the range class of a slot has an identifier slot, via both slot.any_of and slot.range
        Should return False if the range is not a class, and also if the range is a class but has no
        identifier slot

        :param slot: SlotDefinition
        :return: bool
        """
        sv = self.schemaview
        has_identifier_slot = False
        if slot.any_of:
            for slot_range in slot.any_of:
                any_of_range = slot_range.range
                if (
                    any_of_range in sv.all_classes()
                    and sv.get_identifier_slot(any_of_range) is not None
                ):
                    has_identifier_slot = True
        if (
            slot.range in sv.all_classes()
            and sv.get_identifier_slot(slot.range) is not None
        ):
            has_identifier_slot = True
        return has_identifier_slot

    def get_class_isa_plus_mixins(self) -> Dict[str, List[str]]:
        """
        Generate the inheritance list for each class from is_a plus mixins
        :return:
        """
        sv = self.schemaview
        parents = {}
        for class_def in sv.all_classes().values():
            class_parents = []
            if class_def.is_a:
                class_parents.append(camelcase(class_def.is_a))
            if self.gen_mixin_inheritance and class_def.mixins:
                class_parents.extend([camelcase(mixin) for mixin in class_def.mixins])
            if len(class_parents) > 0:
                # Use the sorted list of classes to order the parent classes, but reversed to match MRO needs
                class_parents.sort(key=lambda x: self.sorted_class_names.index(x))
                class_parents.reverse()
                parents[camelcase(class_def.name)] = class_parents
        return parents

    def get_mixin_identifier_range(self, mixin) -> str:
        sv = self.schemaview
        id_ranges = list(
            {
                _get_pyrange(sv.get_type(sv.get_identifier_slot(c).range), sv)
                for c in sv.class_descendants(mixin.name, mixins=True)
                if sv.get_identifier_slot(c) is not None
            }
        )
        if len(id_ranges) == 0:
            return None
        elif len(id_ranges) == 1:
            return id_ranges[0]
        else:
            return f"Union[{'.'.join(id_ranges)}]"

    def get_class_slot_range(
        self, slot_range: str, inlined: bool, inlined_as_list: bool
    ) -> str:
        sv = self.schemaview
        range_cls = sv.get_class(slot_range)

        # Hardcoded handling for Any
        if range_cls.class_uri == "linkml:Any":
            return "Any"

        # Inline the class itself only if the class is defined as inline, or if the class has no
        # identifier slot and also isn't a mixin.
        if (
            inlined
            or inlined_as_list
            or (
                sv.get_identifier_slot(range_cls.name) is None
                and not sv.is_mixin(range_cls.name)
            )
        ):
            if (
                len(
                    [x for x in sv.class_induced_slots(slot_range) if x.designates_type]
                )
                > 0
                and len(sv.class_descendants(slot_range)) > 1
            ):
                return (
                    f"Union["
                    + ",".join([camelcase(c) for c in sv.class_descendants(slot_range)])
                    + "]"
                )
            else:
                return f"{camelcase(slot_range)}"

        # For the more difficult cases, set string as the default and attempt to improve it
        range_cls_identifier_slot_range = "str"

        # For mixins, try to use the identifier slot of descendant classes
        if (
            self.gen_mixin_inheritance
            and sv.is_mixin(range_cls.name)
            and sv.get_identifier_slot(range_cls.name)
        ):
            range_cls_identifier_slot_range = self.get_mixin_identifier_range(range_cls)

        # If the class itself has an identifier slot, it can be allowed to overwrite a value from mixin above
        if (
            sv.get_identifier_slot(range_cls.name) is not None
            and sv.get_identifier_slot(range_cls.name).range is not None
        ):
            range_cls_identifier_slot_range = _get_pyrange(
                sv.get_type(sv.get_identifier_slot(range_cls.name).range), sv
            )

        return range_cls_identifier_slot_range

    def generate_python_range(
        self, slot_range, slot_def: SlotDefinition, class_def: ClassDefinition
    ) -> str:
        """
        Generate the python range for a slot range value
        """
        sv = self.schemaview

        if slot_def.designates_type:
            pyrange = (
                "Literal["
                + ",".join(
                    [
                        '"' + x + '"'
                        for x in get_accepted_type_designator_values(
                            sv, slot_def, class_def
                        )
                    ]
                )
                + "]"
            )
        elif slot_range in sv.all_classes():
            pyrange = self.get_class_slot_range(
                slot_range,
                inlined=slot_def.inlined,
                inlined_as_list=slot_def.inlined_as_list,
            )
        elif slot_range in sv.all_enums():
            pyrange = f"{camelcase(slot_range)}"
        elif slot_range in sv.all_types():
            t = sv.get_type(slot_range)
            pyrange = _get_pyrange(t, sv)
        elif slot_range is None:
            pyrange = "str"
        else:
            # TODO: default ranges in schemagen
            # pyrange = 'str'
            # logging.error(f'range: {s.range} is unknown')
            raise Exception(f"range: {slot_range}")
        return pyrange

    def generate_collection_key(
        self,
        slot_ranges: List[str],
        slot_def: SlotDefinition,
        class_def: ClassDefinition,
    ) -> Optional[str]:
        """
        Find the python range value (str, int, etc) for the identifier slot
        of a class used as a slot range.

        If a pyrange value matches a class name, the range of the identifier slot
        will be returned. If more than one match is found and they don't match,
        an exception will be raised.

        :param slot_ranges: list of python range values
        """

        collection_keys: Set[str] = set()

        if slot_ranges is None:
            return None

        for slot_range in slot_ranges:
            if slot_range is None or slot_range not in self.schemaview.all_classes():
                continue  # ignore non-class ranges

            identifier_slot = self.schemaview.get_identifier_slot(slot_range)
            if identifier_slot is not None:
                collection_keys.add(
                    self.generate_python_range(
                        identifier_slot.range, slot_def, class_def
                    )
                )
        if len(collection_keys) > 1:
            raise Exception(
                f"Slot with any_of range has multiple identifier slot range types: {collection_keys}"
            )
        if len(collection_keys) == 1:
            return list(collection_keys)[0]
        return None

    def serialize(self) -> str:
        sv = self.schemaview

        if self.template_file is not None:
            with open(self.template_file) as template_file:
                template_obj = Template(template_file.read())
        else:
            template_obj = Template(default_template)

        sv: SchemaView
        sv = self.schemaview
        schema = sv.schema
        pyschema = SchemaDefinition(
            id=schema.id,
            name=schema.name,
            description=schema.description.replace('"', '\\"')
            if schema.description
            else None,
        )
        enums = self.generate_enums(sv.all_enums())

        sorted_classes = self.sort_classes(list(sv.all_classes().values()))
        self.sorted_class_names = [camelcase(c.name) for c in sorted_classes]

        # Don't want to generate classes when class_uri is linkml:Any, will
        # just swap in typing.Any instead down below
        sorted_classes = [c for c in sorted_classes if c.class_uri != "linkml:Any"]

        for class_original in sorted_classes:
            class_def: ClassDefinition
            class_def = deepcopy(class_original)
            class_name = class_original.name
            class_def.name = camelcase(class_original.name)
            if class_def.is_a:
                class_def.is_a = camelcase(class_def.is_a)
            class_def.mixins = [camelcase(p) for p in class_def.mixins]
            if class_def.description:
                class_def.description = class_def.description.replace('"', '\\"')
            pyschema.classes[class_def.name] = class_def
            for attribute in list(class_def.attributes.keys()):
                del class_def.attributes[attribute]
            for sn in sv.class_slots(class_name):
                # TODO: fix runtime, copy should not be necessary
                s = deepcopy(sv.induced_slot(sn, class_name))
                # logging.error(f'Induced slot {class_name}.{sn} == {s.name} {s.range}')
                s.name = underscore(s.name)
                if s.description:
                    s.description = s.description.replace('"', '\\"')
                class_def.attributes[s.name] = s

                slot_ranges: List[str] = []

                if len(s.any_of) > 0 and s.range is not None:
                    raise ValueError("Slot cannot have both range and any_of defined")

                if s.any_of is not None and len(s.any_of) > 0:
                    # list comprehension here is pulling ranges from within AnonymousSlotExpression
                    slot_ranges.extend([r.range for r in s.any_of])
                else:
                    slot_ranges.append(s.range)

                pyranges = [
                    self.generate_python_range(slot_range, s, class_def)
                    for slot_range in slot_ranges
                ]

                pyranges = list(set(pyranges))  # remove duplicates
                pyranges.sort()

                if len(pyranges) == 1:
                    pyrange = pyranges[0]
                elif len(pyranges) > 1:
                    pyrange = f"Union[{', '.join(pyranges)}]"
                else:
                    raise Exception(
                        f"Could not generate python range for {class_name}.{s.name}"
                    )

                if s.multivalued:
                    if s.inlined or s.inlined_as_list:
                        collection_key = self.generate_collection_key(
                            slot_ranges, s, class_def
                        )
                    else:
                        collection_key = None
                    if (
                        s.inlined == False
                        or collection_key is None
                        or s.inlined_as_list == True
                    ):
                        pyrange = f"List[{pyrange}]"
                    else:
                        pyrange = f"Dict[{collection_key}, {pyrange}]"
                if not s.required and not s.designates_type:
                    pyrange = f"Optional[{pyrange}]"
                ann = Annotation("python_range", pyrange)
                s.annotations[ann.tag] = ann
        code = template_obj.render(
            schema=pyschema,
            underscore=underscore,
            enums=enums,
            predefined_slot_values=self.get_predefined_slot_values(),
            allow_extra=self.allow_extra,
            metamodel_version=self.schema.metamodel_version,
            version=self.schema.version,
            class_isa_plus_mixins=self.get_class_isa_plus_mixins(),
        )
        return code

    def default_value_for_type(self, typ: str) -> str:
        return "None"


@shared_arguments(PydanticGenerator)
@click.option(
    "--template_file", help="Optional jinja2 template to use for class generation"
)
@click.version_option(__version__, "-V", "--version")
@click.command()
def cli(
    yamlfile,
    template_file=None,
    head=True,
    emit_metadata=False,
    genmeta=False,
    classvars=True,
    slots=True,
    **args,
):
    """Generate pydantic classes to represent a LinkML model"""
    gen = PydanticGenerator(
        yamlfile,
        template_file=template_file,
        emit_metadata=head,
        genmeta=genmeta,
        gen_classvars=classvars,
        gen_slots=slots,
        **args,
    )
    print(gen.serialize())


if __name__ == "__main__":
    cli()<|MERGE_RESOLUTION|>--- conflicted
+++ resolved
@@ -42,22 +42,12 @@
    __slots__ = '__weakref__'
 
 class ConfiguredBaseModel(WeakRefShimBaseModel,
-<<<<<<< HEAD
-                validate_assignment = True, 
-                validate_all = True, 
-                underscore_attrs_are_private = True, 
-                extra = {% if allow_extra %}'allow'{% else %}'forbid'{% endif %}, 
-                arbitrary_types_allowed = True,
-                use_enum_values = True):
-    pass                    
-=======
                 validate_assignment = True,
                 validate_all = True,
                 underscore_attrs_are_private = True,
                 extra = {% if allow_extra %}'allow'{% else %}'forbid'{% endif %},
-                arbitrary_types_allowed = True):
-    pass
->>>>>>> a238ae03
+                arbitrary_types_allowed = True,
+                use_enum_values = True):
 
 {% for e in enums.values() %}
 class {{ e.name }}(str, Enum):
