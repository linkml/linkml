--- conflicted
+++ resolved
@@ -11,7 +11,7 @@
 from linkml_runtime.linkml_model.meta import (Annotation, ClassDefinition,
                                               EnumDefinition,
                                               EnumDefinitionName,
-                                              SchemaDefinition, TypeDefinition, AnonymousSlotExpression)
+                                              SchemaDefinition, TypeDefinition, AnonymousSlotExpression, SlotDefinition)
 from linkml_runtime.utils.formatutils import camelcase, underscore
 from linkml_runtime.utils.schemaview import SchemaView
 
@@ -212,7 +212,7 @@
                             + slot_values[camelcase(class_def.name)][slot.name]
                             + "]"
                         )
-                    slot_values[camelcase(class_def.name)][slot.name] = slot_values[camelcase(class_def.name)][slot.name] 
+                    slot_values[camelcase(class_def.name)][slot.name] = slot_values[camelcase(class_def.name)][slot.name]
                 elif slot.ifabsent is not None:
                     value = ifabsent_value_declaration(slot.ifabsent, sv, class_def, slot)
                     slot_values[camelcase(class_def.name)][slot.name] = value
@@ -328,14 +328,17 @@
 
         return range_cls_identifier_slot_range
 
-    def generate_python_range(self, slot_range, inlined: bool, inlined_as_list: bool) -> str:
+    def generate_python_range(self, slot_range, slot_def:SlotDefinition, class_def:ClassDefinition) -> str:
         """
         Generate the python range for a slot range value
         """
         sv = self.schemaview
 
-        if slot_range in sv.all_classes():
-            pyrange = self.get_class_slot_range(slot_range, inlined=inlined, inlined_as_list=inlined_as_list)
+        if slot_def.designates_type:
+            pyrange = "Literal[" + ",".join(
+                ["\"" + x + "\"" for x in get_accepted_type_designator_values(sv, slot_def, class_def)]) + "]"
+        elif slot_range in sv.all_classes():
+            pyrange = self.get_class_slot_range(slot_range, inlined=slot_def.inlined, inlined_as_list=slot_def.inlined_as_list)
         elif slot_range in sv.all_enums():
             pyrange = f"{camelcase(slot_range)}"
         elif slot_range in sv.all_types():
@@ -350,7 +353,7 @@
             raise Exception(f"range: {slot_range}")
         return pyrange
 
-    def generate_collection_key(self, slot_ranges: List[str]) -> Optional[str]:
+    def generate_collection_key(self, slot_ranges: List[str], slot_def: SlotDefinition, class_def: ClassDefinition) -> Optional[str]:
         """
         Find the python range value (str, int, etc) for the identifier slot
         of a class used as a slot range.
@@ -373,9 +376,7 @@
 
             identifier_slot = self.schemaview.get_identifier_slot(slot_range)
             if identifier_slot is not None:
-                collection_keys.add(self.generate_python_range(identifier_slot.range,
-                                                               inlined=identifier_slot.inlined,
-                                                               inlined_as_list=identifier_slot.inlined_as_list))
+                collection_keys.add(self.generate_python_range(identifier_slot.range, slot_def, class_def))
         if len(collection_keys) > 1:
             raise Exception(f"Slot with any_of range has multiple identifier slot range types: {collection_keys}")
         if len(collection_keys) == 1:
@@ -394,7 +395,6 @@
         sv: SchemaView
         sv = self.schemaview
         schema = sv.schema
-        # print(f'# SV c={sv.all_classes().keys()}')
         pyschema = SchemaDefinition(
             id=schema.id,
             name=schema.name,
@@ -430,7 +430,6 @@
                 if s.description:
                     s.description = s.description.replace('"', '\\"')
                 class_def.attributes[s.name] = s
-<<<<<<< HEAD
 
                 slot_ranges:List[str] = []
 
@@ -440,27 +439,10 @@
                 if s.any_of is not None and len(s.any_of) > 0:
                     # list comprehension here is pulling ranges from within AnonymousSlotExpression
                     slot_ranges.extend([r.range for r in s.any_of])
-=======
-                collection_key = None
-                if s.designates_type:
-                    pyrange = "Literal[" + ",".join(["\"" + x + "\"" for x in get_accepted_type_designator_values(sv, s, class_def)]) + "]"
-                elif s.range in sv.all_classes():
-                    pyrange = self.get_class_slot_range(s)
-                    identifier_slot = sv.get_identifier_slot(s.range)
-                    if identifier_slot is not None and identifier_slot.range is not None:
-                        collection_key = _get_pyrange(sv.get_type(identifier_slot.range), sv)
-                elif s.range in sv.all_enums():
-                    pyrange = f"{camelcase(s.range)}"
-                elif s.range in sv.all_types():
-                    t = sv.get_type(s.range)
-                    pyrange = _get_pyrange(t, sv)
-                elif s.range is None:
-                    pyrange = "str"
->>>>>>> 6c3733a1
                 else:
                     slot_ranges.append(s.range)
 
-                pyranges = [self.generate_python_range(slot_range, inlined=s.inlined, inlined_as_list=s.inlined_as_list)
+                pyranges = [self.generate_python_range(slot_range, s, class_def)
                             for slot_range in slot_ranges]
 
                 pyranges = list(set(pyranges)) # remove duplicates
@@ -475,16 +457,9 @@
 
                 if s.multivalued:
                     if s.inlined or s.inlined_as_list:
-                        collection_key = self.generate_collection_key(slot_ranges)
+                        collection_key = self.generate_collection_key(slot_ranges, s, class_def)
                     else:
                         collection_key = None
-                    print(f"\nclass_name: {class_name}")
-                    print(f"slot_name: {s.name}")
-                    print(f"slot_ranges: {slot_ranges}")
-                    print(f"pyranges: {pyranges}")
-                    print(f"collection_key: {collection_key}")
-                    print(f"s.list: {s.inlined}")
-                    print(f"s.inlined_as_list: {s.inlined_as_list}")
                     if s.inlined == False or collection_key is None or s.inlined_as_list == True:
                         pyrange = f"List[{pyrange}]"
                     else:
