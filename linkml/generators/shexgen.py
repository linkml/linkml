--- conflicted
+++ resolved
@@ -3,12 +3,7 @@
 """
 import os
 from dataclasses import dataclass, field
-<<<<<<< HEAD
-from typing import List, Optional, TextIO, Union
-import urllib.parse as urlparse
-=======
 from typing import List, Optional, Union
->>>>>>> 7d21903f
 
 import click
 from jsonasobj import as_json as as_json_1
