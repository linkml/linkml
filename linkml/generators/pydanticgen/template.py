<<<<<<< HEAD
from importlib.util import find_spec
from typing import Any, ClassVar, Dict, Generator, List, Literal, Optional, Union, overload
=======
from typing import TYPE_CHECKING, Any, ClassVar, Dict, Generator, List, Literal, Optional, Union, overload
>>>>>>> 3dbfc1f8

from jinja2 import Environment, PackageLoader
from pydantic import BaseModel, Field
from pydantic.version import VERSION as PYDANTIC_VERSION

if find_spec("black") is not None:
    from linkml.generators.pydanticgen.black import format_black
else:
    # no warning, having black is optional, we only warn when someone tries to import it explicitly
    format_black = None

if int(PYDANTIC_VERSION[0]) >= 2:
    from pydantic import computed_field
else:
    if TYPE_CHECKING:  # pragma: no cover
        from pydantic.fields import ModelField


class TemplateModel(BaseModel):
    """
    Metaclass to render pydantic models with jinja templates.

    Each subclass needs to declare a :class:`typing.ClassVar` for a
    jinja template within the `templates` directory.

    Templates are written expecting each of the other TemplateModels
    to already be rendered to strings - ie. rather than the ``class.py.jinja``
    template receiving a full :class:`.PydanticAttribute` object or dictionary,
    it receives it having already been rendered to a string. See the :meth:`.render` method.

    .. admonition:: Black Formatting

        Template models will try to use ``black`` to format results when it is available in the
        environment when render is called with ``black = True`` . If it isn't, then the string is
        returned without any formatting beyond the template.
        This is mostly important for complex annotations like those produced for arrays,
        as otherwise the templates are acceptable looking.

        To install linkml with black, use the extra ``black`` dependency.

        e.g. with pip::

            pip install linkml[black]

        or with poetry::

            poetry install -E black

    """

    template: ClassVar[str]
    pydantic_ver: int = int(PYDANTIC_VERSION[0])

    def render(self, environment: Optional[Environment] = None, black: bool = False) -> str:
        """
        Recursively render a template model to a string.

        For each field in the model, recurse through, rendering each :class:`.TemplateModel`
        using the template set in :attr:`.TemplateModel.template` , but preserving the structure
        of lists and dictionaries. Regular :class:`.BaseModel` s are rendered to dictionaries.
        Any other value is passed through unchanged.

        Args:
            environment (:class:`jinja2.Environment`): Template environment - see :meth:`.environment`
            black (bool): if ``True`` , format template with black. (default False)
        """
        if environment is None:
            environment = TemplateModel.environment()

        if int(PYDANTIC_VERSION[0]) >= 2:
            fields = {**self.model_fields, **self.model_computed_fields}
        else:
            fields = self.model_fields

        data = {k: _render(getattr(self, k, None), environment) for k in fields}
        template = environment.get_template(self.template)
        rendered = template.render(**data)
        if format_black is not None and black:
            try:
                return format_black(rendered)
            except Exception:
                # TODO: it would nice to have a standard logging module here ;)
                return rendered
        elif black and format_black is None:
            raise ValueError("black formatting was requested, but black is not installed in this environment")
        else:
            return rendered

    @classmethod
    def environment(cls) -> Environment:
        """
        Default environment for Template models.

        uses a :class:`jinja2.PackageLoader` for the templates directory within this module
        with the ``trim_blocks`` and ``lstrip_blocks`` parameters set to ``True`` so that the
        default templates could be written in a more readable way.
        """
        return Environment(
            loader=PackageLoader("linkml.generators.pydanticgen", "templates"), trim_blocks=True, lstrip_blocks=True
        )

    if int(PYDANTIC_VERSION[0]) < 2:
        # simulate pydantic 2's model_fields behavior
        # without using classmethod + property decorators
        # see:
        # - https://docs.python.org/3/whatsnew/3.11.html#language-builtins
        # - https://github.com/python/cpython/issues/89519
        # and:
        # - https://docs.python.org/3/reference/datamodel.html#customizing-class-creation
        # for this version.
        model_fields: ClassVar[Dict[str, "ModelField"]]

        def __init_subclass__(cls, **kwargs):
            super().__init_subclass__(**kwargs)
            cls.model_fields = cls.__fields__

        @overload
        def model_dump(self, mode: Literal["python"] = "python") -> dict: ...

        @overload
        def model_dump(self, mode: Literal["json"] = "json") -> str: ...

        def model_dump(self, mode: Literal["python", "json"] = "python", **kwargs) -> Union[dict, str]:
            if mode == "json":
                return self.json(**kwargs)
            return self.dict(**kwargs)


def _render(
    item: Union[TemplateModel, Any, List[Union[Any, TemplateModel]], Dict[str, Union[Any, TemplateModel]]],
    environment: Environment,
) -> Union[str, List[str], Dict[str, str]]:
    if isinstance(item, TemplateModel):
        return item.render(environment)
    elif isinstance(item, list):
        return [_render(i, environment) for i in item]
    elif isinstance(item, dict):
        return {k: _render(v, environment) for k, v in item.items()}
    elif isinstance(item, BaseModel):
        if int(PYDANTIC_VERSION[0]) >= 2:
            fields = item.model_fields
        else:
            fields = item.__fields__
        return {k: _render(getattr(item, k, None), environment) for k in fields.keys()}
    else:
        return item


class EnumValue(BaseModel):
    """
    A single value within an :class:`.Enum`
    """

    label: str
    value: str
    description: Optional[str] = None


class PydanticEnum(TemplateModel):
    """
    Model used to render a :class:`enum.Enum`
    """

    template: ClassVar[str] = "enum.py.jinja"

    name: str
    description: Optional[str] = None
    values: Dict[str, EnumValue] = Field(default_factory=dict)


class PydanticBaseModel(TemplateModel):
    """
    Parameterization of the base model that generated pydantic classes inherit from
    """

    template: ClassVar[str] = "base_model.py.jinja"

    default_name: ClassVar[str] = "ConfiguredBaseModel"
    name: str = Field(default_factory=lambda: PydanticBaseModel.default_name)
    extra_fields: Literal["allow", "forbid", "ignore"] = "forbid"
    """
    Sets the ``extra`` model for pydantic models
    """
    fields: Optional[List[str]] = None
    """
    Extra fields that are typically injected into the base model via
    :attr:`~linkml.generators.pydanticgen.PydanticGenerator.injected_fields`
    """
    strict: bool = False
    """
    Enable strict mode in the base model.
    
    .. note::
    
        Pydantic 2 only! Pydantic 1 only has strict types, not strict mode. See: https://github.com/linkml/linkml/issues/1955
    
    References:
        https://docs.pydantic.dev/latest/concepts/strict_mode
    """


class PydanticAttribute(TemplateModel):
    """
    Reduced version of SlotDefinition that carries all and only the information
    needed by the template
    """

    template: ClassVar[str] = "attribute.py.jinja"

    name: str
    required: bool = False
    identifier: bool = False
    key: bool = False
    predefined: Optional[str] = None
    """Fixed string to use in body of field"""
    annotations: Optional[dict] = None
    """
    Of the form::

        annotations = {'python_range': {'value': 'int'}}

    .. todo::

        simplify when refactoring pydanticgen, should just be a string or a model

    """
    title: Optional[str] = None
    description: Optional[str] = None
    equals_number: Optional[Union[int, float]] = None
    minimum_value: Optional[Union[int, float]] = None
    maximum_value: Optional[Union[int, float]] = None
    pattern: Optional[str] = None

    if int(PYDANTIC_VERSION[0]) >= 2:

        @computed_field
        def field(self) -> str:
            """Computed value to use inside of the generated Field"""
            if self.predefined:
                return self.predefined
            elif self.required or self.identifier or self.key:
                return "..."
            else:
                return "None"

    else:
        field: Optional[str] = None

        def __init__(self, **kwargs):
            super(PydanticAttribute, self).__init__(**kwargs)
            if self.predefined:
                self.field = self.predefined
            elif self.required or self.identifier or self.key:
                self.field = "..."
            else:
                self.field = "None"


class PydanticValidator(PydanticAttribute):
    """
    Trivial subclass of :class:`.PydanticAttribute` that uses the ``validator.py.jinja`` template instead
    """

    template: ClassVar[str] = "validator.py.jinja"


class PydanticClass(TemplateModel):
    """
    Reduced version of ClassDefinition that carries all and only the information
    needed by the template.

    On instantiation and rendering, will create any additional :attr:`.validators`
    that are implied by the given :attr:`.attributes`. Currently the only kind of
    slot-level validators that are created are for those slots that have a ``pattern``
    property.
    """

    template: ClassVar[str] = "class.py.jinja"

    name: str
    bases: Union[List[str], str] = PydanticBaseModel.default_name
    description: Optional[str] = None
    attributes: Optional[Dict[str, PydanticAttribute]] = None

    def _validators(self) -> Optional[Dict[str, PydanticValidator]]:
        if self.attributes is None:
            return None

        return {k: PydanticValidator(**v.model_dump()) for k, v in self.attributes.items() if v.pattern is not None}

    if int(PYDANTIC_VERSION[0]) >= 2:

        @computed_field
        def validators(self) -> Optional[Dict[str, PydanticValidator]]:
            return self._validators()

    else:
        validators: Optional[Dict[str, PydanticValidator]]

        def __init__(self, **kwargs):
            super(PydanticClass, self).__init__(**kwargs)
            self.validators = self._validators()

        def render(self, environment: Optional[Environment] = None) -> str:
            """Overridden in pydantic 1 to ensure that validators are regenerated at rendering time"""
            # refresh in case attributes have changed since init
            self.validators = self._validators()
            return super(PydanticClass, self).render(environment)


class ObjectImport(BaseModel):
    """
    An object to be imported from within a module.

    See :class:`.Import` for examples
    """

    name: str
    alias: Optional[str] = None


class Import(TemplateModel):
    """
    A python module, or module and classes to be imported.

    Examples:

        Module import:

        .. code-block:: python

            >>> Import(module='sys').render()
            import sys
            >>> Import(module='numpy', alias='np').render()
            import numpy as np

        Class import:

        .. code-block:: python

            >>> Import(module='pathlib', objects=[
            >>>     ObjectImport(name="Path"),
            >>>     ObjectImport(name="PurePath", alias="RenamedPurePath")
            >>> ]).render()
            from pathlib import (
                Path,
                PurePath as RenamedPurePath
            )

    """

    template: ClassVar[str] = "imports.py.jinja"
    module: str
    alias: Optional[str] = None
    objects: Optional[List[ObjectImport]] = None

    def merge(self, other: "Import") -> List["Import"]:
        """
        Merge one import with another, see :meth:`.Imports` for an example.

        * If module don't match, return both
        * If one or the other are a :class:`.ConditionalImport`, return both
        * If modules match, neither contain objects, but the other has an alias, return the other
        * If modules match, one contains objects but the other doesn't, return both
        * If modules match, both contain objects, merge the object lists, preferring objects with aliases
        """
        # return both if we are orthogonal
        if self.module != other.module:
            return [self, other]

        # handle conditionals
        if isinstance(self, ConditionalImport) and isinstance(other, ConditionalImport):
            # If our condition is the same, return the newer version
            if self.condition == other.condition:
                return [other]
        if isinstance(self, ConditionalImport) or isinstance(other, ConditionalImport):
            # we don't have a good way of combining conditionals, just return both
            return [self, other]

        # handle module vs. object imports
        elif other.objects is None and self.objects is None:
            # both are modules, return the other only if it updates the alias
            if other.alias:
                return [other]
            else:
                return [self]
        elif other.objects is not None and self.objects is not None:
            # both are object imports, merge and return
            alias = self.alias if other.alias is None else other.alias
            # FIXME: super awkward implementation
            # keep ours if it has an alias and the other doesn't,
            # otherwise take the other's version
            self_objs = {obj.name: obj for obj in self.objects}
            other_objs = {
                obj.name: obj for obj in other.objects if obj.name not in self_objs or self_objs[obj.name].alias is None
            }
            self_objs.update(other_objs)

            return [Import(module=self.module, alias=alias, objects=list(self_objs.values()))]
        else:
            # one is a module, the other imports objects, keep both
            return [self, other]


class ConditionalImport(Import):
    """
    Import that depends on some condition in the environment, common when
    using backported features or straddling dependency versions.

    Make sure that everything that is needed to evaluate the condition is imported
    before this is added to the injected imports!

    Examples:

        conditionally import Literal from ``typing_extensions`` if on python <= 3.8

        .. code-block:: python
            :force:

            imports = (Imports() +
                 Import(module='sys') +
                 ConditionalImport(
                 module="typing",
                 objects=[ObjectImport(name="Literal")],
                 condition="sys.version_info >= (3, 8)",
                 alternative=Import(
                     module="typing_extensions",
                     objects=[ObjectImport(name="Literal")]
                 )
             )

        Renders to:

        .. code-block:: python
            :force:

            import sys
            if sys.version_info >= (3, 8):
                from typing import Literal
            else:
                from typing_extensions import Literal

    """

    template: ClassVar[str] = "conditional_import.py.jinja"
    condition: str
    alternative: Import


class Imports(TemplateModel):
    """
    Container class for imports that can handle merging!

    See :class:`.Import` and :class:`.ConditionalImport` for examples of declaring individual imports

    Useful for generation, because each build stage will potentially generate
    overlapping imports. This ensures that we can keep a collection of imports
    without having many duplicates.

    Defines methods for adding, iterating, and indexing from within the :attr:`Imports.imports` list.

    Examples:

        .. code-block:: python
            :force:

            imports = (Imports() +
                Import(module="sys") +
                Import(module="pathlib", objects=[ObjectImport(name="Path")]) +
                Import(module="sys")
            )

        Renders to:

        .. code-block:: python

            from pathlib import Path
            import sys

    """

    template: ClassVar[str] = "imports.py.jinja"

    imports: List[Union[Import, ConditionalImport]] = Field(default_factory=list)

    def __add__(self, other: Union[Import, "Imports", List[Import]]) -> "Imports":
        if isinstance(other, Imports) or (isinstance(other, list) and all([isinstance(i, Import) for i in other])):
            if hasattr(self, "model_copy"):
                self_copy = self.model_copy(deep=True)
            else:
                self_copy = self.copy()

            for i in other:
                self_copy += i
            return self_copy

        # check if we have one of these already
        imports = self.imports.copy()

        existing = [i for i in imports if i.module == other.module]

        # if we have nothing importing from this module yet, add it!
        if len(existing) == 0:
            imports.append(other)
        elif len(existing) == 1:
            imports.remove(existing[0])
            imports.extend(existing[0].merge(other))
        else:
            # we have both a conditional and at least one nonconditional already.
            # If this is another conditional, we just add it, otherwise, we merge it
            # with the single nonconditional
            if isinstance(other, ConditionalImport):
                imports.append(other)
            else:
                for e in existing:
                    if isinstance(e, Import):
                        imports.remove(e)
                        merged = e.merge(other)
                        imports.extend(merged)
                        break

        # SPECIAL CASE - __future__ annotations must happen at the top of a file
        # TODO: Make a sort method
        futures = []
        for item in imports[-2:]:
            if item.module == "__future__":
                futures.append(item)
        if len(futures) > 0:
            imports.remove(futures[0])
            imports.insert(0, futures[0])

        return Imports(imports=imports)

    def __len__(self) -> int:
        return len(self.imports)

    def __iter__(self) -> Generator[Import, None, None]:
        for i in self.imports:
            yield i

    def __getitem__(self, item: int) -> Import:
        return self.imports[item]


class PydanticModule(TemplateModel):
    """
    Top-level container model for generating a pydantic module :)
    """

    template: ClassVar[str] = "module.py.jinja"

    metamodel_version: Optional[str] = None
    version: Optional[str] = None
    base_model: PydanticBaseModel = PydanticBaseModel()
    injected_classes: Optional[List[str]] = None
    imports: List[Union[Import, ConditionalImport]] = Field(default_factory=list)
    enums: Dict[str, PydanticEnum] = Field(default_factory=dict)
    classes: Dict[str, PydanticClass] = Field(default_factory=dict)

    if int(PYDANTIC_VERSION[0]) >= 2:

        @computed_field
        def class_names(self) -> List[str]:
            return [c.name for c in self.classes.values()]

    else:
        class_names: List[str] = Field(default_factory=list)

        def __init__(self, **kwargs):
            super(PydanticModule, self).__init__(**kwargs)
            self.class_names = [c.name for c in self.classes.values()]

        def render(self, environment: Optional[Environment] = None, black: bool = False) -> str:
            """
            Trivial override of parent method for pydantic 1 to ensure that
            :attr:`.class_names` are correct at render time
            """
            self.class_names = [c.name for c in self.classes.values()]
            return super(PydanticModule, self).render(environment, black)<|MERGE_RESOLUTION|>--- conflicted
+++ resolved
@@ -1,9 +1,5 @@
-<<<<<<< HEAD
 from importlib.util import find_spec
 from typing import Any, ClassVar, Dict, Generator, List, Literal, Optional, Union, overload
-=======
-from typing import TYPE_CHECKING, Any, ClassVar, Dict, Generator, List, Literal, Optional, Union, overload
->>>>>>> 3dbfc1f8
 
 from jinja2 import Environment, PackageLoader
 from pydantic import BaseModel, Field
@@ -18,8 +14,7 @@
 if int(PYDANTIC_VERSION[0]) >= 2:
     from pydantic import computed_field
 else:
-    if TYPE_CHECKING:  # pragma: no cover
-        from pydantic.fields import ModelField
+    from pydantic.fields import ModelField
 
 
 class TemplateModel(BaseModel):
