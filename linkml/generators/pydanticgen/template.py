--- conflicted
+++ resolved
@@ -1,10 +1,6 @@
-<<<<<<< HEAD
-from typing import TYPE_CHECKING, Any, ClassVar, Dict, Generator, List, Literal, Optional, Union, overload
-=======
 from copy import copy
 from importlib.util import find_spec
-from typing import Any, ClassVar, Dict, Generator, List, Literal, Optional, Union, overload
->>>>>>> 4f5e9349
+from typing import TYPE_CHECKING, Any, ClassVar, Dict, Generator, List, Literal, Optional, Union, overload
 
 from jinja2 import Environment, PackageLoader
 from pydantic import BaseModel, Field
@@ -23,12 +19,7 @@
 if int(PYDANTIC_VERSION[0]) >= 2:
     from pydantic import computed_field
 else:
-<<<<<<< HEAD
-    if TYPE_CHECKING:
-        from pydantic.fields import ModelField
-=======
     from pydantic.fields import ModelField
->>>>>>> 4f5e9349
 
 
 class TemplateModel(BaseModel):
