--- conflicted
+++ resolved
@@ -1,7 +1,6 @@
 from pathlib import Path
 from typing import List, Optional, Type, TypeVar, Union
 
-<<<<<<< HEAD
 from linkml.generators.common.build import (
     BuildResult,
 )
@@ -14,11 +13,7 @@
 from linkml.generators.common.build import (
     SlotResult as SlotResult_,
 )
-=======
-from linkml_runtime.linkml_model import SchemaDefinition
-from pydantic import BaseModel, ConfigDict
-
->>>>>>> f47811d5
+from linkml.generators.common.build import SchemaResult
 from linkml.generators.pydanticgen.template import Import, Imports, PydanticAttribute, PydanticClass
 
 T = TypeVar("T", bound="PydanticBuildResult", covariant=True)
@@ -114,13 +109,10 @@
     """Constructed Template Model for class, including attributes/slots"""
 
 
-class SplitResult(BaseModel):
+class SplitResult(SchemaResult):
     """Build result when generating with :func:`.generate_split`"""
 
-    model_config = ConfigDict(arbitrary_types_allowed=True)
-
     main: bool = False
-    source_schema: SchemaDefinition
     path: Path
     serialized_module: str
     module_import: Optional[str] = None