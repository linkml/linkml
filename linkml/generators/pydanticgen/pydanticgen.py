import inspect
import logging
import os
import textwrap
from collections import defaultdict
<<<<<<< HEAD
from dataclasses import dataclass
=======
from copy import deepcopy
from dataclasses import dataclass, field
>>>>>>> 24f08f39
from pathlib import Path
from types import ModuleType
from typing import (
    Dict,
    List,
    Literal,
    Optional,
    Set,
    Type,
    Union,
)

import click
from jinja2 import ChoiceLoader, Environment, FileSystemLoader
from linkml_runtime.linkml_model.meta import (
    Annotation,
    ClassDefinition,
    SlotDefinition,
    TypeDefinition,
)
from linkml_runtime.utils.compile_python import compile_python
from linkml_runtime.utils.formatutils import camelcase, underscore
from linkml_runtime.utils.schemaview import SchemaView
from pydantic import BaseModel
from pydantic.version import VERSION as PYDANTIC_VERSION

from linkml._version import __version__
from linkml.generators.common.type_designators import (
    get_accepted_type_designator_values,
    get_type_designator_value,
)
from linkml.generators.oocodegen import OOCodeGenerator
from linkml.generators.pydanticgen.array import ArrayRangeGenerator, ArrayRepresentation
from linkml.generators.pydanticgen.build import SlotResult
from linkml.generators.pydanticgen.template import (
    ConditionalImport,
    Import,
    Imports,
    ObjectImport,
    PydanticAttribute,
    PydanticBaseModel,
    PydanticClass,
    PydanticModule,
    TemplateModel,
)
from linkml.utils import deprecation_warning
from linkml.utils.generator import shared_arguments
from linkml.utils.ifabsent_functions import ifabsent_value_declaration

if int(PYDANTIC_VERSION[0]) == 1:
    deprecation_warning("pydantic-v1")


def _get_pyrange(t: TypeDefinition, sv: SchemaView) -> str:
    pyrange = t.repr if t is not None else None
    if pyrange is None:
        pyrange = t.base
    if t.base == "XSDDateTime":
        pyrange = "datetime "
    if t.base == "XSDDate":
        pyrange = "date"
    if pyrange is None and t.typeof is not None:
        pyrange = _get_pyrange(sv.get_type(t.typeof), sv)
    if pyrange is None:
        raise Exception(f"No python type for range: {t.name} // {t}")
    return pyrange


DEFAULT_IMPORTS = (
    Imports()
    + Import(module="__future__", objects=[ObjectImport(name="annotations")])
    + Import(module="datetime", objects=[ObjectImport(name="datetime"), ObjectImport(name="date")])
    + Import(module="decimal", objects=[ObjectImport(name="Decimal")])
    + Import(module="enum", objects=[ObjectImport(name="Enum")])
    + Import(module="re")
    + Import(module="sys")
    + Import(
        module="typing",
        objects=[
            ObjectImport(name="Any"),
            ObjectImport(name="List"),
            ObjectImport(name="Literal"),
            ObjectImport(name="Dict"),
            ObjectImport(name="Optional"),
            ObjectImport(name="Union"),
        ],
    )
    + Import(module="pydantic.version", objects=[ObjectImport(name="VERSION", alias="PYDANTIC_VERSION")])
    + ConditionalImport(
        condition="int(PYDANTIC_VERSION[0])>=2",
        module="pydantic",
        objects=[
            ObjectImport(name="BaseModel"),
            ObjectImport(name="ConfigDict"),
            ObjectImport(name="Field"),
            ObjectImport(name="field_validator"),
        ],
        alternative=Import(
            module="pydantic",
            objects=[ObjectImport(name="BaseModel"), ObjectImport(name="Field"), ObjectImport(name="validator")],
        ),
    )
)


class ClassResult(BaseModel):
    """
    TODO: Merge with BuildResult when array implementations is merged
    """

    cls: PydanticClass
    imports: Optional[List[Import]] = None


@dataclass
class PydanticGenerator(OOCodeGenerator):
    """
    Generates Pydantic-compliant classes from a schema

    This is an alternative to the dataclasses-based Pythongen
    """

    # ClassVar overrides
    generatorname = os.path.basename(__file__)
    generatorversion = "0.0.2"
    valid_formats = ["pydantic"]
    file_extension = "py"

    # ObjectVars
    array_representations: List[ArrayRepresentation] = field(default_factory=lambda: [ArrayRepresentation.LIST])
    black: bool = False
    """
    If black is present in the environment, format the serialized code with it
    """
    pydantic_version: int = int(PYDANTIC_VERSION[0])
    template_dir: Optional[Union[str, Path]] = None
    """
    Override templates for each TemplateModel.
    
    Directory with templates that override the default :attr:`.TemplateModel.template`
    for each class. If a matching template is not found in the override directory,
    the default templates will be used.
    """
    extra_fields: Literal["allow", "forbid", "ignore"] = "forbid"
    gen_mixin_inheritance: bool = True
    injected_classes: Optional[List[Union[Type, str]]] = None
    """
    A list/tuple of classes to inject into the generated module.
    
    Accepts either live classes or strings. Live classes will have their source code
    extracted with inspect.get - so they need to be standard python classes declared in a
    source file (ie. the module they are contained in needs a ``__file__`` attr, 
    see: :func:`inspect.getsource` )
    """
    injected_fields: Optional[List[str]] = None
    """
    A list/tuple of field strings to inject into the base class.
    
    Examples:
    
    .. code-block:: python

        injected_fields = (
            'object_id: Optional[str] = Field(None, description="Unique UUID for each object")',
        )
    
    """
    imports: Optional[List[Import]] = None
    """
    Additional imports to inject into generated module. 
    
    Examples:
        
    .. code-block:: python
    
        from linkml.generators.pydanticgen.template import (
            ConditionalImport,
            ObjectImport,
            Import,
            Imports
        )
        
        imports = (Imports() + 
            Import(module='sys') + 
            Import(module='numpy', alias='np') + 
            Import(module='pathlib', objects=[
                ObjectImport(name="Path"),
                ObjectImport(name="PurePath", alias="RenamedPurePath")
            ]) + 
            ConditionalImport(
                module="typing",
                objects=[ObjectImport(name="Literal")],
                condition="sys.version_info >= (3, 8)",
                alternative=Import(
                    module="typing_extensions", 
                    objects=[ObjectImport(name="Literal")]
                ),
            ).imports
        )
        
    becomes:
    
    .. code-block:: python
    
        import sys
        import numpy as np
        from pathlib import (
            Path,
            PurePath as RenamedPurePath
        )
        if sys.version_info >= (3, 8):
            from typing import Literal
        else:
            from typing_extensions import Literal
        
    """

    # ObjectVars (identical to pythongen)
    gen_classvars: bool = True
    gen_slots: bool = True
    genmeta: bool = False
    emit_metadata: bool = True

<<<<<<< HEAD
    # Private attributes
    _predefined_slot_values: Optional[Dict[str, Dict[str, str]]] = None
    _class_bases: Optional[Dict[str, List[str]]] = None
=======
    def __post_init__(self):
        super().__post_init__()
        if int(self.pydantic_version) == 1:
            deprecation_warning("pydanticgen-v1")
>>>>>>> 24f08f39

    def compile_module(self, **kwargs) -> ModuleType:
        """
        Compiles generated python code to a module
        :return:
        """
        pycode = self.serialize(**kwargs)
        try:
            return compile_python(pycode)
        except NameError as e:
            logging.error(f"Code:\n{pycode}")
            logging.error(f"Error compiling generated python code: {e}")
            raise e

    @staticmethod
    def sort_classes(clist: List[ClassDefinition]) -> List[ClassDefinition]:
        """
        sort classes such that if C is a child of P then C appears after P in the list

        Overridden method include mixin classes

        TODO: This should move to SchemaView
        """
        clist = list(clist)
        slist = []  # sorted
        while len(clist) > 0:
            can_add = False
            for i in range(len(clist)):
                candidate = clist[i]
                can_add = False
                if candidate.is_a:
                    candidates = [candidate.is_a] + candidate.mixins
                else:
                    candidates = candidate.mixins
                if not candidates:
                    can_add = True
                else:
                    if set(candidates) <= set([p.name for p in slist]):
                        can_add = True
                if can_add:
                    slist = slist + [candidate]
                    del clist[i]
                    break
            if not can_add:
                raise ValueError(f"could not find suitable element in {clist} that does not ref {slist}")
        return slist

    def generate_class(self, cls: ClassDefinition) -> ClassResult:
        pyclass = PydanticClass(
            name=camelcase(cls.name),
            bases=self.class_bases.get(cls.name, PydanticBaseModel.default_name),
            description=cls.description.replace('"', '\\"') if cls.description is not None else None,
            pydantic_ver=self.pydantic_version,
        )

        attributes = {}
        for sn in self.schemaview.class_slots(cls.name):
            slot = self.generate_slot(self.schemaview.induced_slot(sn, cls.name), cls)
            # TODO: handle imports and a proper slot result
            attributes[slot.name] = slot

        pyclass.attributes = attributes
        return ClassResult(cls=pyclass)

    def generate_slot(self, slot: SlotDefinition, cls: ClassDefinition) -> PydanticAttribute:
        slot_args = {
            k: slot._as_dict.get(k, None)
            for k in PydanticAttribute.model_fields.keys()
            if slot._as_dict.get(k, None) is not None
        }
        slot_args["name"] = underscore(slot.name)
        slot_args["description"] = slot.description.replace('"', '\\"') if slot.description is not None else None
        predef = self.predefined_slot_values.get(cls.name, {}).get(slot.name, None)
        if predef is not None:
            slot_args["predefined"] = str(predef)

        pyslot = PydanticAttribute(**slot_args)

        slot_ranges = []
        # Confirm that the original slot range (ignoring the default that comes in from
        # induced_slot) isn't in addition to setting any_of
        any_of_ranges = [a.range if a.range else slot.range for a in slot.any_of]
        if any_of_ranges:
            # list comprehension here is pulling ranges from within AnonymousSlotExpression
            slot_ranges.extend(any_of_ranges)
        else:
            slot_ranges.append(slot.range)

        pyranges = [self.generate_python_range(slot_range, slot, cls) for slot_range in slot_ranges]

        pyranges = list(set(pyranges))  # remove duplicates
        pyranges.sort()

        if len(pyranges) == 1:
            pyrange = pyranges[0]
        elif len(pyranges) > 1:
            pyrange = f"Union[{', '.join(pyranges)}]"
        else:
            raise Exception(f"Could not generate python range for {cls.name}.{slot.name}")

        if slot.multivalued:
            if slot.inlined or slot.inlined_as_list:
                collection_key = self.generate_collection_key(slot_ranges, slot, cls)
            else:
                collection_key = None
            if slot.inlined is False or collection_key is None or slot.inlined_as_list is True:
                pyrange = f"List[{pyrange}]"
            else:
                simple_dict_value = None
                if len(slot_ranges) == 1:
                    simple_dict_value = self._inline_as_simple_dict_with_value(slot)
                if simple_dict_value:
                    # simple_dict_value might be the range of the identifier of a class when range is a class,
                    # so we specify either that identifier or the range itself
                    if simple_dict_value != pyrange:
                        simple_dict_value = f"Union[{simple_dict_value}, {pyrange}]"
                    pyrange = f"Dict[str, {simple_dict_value}]"
                else:
                    pyrange = f"Dict[{collection_key}, {pyrange}]"
        if not (slot.required or slot.identifier or slot.key) and not slot.designates_type:
            pyrange = f"Optional[{pyrange}]"
        ann = Annotation("python_range", pyrange)
        pyslot.annotations = {ann.tag: ann}
        return pyslot

    @property
    def predefined_slot_values(self) -> Dict[str, Dict[str, str]]:
        """
        :return: Dictionary of dictionaries with predefined slot values for each class
        """
        if self._predefined_slot_values is None:
            sv = self.schemaview
            slot_values = defaultdict(dict)
            for class_def in sv.all_classes().values():
                for slot_name in sv.class_slots(class_def.name):
                    slot = sv.induced_slot(slot_name, class_def.name)
                    if slot.designates_type:
                        target_value = get_type_designator_value(sv, slot, class_def)
                        slot_values[camelcase(class_def.name)][slot.name] = f'"{target_value}"'
                        if slot.multivalued:
                            slot_values[camelcase(class_def.name)][slot.name] = (
                                "[" + slot_values[camelcase(class_def.name)][slot.name] + "]"
                            )
                        slot_values[camelcase(class_def.name)][slot.name] = slot_values[camelcase(class_def.name)][
                            slot.name
                        ]
                    elif slot.ifabsent is not None:
                        value = ifabsent_value_declaration(slot.ifabsent, sv, class_def, slot)
                        slot_values[camelcase(class_def.name)][slot.name] = value
                    # Multivalued slots that are either not inlined (just an identifier) or are
                    # inlined as lists should get default_factory list, if they're inlined but
                    # not as a list, that means a dictionary
                    elif slot.multivalued:
                        has_identifier_slot = self.range_class_has_identifier_slot(slot)

                        if slot.inlined and not slot.inlined_as_list and has_identifier_slot:
                            slot_values[camelcase(class_def.name)][slot.name] = "default_factory=dict"
                        else:
                            slot_values[camelcase(class_def.name)][slot.name] = "default_factory=list"
            self._predefined_slot_values = slot_values

        return self._predefined_slot_values

    @property
    def class_bases(self) -> Dict[str, List[str]]:
        """
        Generate the inheritance list for each class from is_a plus mixins
        :return:
        """
        if self._class_bases is None:
            sv = self.schemaview
            parents = {}
            for class_def in sv.all_classes().values():
                class_parents = []
                if class_def.is_a:
                    class_parents.append(camelcase(class_def.is_a))
                if self.gen_mixin_inheritance and class_def.mixins:
                    class_parents.extend([camelcase(mixin) for mixin in class_def.mixins])
                if len(class_parents) > 0:
                    # Use the sorted list of classes to order the parent classes, but reversed to match MRO needs
                    class_parents.sort(key=lambda x: self.sorted_class_names.index(x))
                    class_parents.reverse()
                    parents[camelcase(class_def.name)] = class_parents
            self._class_bases = parents
        return self._class_bases

    def range_class_has_identifier_slot(self, slot):
        """
        Check if the range class of a slot has an identifier slot, via both slot.any_of and slot.range
        Should return False if the range is not a class, and also if the range is a class but has no
        identifier slot

        :param slot: SlotDefinition
        :return: bool
        """
        sv = self.schemaview
        has_identifier_slot = False
        if slot.any_of:
            for slot_range in slot.any_of:
                any_of_range = slot_range.range
                if any_of_range in sv.all_classes() and sv.get_identifier_slot(any_of_range, use_key=True) is not None:
                    has_identifier_slot = True
        if slot.range in sv.all_classes() and sv.get_identifier_slot(slot.range, use_key=True) is not None:
            has_identifier_slot = True
        return has_identifier_slot

    def get_mixin_identifier_range(self, mixin) -> str:
        sv = self.schemaview
        id_ranges = list(
            {
                _get_pyrange(sv.get_type(sv.get_identifier_slot(c).range), sv)
                for c in sv.class_descendants(mixin.name, mixins=True)
                if sv.get_identifier_slot(c) is not None
            }
        )
        if len(id_ranges) == 0:
            return None
        elif len(id_ranges) == 1:
            return id_ranges[0]
        else:
            return f"Union[{'.'.join(id_ranges)}]"

    def get_class_slot_range(self, slot_range: str, inlined: bool, inlined_as_list: bool) -> str:
        sv = self.schemaview
        range_cls = sv.get_class(slot_range)

        # Hardcoded handling for Any
        if range_cls.class_uri == "linkml:Any":
            return "Any"

        # Inline the class itself only if the class is defined as inline, or if the class has no
        # identifier slot and also isn't a mixin.
        if (
            inlined
            or inlined_as_list
            or (sv.get_identifier_slot(range_cls.name, use_key=True) is None and not sv.is_mixin(range_cls.name))
        ):
            if (
                len([x for x in sv.class_induced_slots(slot_range) if x.designates_type]) > 0
                and len(sv.class_descendants(slot_range)) > 1
            ):
                return "Union[" + ",".join([camelcase(c) for c in sv.class_descendants(slot_range)]) + "]"
            else:
                return f"{camelcase(slot_range)}"

        # For the more difficult cases, set string as the default and attempt to improve it
        range_cls_identifier_slot_range = "str"

        # For mixins, try to use the identifier slot of descendant classes
        if self.gen_mixin_inheritance and sv.is_mixin(range_cls.name) and sv.get_identifier_slot(range_cls.name):
            range_cls_identifier_slot_range = self.get_mixin_identifier_range(range_cls)

        # If the class itself has an identifier slot, it can be allowed to overwrite a value from mixin above
        if (
            sv.get_identifier_slot(range_cls.name) is not None
            and sv.get_identifier_slot(range_cls.name).range is not None
        ):
            range_cls_identifier_slot_range = _get_pyrange(
                sv.get_type(sv.get_identifier_slot(range_cls.name).range), sv
            )

        return range_cls_identifier_slot_range

    def generate_python_range(self, slot_range, slot_def: SlotDefinition, class_def: ClassDefinition) -> str:
        """
        Generate the python range for a slot range value
        """
        sv = self.schemaview

        if slot_def.designates_type:
            pyrange = (
                "Literal["
                + ",".join(['"' + x + '"' for x in get_accepted_type_designator_values(sv, slot_def, class_def)])
                + "]"
            )
        elif slot_range in sv.all_classes():
            pyrange = self.get_class_slot_range(
                slot_range,
                inlined=slot_def.inlined,
                inlined_as_list=slot_def.inlined_as_list,
            )
        elif slot_range in sv.all_enums():
            pyrange = f"{camelcase(slot_range)}"
        elif slot_range in sv.all_types():
            t = sv.get_type(slot_range)
            pyrange = _get_pyrange(t, sv)
        elif slot_range is None:
            pyrange = "str"
        else:
            # TODO: default ranges in schemagen
            # pyrange = 'str'
            # logging.error(f'range: {s.range} is unknown')
            raise Exception(f"range: {slot_range}")
        return pyrange

    def generate_collection_key(
        self,
        slot_ranges: List[str],
        slot_def: SlotDefinition,
        class_def: ClassDefinition,
    ) -> Optional[str]:
        """
        Find the python range value (str, int, etc) for the identifier slot
        of a class used as a slot range.

        If a pyrange value matches a class name, the range of the identifier slot
        will be returned. If more than one match is found and they don't match,
        an exception will be raised.

        :param slot_ranges: list of python range values
        """

        collection_keys: Set[str] = set()

        if slot_ranges is None:
            return None

        for slot_range in slot_ranges:
            if slot_range is None or slot_range not in self.schemaview.all_classes():
                continue  # ignore non-class ranges

            identifier_slot = self.schemaview.get_identifier_slot(slot_range, use_key=True)
            if identifier_slot is not None:
                collection_keys.add(self.generate_python_range(identifier_slot.range, slot_def, class_def))
        if len(collection_keys) > 1:
            raise Exception(f"Slot with any_of range has multiple identifier slot range types: {collection_keys}")
        if len(collection_keys) == 1:
            return list(collection_keys)[0]
        return None

    def _inline_as_simple_dict_with_value(self, slot_def: SlotDefinition) -> Optional[str]:
        """
        Determine if a slot should be inlined as a simple dict with a value.

        For example, if we have a class such as Prefix, with two slots prefix and expansion,
        then an inlined list of prefixes can be serialized as:

        .. code-block:: yaml

            prefixes:
                prefix1: expansion1
                prefix2: expansion2
                ...

        Provided that the prefix slot is the identifier slot for the Prefix class.

        TODO: move this to SchemaView

        :param slot_def: SlotDefinition
        :param sv: SchemaView
        :return: str
        """
        if slot_def.inlined and not slot_def.inlined_as_list:
            if slot_def.range in self.schemaview.all_classes():
                id_slot = self.schemaview.get_identifier_slot(slot_def.range, use_key=True)
                if id_slot is not None:
                    range_cls_slots = self.schemaview.class_induced_slots(slot_def.range)
                    if len(range_cls_slots) == 2:
                        non_id_slots = [slot for slot in range_cls_slots if slot.name != id_slot.name]
                        if len(non_id_slots) == 1:
                            value_slot = non_id_slots[0]
                            value_slot_range_type = self.schemaview.get_type(value_slot.range)
                            if value_slot_range_type is not None:
                                return _get_pyrange(value_slot_range_type, self.schemaview)
        return None

    def _template_environment(self) -> Environment:
        env = TemplateModel.environment()
        if self.template_dir is not None:
            loader = ChoiceLoader([FileSystemLoader(self.template_dir), env.loader])
            env.loader = loader
        return env

    def get_array_representations_range(self, slot: SlotDefinition, range: str) -> List[SlotResult]:
        """
        Generate the python range for array representations
        """
        array_reps = []
        for repr in self.array_representations:
            generator = ArrayRangeGenerator.get_generator(repr)
            result = generator(slot.array, range, self.pydantic_version).make()
            array_reps.append(result)

        if len(array_reps) == 0:
            raise ValueError("No array representation generated, but one was requested!")

        return array_reps

    def render(self) -> PydanticModule:
        sv: SchemaView
        sv = self.schemaview
<<<<<<< HEAD
=======
        schema = sv.schema
        pyschema = SchemaDefinition(
            id=schema.id,
            name=schema.name,
            description=schema.description.replace('"', '\\"') if schema.description else None,
        )
        enums = self.generate_enums(sv.all_enums())
        injected_classes = []
        if self.injected_classes is not None:
            injected_classes += self.injected_classes
>>>>>>> 24f08f39

        # imports
        imports = DEFAULT_IMPORTS
        if self.imports is not None:
            for i in self.imports:
                imports += i

        # enums
        enums = self.generate_enums(sv.all_enums())

<<<<<<< HEAD
        # base model
        base_model = PydanticBaseModel(
            pydantic_ver=self.pydantic_version, extra_fields=self.extra_fields, fields=self.injected_fields
        )

        # injected classes
        if self.injected_classes is not None:
            injected_classes = [c if isinstance(c, str) else inspect.getsource(c) for c in self.injected_classes]
        else:
            injected_classes = None
=======
                if len(pyranges) == 1:
                    pyrange = pyranges[0]
                elif len(pyranges) > 1:
                    pyrange = f"Union[{', '.join(pyranges)}]"
                else:
                    raise Exception(f"Could not generate python range for {class_name}.{s.name}")

                if s.array is not None:
                    # TODO add support for xarray
                    results = self.get_array_representations_range(s, pyrange)
                    # TODO: Move results unpacking to own function that is used after each slot build stage :)
                    for res in results:
                        if res.injected_classes:
                            injected_classes += res.injected_classes
                        if res.imports:
                            imports += res.imports
                    if len(results) == 1:
                        pyrange = results[0].annotation
                    else:
                        pyrange = f"Union[{', '.join([res.annotation for res in results])}]"

                    if "linkml:ColumnOrderedArray" in class_def.implements:
                        raise NotImplementedError("Cannot generate Pydantic code for ColumnOrderedArrays.")
                elif s.multivalued:
                    if s.inlined or s.inlined_as_list:
                        collection_key = self.generate_collection_key(slot_ranges, s, class_def)
                    else:
                        collection_key = None
                    if s.inlined is False or collection_key is None or s.inlined_as_list is True:
                        pyrange = f"List[{pyrange}]"
                    else:
                        simple_dict_value = None
                        if len(slot_ranges) == 1:
                            simple_dict_value = self._inline_as_simple_dict_with_value(s, sv)
                        if simple_dict_value:
                            # inlining as simple dict
                            pyrange = f"Dict[str, {simple_dict_value}]"
                        else:
                            pyrange = f"Dict[{collection_key}, {pyrange}]"
                if not (s.required or s.identifier or s.key) and not s.designates_type:
                    pyrange = f"Optional[{pyrange}]"
                ann = Annotation("python_range", pyrange)
                s.annotations[ann.tag] = ann

        # TODO: Make cleaning injected classes its own method
        injected_classes = list(
            dict.fromkeys([c if isinstance(c, str) else inspect.getsource(c) for c in injected_classes])
        )
        injected_classes = [textwrap.dedent(c) for c in injected_classes]
>>>>>>> 24f08f39

        # schema classes
        classes = {}
<<<<<<< HEAD
        source_classes = self.sort_classes(list(sv.all_classes().values()))
        # Don't want to generate classes when class_uri is linkml:Any, will
        # just swap in typing.Any instead down below
        source_classes = [c for c in source_classes if c.class_uri != "linkml:Any"]
        self.sorted_class_names = [camelcase(c.name) for c in source_classes]
        for cls in source_classes:
            result = self.generate_class(cls)
            classes[result.cls.name] = result.cls
            if result.imports is not None:
                imports += result.imports
=======
        predefined = self.get_predefined_slot_values()
        bases = self.get_class_isa_plus_mixins()
        for k, c in pyschema.classes.items():
            attrs = {}
            for attr_name, src_attr in c.attributes.items():
                src_attr = src_attr._as_dict
                new_fields = {
                    k: src_attr.get(k, None)
                    for k in PydanticAttribute.model_fields.keys()
                    if src_attr.get(k, None) is not None
                }
                predef_slot = predefined.get(k, {}).get(attr_name, None)
                if predef_slot is not None:
                    predef_slot = str(predef_slot)
                new_fields["predefined"] = predef_slot
                new_fields["name"] = attr_name
                attrs[attr_name] = PydanticAttribute(**new_fields, pydantic_ver=self.pydantic_version)

            new_class = PydanticClass(
                name=k, attributes=attrs, description=c.description, pydantic_ver=self.pydantic_version
            )
            if k in bases:
                new_class.bases = bases[k]
            classes[k] = new_class
>>>>>>> 24f08f39

        module = PydanticModule(
            pydantic_ver=self.pydantic_version,
            metamodel_version=self.schema.metamodel_version,
            version=self.schema.version,
            imports=imports.imports,
            base_model=base_model,
            injected_classes=injected_classes,
            enums=enums,
            classes=classes,
        )
        return module

    def serialize(self) -> str:
        module = self.render()
        return module.render(self._template_environment(), self.black)

    def default_value_for_type(self, typ: str) -> str:
        return "None"


def _subclasses(cls: Type):
    return set(cls.__subclasses__()).union([s for c in cls.__subclasses__() for s in _subclasses(c)])


_TEMPLATE_NAMES = sorted(list(set([c.template for c in _subclasses(TemplateModel)])))


@shared_arguments(PydanticGenerator)
@click.option("--template-file", hidden=True)
@click.option(
    "--template-dir",
    type=click.Path(),
    help="""
Optional jinja2 template directory to use for class generation.

Pass a directory containing templates with the same name as any of the default 
:class:`.TemplateModel` templates to override them. The given directory will be 
searched for matching templates, and use the default templates as a fallback 
if an override is not found
  
Available templates to override:

\b
"""
    + "\n".join(["- " + name for name in _TEMPLATE_NAMES]),
)
@click.option(
    "--pydantic-version",
    type=click.IntRange(1, 2),
    default=1,
    help="Pydantic version to use (1 or 2)",
)
@click.option(
    "--array-representations",
    type=click.Choice([k.value for k in ArrayRepresentation]),
    multiple=True,
    default=["list"],
    help="List of array representations to accept for array slots. Default is list of lists.",
)
@click.option(
    "--extra-fields",
    type=click.Choice(["allow", "ignore", "forbid"], case_sensitive=False),
    default="forbid",
    help="How to handle extra fields in BaseModel.",
)
@click.version_option(__version__, "-V", "--version")
@click.command()
def cli(
    yamlfile,
    template_file=None,
    template_dir: Optional[str] = None,
    head=True,
    genmeta=False,
    classvars=True,
    slots=True,
    array_representations=list("list"),
    pydantic_version=1,
    extra_fields: Literal["allow", "forbid", "ignore"] = "forbid",
    **args,
):
    """Generate pydantic classes to represent a LinkML model"""
    if template_file is not None:
        raise DeprecationWarning(
            (
                "Passing a single template_file is deprecated. Pass a directory of template files instead. "
                "See help string for --template-dir"
            )
        )

    if template_dir is not None:
        if not Path(template_dir).exists():
            raise FileNotFoundError(f"The template directory {template_dir} does not exist!")

    gen = PydanticGenerator(
        yamlfile,
        pydantic_version=pydantic_version,
        array_representations=[ArrayRepresentation(x) for x in array_representations],
        extra_fields=extra_fields,
        emit_metadata=head,
        genmeta=genmeta,
        gen_classvars=classvars,
        gen_slots=slots,
        template_dir=template_dir,
        **args,
    )
    print(gen.serialize())


if __name__ == "__main__":
    cli()<|MERGE_RESOLUTION|>--- conflicted
+++ resolved
@@ -3,12 +3,8 @@
 import os
 import textwrap
 from collections import defaultdict
-<<<<<<< HEAD
-from dataclasses import dataclass
-=======
 from copy import deepcopy
 from dataclasses import dataclass, field
->>>>>>> 24f08f39
 from pathlib import Path
 from types import ModuleType
 from typing import (
@@ -26,6 +22,7 @@
 from linkml_runtime.linkml_model.meta import (
     Annotation,
     ClassDefinition,
+    SchemaDefinition,
     SlotDefinition,
     TypeDefinition,
 )
@@ -232,16 +229,14 @@
     genmeta: bool = False
     emit_metadata: bool = True
 
-<<<<<<< HEAD
     # Private attributes
     _predefined_slot_values: Optional[Dict[str, Dict[str, str]]] = None
     _class_bases: Optional[Dict[str, List[str]]] = None
-=======
+
     def __post_init__(self):
         super().__post_init__()
         if int(self.pydantic_version) == 1:
             deprecation_warning("pydanticgen-v1")
->>>>>>> 24f08f39
 
     def compile_module(self, **kwargs) -> ModuleType:
         """
@@ -633,19 +628,6 @@
     def render(self) -> PydanticModule:
         sv: SchemaView
         sv = self.schemaview
-<<<<<<< HEAD
-=======
-        schema = sv.schema
-        pyschema = SchemaDefinition(
-            id=schema.id,
-            name=schema.name,
-            description=schema.description.replace('"', '\\"') if schema.description else None,
-        )
-        enums = self.generate_enums(sv.all_enums())
-        injected_classes = []
-        if self.injected_classes is not None:
-            injected_classes += self.injected_classes
->>>>>>> 24f08f39
 
         # imports
         imports = DEFAULT_IMPORTS
@@ -656,7 +638,6 @@
         # enums
         enums = self.generate_enums(sv.all_enums())
 
-<<<<<<< HEAD
         # base model
         base_model = PydanticBaseModel(
             pydantic_ver=self.pydantic_version, extra_fields=self.extra_fields, fields=self.injected_fields
@@ -667,61 +648,9 @@
             injected_classes = [c if isinstance(c, str) else inspect.getsource(c) for c in self.injected_classes]
         else:
             injected_classes = None
-=======
-                if len(pyranges) == 1:
-                    pyrange = pyranges[0]
-                elif len(pyranges) > 1:
-                    pyrange = f"Union[{', '.join(pyranges)}]"
-                else:
-                    raise Exception(f"Could not generate python range for {class_name}.{s.name}")
-
-                if s.array is not None:
-                    # TODO add support for xarray
-                    results = self.get_array_representations_range(s, pyrange)
-                    # TODO: Move results unpacking to own function that is used after each slot build stage :)
-                    for res in results:
-                        if res.injected_classes:
-                            injected_classes += res.injected_classes
-                        if res.imports:
-                            imports += res.imports
-                    if len(results) == 1:
-                        pyrange = results[0].annotation
-                    else:
-                        pyrange = f"Union[{', '.join([res.annotation for res in results])}]"
-
-                    if "linkml:ColumnOrderedArray" in class_def.implements:
-                        raise NotImplementedError("Cannot generate Pydantic code for ColumnOrderedArrays.")
-                elif s.multivalued:
-                    if s.inlined or s.inlined_as_list:
-                        collection_key = self.generate_collection_key(slot_ranges, s, class_def)
-                    else:
-                        collection_key = None
-                    if s.inlined is False or collection_key is None or s.inlined_as_list is True:
-                        pyrange = f"List[{pyrange}]"
-                    else:
-                        simple_dict_value = None
-                        if len(slot_ranges) == 1:
-                            simple_dict_value = self._inline_as_simple_dict_with_value(s, sv)
-                        if simple_dict_value:
-                            # inlining as simple dict
-                            pyrange = f"Dict[str, {simple_dict_value}]"
-                        else:
-                            pyrange = f"Dict[{collection_key}, {pyrange}]"
-                if not (s.required or s.identifier or s.key) and not s.designates_type:
-                    pyrange = f"Optional[{pyrange}]"
-                ann = Annotation("python_range", pyrange)
-                s.annotations[ann.tag] = ann
-
-        # TODO: Make cleaning injected classes its own method
-        injected_classes = list(
-            dict.fromkeys([c if isinstance(c, str) else inspect.getsource(c) for c in injected_classes])
-        )
-        injected_classes = [textwrap.dedent(c) for c in injected_classes]
->>>>>>> 24f08f39
 
         # schema classes
         classes = {}
-<<<<<<< HEAD
         source_classes = self.sort_classes(list(sv.all_classes().values()))
         # Don't want to generate classes when class_uri is linkml:Any, will
         # just swap in typing.Any instead down below
@@ -732,32 +661,6 @@
             classes[result.cls.name] = result.cls
             if result.imports is not None:
                 imports += result.imports
-=======
-        predefined = self.get_predefined_slot_values()
-        bases = self.get_class_isa_plus_mixins()
-        for k, c in pyschema.classes.items():
-            attrs = {}
-            for attr_name, src_attr in c.attributes.items():
-                src_attr = src_attr._as_dict
-                new_fields = {
-                    k: src_attr.get(k, None)
-                    for k in PydanticAttribute.model_fields.keys()
-                    if src_attr.get(k, None) is not None
-                }
-                predef_slot = predefined.get(k, {}).get(attr_name, None)
-                if predef_slot is not None:
-                    predef_slot = str(predef_slot)
-                new_fields["predefined"] = predef_slot
-                new_fields["name"] = attr_name
-                attrs[attr_name] = PydanticAttribute(**new_fields, pydantic_ver=self.pydantic_version)
-
-            new_class = PydanticClass(
-                name=k, attributes=attrs, description=c.description, pydantic_ver=self.pydantic_version
-            )
-            if k in bases:
-                new_class.bases = bases[k]
-            classes[k] = new_class
->>>>>>> 24f08f39
 
         module = PydanticModule(
             pydantic_ver=self.pydantic_version,
