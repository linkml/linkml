import inspect
import logging
import os
import re
import textwrap
from collections import defaultdict
from dataclasses import dataclass, field
from enum import Enum
from pathlib import Path
from types import ModuleType
from typing import ClassVar, Dict, List, Literal, Optional, Set, Tuple, Type, TypeVar, Union, overload

import click
from jinja2 import ChoiceLoader, Environment, FileSystemLoader, Template
from linkml_runtime.linkml_model.meta import (
    ClassDefinition,
    ElementName,
    SchemaDefinition,
    SlotDefinition,
    TypeDefinition,
)
from linkml_runtime.utils.compile_python import compile_python
from linkml_runtime.utils.formatutils import camelcase, remove_empty_items, underscore
from linkml_runtime.utils.schemaview import SchemaView
from pydantic.version import VERSION as PYDANTIC_VERSION

from linkml._version import __version__
from linkml.generators.common.type_designators import get_accepted_type_designator_values, get_type_designator_value
from linkml.generators.oocodegen import OOCodeGenerator
from linkml.generators.pydanticgen import includes
from linkml.generators.pydanticgen.array import ArrayRangeGenerator, ArrayRepresentation
from linkml.generators.pydanticgen.build import ClassResult, SlotResult, SplitResult
from linkml.generators.pydanticgen.template import (
    Import,
    Imports,
    ObjectImport,
    PydanticAttribute,
    PydanticBaseModel,
    PydanticClass,
    PydanticModule,
    TemplateModel,
)
from linkml.utils import deprecation_warning
from linkml.utils.generator import shared_arguments
from linkml.utils.ifabsent_functions import ifabsent_value_declaration

if int(PYDANTIC_VERSION[0]) == 1:
    deprecation_warning("pydantic-v1")


def _get_pyrange(t: TypeDefinition, sv: SchemaView) -> str:
    pyrange = t.repr if t is not None else None
    if pyrange is None:
        pyrange = t.base
    if t.base == "XSDDateTime":
        pyrange = "datetime "
    if t.base == "XSDDate":
        pyrange = "date"
    if pyrange is None and t.typeof is not None:
        pyrange = _get_pyrange(sv.get_type(t.typeof), sv)
    if pyrange is None:
        raise Exception(f"No python type for range: {t.name} // {t}")
    return pyrange


DEFAULT_IMPORTS = (
    Imports()
    + Import(module="__future__", objects=[ObjectImport(name="annotations")])
    + Import(module="datetime", objects=[ObjectImport(name="datetime"), ObjectImport(name="date")])
    + Import(module="decimal", objects=[ObjectImport(name="Decimal")])
    + Import(module="enum", objects=[ObjectImport(name="Enum")])
    + Import(module="re")
    + Import(module="sys")
    + Import(
        module="typing",
        objects=[
            ObjectImport(name="Any"),
            ObjectImport(name="ClassVar"),
            ObjectImport(name="List"),
            ObjectImport(name="Literal"),
            ObjectImport(name="Dict"),
            ObjectImport(name="Optional"),
            ObjectImport(name="Union"),
        ],
    )
    + Import(
        module="pydantic",
        objects=[
            ObjectImport(name="BaseModel"),
            ObjectImport(name="ConfigDict"),
            ObjectImport(name="Field"),
            ObjectImport(name="RootModel"),
            ObjectImport(name="field_validator"),
        ],
    )
)

DEFAULT_INJECTS = [includes.LinkMLMeta]


class MetadataMode(str, Enum):
    FULL = "full"
    """
    all metadata from the source schema will be included, even if it is represented by the template classes, 
    and even if it is represented by some child class (eg. "classes" will be included with schema metadata
    """
    EXCEPT_CHILDREN = "except_children"
    """
    all metadata from the source schema will be included, even if it is represented by the template classes,
    except if it is represented by some child template class (eg. "classes" will be excluded from schema metadata)
    """
    AUTO = "auto"
    """
    Only the metadata that isn't represented by the template classes or excluded with ``meta_exclude`` will be included 
    """
    NONE = None
    """
    No metadata will be included.
    """


class SplitMode(str, Enum):
    FULL = "full"
    """
    Import all classes defined in imported schemas
    """

    AUTO = "auto"
    """
    Only import those classes that are actually used in the generated schema as
    
    * parents (``is_a``)
    * mixins
    * slot ranges
    """


DefinitionType = TypeVar("DefinitionType", bound=Union[SchemaDefinition, ClassDefinition, SlotDefinition])
TemplateType = TypeVar("TemplateType", bound=Union[PydanticModule, PydanticClass, PydanticAttribute])


@dataclass
class PydanticGenerator(OOCodeGenerator):
    """
    Generates Pydantic-compliant classes from a schema

    This is an alternative to the dataclasses-based Pythongen
    """

    # ClassVar overrides
    generatorname = os.path.basename(__file__)
    generatorversion = "0.0.2"
    valid_formats = ["pydantic"]
    file_extension = "py"

    # ObjectVars
    array_representations: List[ArrayRepresentation] = field(default_factory=lambda: [ArrayRepresentation.LIST])
    black: bool = False
    """
    If black is present in the environment, format the serialized code with it
    """

    template_dir: Optional[Union[str, Path]] = None
    """
    Override templates for each TemplateModel.
    
    Directory with templates that override the default :attr:`.TemplateModel.template`
    for each class. If a matching template is not found in the override directory,
    the default templates will be used.
    """
    extra_fields: Literal["allow", "forbid", "ignore"] = "forbid"
    gen_mixin_inheritance: bool = True
    injected_classes: Optional[List[Union[Type, str]]] = None
    """
    A list/tuple of classes to inject into the generated module.
    
    Accepts either live classes or strings. Live classes will have their source code
    extracted with inspect.get - so they need to be standard python classes declared in a
    source file (ie. the module they are contained in needs a ``__file__`` attr, 
    see: :func:`inspect.getsource` )
    """
    injected_fields: Optional[List[str]] = None
    """
    A list/tuple of field strings to inject into the base class.
    
    Examples:
    
    .. code-block:: python

        injected_fields = (
            'object_id: Optional[str] = Field(None, description="Unique UUID for each object")',
        )
    
    """
    imports: Optional[List[Import]] = None
    """
    Additional imports to inject into generated module. 
    
    Examples:
        
    .. code-block:: python
    
        from linkml.generators.pydanticgen.template import (
            ConditionalImport,
            ObjectImport,
            Import,
            Imports
        )
        
        imports = (Imports() + 
            Import(module='sys') + 
            Import(module='numpy', alias='np') + 
            Import(module='pathlib', objects=[
                ObjectImport(name="Path"),
                ObjectImport(name="PurePath", alias="RenamedPurePath")
            ]) + 
            ConditionalImport(
                module="typing",
                objects=[ObjectImport(name="Literal")],
                condition="sys.version_info >= (3, 8)",
                alternative=Import(
                    module="typing_extensions", 
                    objects=[ObjectImport(name="Literal")]
                ),
            ).imports
        )
        
    becomes:
    
    .. code-block:: python
    
        import sys
        import numpy as np
        from pathlib import (
            Path,
            PurePath as RenamedPurePath
        )
        if sys.version_info >= (3, 8):
            from typing import Literal
        else:
            from typing_extensions import Literal
        
    """
    metadata_mode: Union[MetadataMode, str, None] = MetadataMode.AUTO
    """
    How to include schema metadata in generated pydantic models.
    
    See :class:`.MetadataMode` for mode documentation
    """
    split: bool = False
    """
    Generate schema that import other schema as separate python modules
    that import from one another, rather than rolling all into a single
    module (default, ``False``).
    """
    split_pattern: str = ".{{ schema.name }}"
    """
    When splitting generation, imported modules need to be generated separately
    and placed in a python package and import from each other. Since the 
    location of those imported modules is variable -- e.g. one might want to
    generate schema in multiple packages depending on their version -- this
    pattern is used to generate the module portion of the import statement.
    
    These patterns should generally yield a relative module import, 
    since functions like :func:`.generate_split` will generate and write files
    relative to some base file, though this is not a requirement since custom
    split generation logic is also allowed.
    
    The pattern is a jinja template string that is given the ``SchemaDefinition``
    of the imported schema in the environment. Additional variables can be passed
    into the jinja environment with the :attr:`.split_context` argument.
     
    Further modification is possible by using jinja filters.
    
    After templating, the string is passed through a :attr:`SNAKE_CASE` pattern
    to replace whitespace and other characters that can't be used in module names.
    
    See also :meth:`.generate_module_import`, which is used to generate the
    module portion of the import statement (and can be overridden in subclasses).
     
    Examples:
    
        for a schema named ``ExampleSchema`` and version ``1.2.3`` ...   
    
        ``".{{ schema.name }}"`` (the default) becomes
        
        ``from .example_schema import ClassA, ...``
        
        ``"...{{ schema.name }}.v{{ schema.version | replace('.', '_') }}"`` becomes
        
        ``from ...example_schema.v1_2_3 import ClassA, ...``
    
    """
    split_context: Optional[dict] = None
    """
    Additional variables to pass into ``split_pattern`` when
    generating imported module names. 
    
    Passed in as ``**kwargs`` , so e.g. if ``split_context = {'myval': 1}``
    then one would use it in a template string like ``{{ myval }}``
    """
    split_mode: SplitMode = SplitMode.AUTO
    """
    How to filter imports from imported schema.
    
    See :class:`.SplitMode` for description of options
    """

    # ObjectVars (identical to pythongen)
    gen_classvars: bool = True
    gen_slots: bool = True
    genmeta: bool = False
    emit_metadata: bool = True

    # ClassVars
    SNAKE_CASE: ClassVar[str] = r"(((?<!^)(?<!\.))(?=[A-Z][a-z]))|([^\w\.]+)"
    """Substitute CamelCase and non-word characters with _"""

    # Private attributes
    _predefined_slot_values: Optional[Dict[str, Dict[str, str]]] = None
    _class_bases: Optional[Dict[str, List[str]]] = None

    def __post_init__(self):
        super().__post_init__()

    def compile_module(self, **kwargs) -> ModuleType:
        """
        Compiles generated python code to a module
        :return:
        """
        pycode = self.serialize(**kwargs)
        try:
            return compile_python(pycode)
        except NameError as e:
            logging.error(f"Code:\n{pycode}")
            logging.error(f"Error compiling generated python code: {e}")
            raise e

    def _get_classes(self, sv: SchemaView) -> Tuple[List[ClassDefinition], Optional[List[ClassDefinition]]]:
        all_classes = sv.all_classes(imports=True).values()

        if self.split:
            local_classes = sv.all_classes(imports=False).values()
            imported_classes = [c for c in all_classes if c not in local_classes]
            return list(local_classes), imported_classes
        else:
            return list(all_classes), None

    @staticmethod
    def sort_classes(
        clist: List[ClassDefinition], imported: Optional[List[ClassDefinition]] = None
    ) -> List[ClassDefinition]:
        """
        sort classes such that if C is a child of P then C appears after P in the list

        Overridden method include mixin classes

        TODO: This should move to SchemaView
        """
        if imported is not None:
            imported = [i.name for i in imported]

        clist = list(clist)
        slist = []  # sorted
        while len(clist) > 0:
            can_add = False
            for i in range(len(clist)):
                candidate = clist[i]
                can_add = False
                if candidate.is_a:
                    candidates = [candidate.is_a] + candidate.mixins
                else:
                    candidates = candidate.mixins

                # remove blocking classes imported from other schemas if in split mode
                if imported:
                    candidates = [c for c in candidates if c not in imported]

                if not candidates:
                    can_add = True
                else:
                    if set(candidates) <= set([p.name for p in slist]):
                        can_add = True
                if can_add:
                    slist = slist + [candidate]
                    del clist[i]
                    break
            if not can_add:
                raise ValueError(f"could not find suitable element in {clist} that does not ref {slist}")
        return slist

    def generate_class(self, cls: ClassDefinition) -> ClassResult:
        pyclass = PydanticClass(
            name=camelcase(cls.name),
            bases=self.class_bases.get(camelcase(cls.name), PydanticBaseModel.default_name),
            description=cls.description.replace('"', '\\"') if cls.description is not None else None,
        )

        imports = self._get_imports(cls) if self.split else None

        result = ClassResult(cls=pyclass, imports=imports)

        attributes = {}
        for sn in self.schemaview.class_slots(cls.name):
            slot = self.generate_slot(self.schemaview.induced_slot(sn, cls.name), cls)
            # TODO: handle imports and a proper slot result
            attributes[slot.attribute.name] = slot.attribute
            result = result.merge(slot)

        result.cls.attributes = attributes
        result.cls = self.include_metadata(result.cls, cls)

        return result

    def generate_slot(self, slot: SlotDefinition, cls: ClassDefinition) -> SlotResult:
        slot_args = {
            k: slot._as_dict.get(k, None)
            for k in PydanticAttribute.model_fields.keys()
            if slot._as_dict.get(k, None) is not None
        }
        slot_args["name"] = underscore(slot.name)
        slot_args["description"] = slot.description.replace('"', '\\"') if slot.description is not None else None
        predef = self.predefined_slot_values.get(camelcase(cls.name), {}).get(slot.name, None)
        if predef is not None:
            slot_args["predefined"] = str(predef)

        pyslot = PydanticAttribute(**slot_args)
        pyslot = self.include_metadata(pyslot, slot)

        slot_ranges = []
        # Confirm that the original slot range (ignoring the default that comes in from
        # induced_slot) isn't in addition to setting any_of
        any_of_ranges = [a.range if a.range else slot.range for a in slot.any_of]
        if any_of_ranges:
            # list comprehension here is pulling ranges from within AnonymousSlotExpression
            slot_ranges.extend(any_of_ranges)
        else:
            slot_ranges.append(slot.range)

        pyranges = [self.generate_python_range(slot_range, slot, cls) for slot_range in slot_ranges]

        pyranges = list(set(pyranges))  # remove duplicates
        pyranges.sort()

        if len(pyranges) == 1:
            pyrange = pyranges[0]
        elif len(pyranges) > 1:
            pyrange = f"Union[{', '.join(pyranges)}]"
        else:
            raise Exception(f"Could not generate python range for {cls.name}.{slot.name}")

        pyslot.range = pyrange

        imports = self._get_imports(slot) if self.split else None

        result = SlotResult(attribute=pyslot, imports=imports)

        if slot.array is not None:
            results = self.get_array_representations_range(slot, result.attribute.range)
            if len(results) == 1:
                result.attribute.range = results[0].range
            else:
                result.attribute.range = f"Union[{', '.join([res.range for res in results])}]"
            for res in results:
                result = result.merge(res)

        elif slot.multivalued:
            if slot.inlined or slot.inlined_as_list:
                collection_key = self.generate_collection_key(slot_ranges, slot, cls)
            else:
                collection_key = None
            if slot.inlined is False or collection_key is None or slot.inlined_as_list is True:
                result.attribute.range = f"List[{result.attribute.range}]"
            else:
                simple_dict_value = None
                if len(slot_ranges) == 1:
                    simple_dict_value = self._inline_as_simple_dict_with_value(slot)
                if simple_dict_value:
                    # simple_dict_value might be the range of the identifier of a class when range is a class,
                    # so we specify either that identifier or the range itself
                    if simple_dict_value != result.attribute.range:
                        simple_dict_value = f"Union[{simple_dict_value}, {result.attribute.range}]"
                    result.attribute.range = f"Dict[str, {simple_dict_value}]"
                else:
                    result.attribute.range = f"Dict[{collection_key}, {result.attribute.range}]"
        if not (slot.required or slot.identifier or slot.key) and not slot.designates_type:
            result.attribute.range = f"Optional[{result.attribute.range}]"
        return result

    @property
    def predefined_slot_values(self) -> Dict[str, Dict[str, str]]:
        """
        :return: Dictionary of dictionaries with predefined slot values for each class
        """
        if self._predefined_slot_values is None:
            sv = self.schemaview
            slot_values = defaultdict(dict)
            for class_def in sv.all_classes().values():
                for slot_name in sv.class_slots(class_def.name):
                    slot = sv.induced_slot(slot_name, class_def.name)
                    if slot.designates_type:
                        target_value = get_type_designator_value(sv, slot, class_def)
                        slot_values[camelcase(class_def.name)][slot.name] = f'"{target_value}"'
                        if slot.multivalued:
                            slot_values[camelcase(class_def.name)][slot.name] = (
                                "[" + slot_values[camelcase(class_def.name)][slot.name] + "]"
                            )
                        slot_values[camelcase(class_def.name)][slot.name] = slot_values[camelcase(class_def.name)][
                            slot.name
                        ]
                    elif slot.ifabsent is not None:
                        value = ifabsent_value_declaration(slot.ifabsent, sv, class_def, slot)
                        slot_values[camelcase(class_def.name)][slot.name] = value
<<<<<<< HEAD

=======
                    # Multivalued slots that are either not inlined (just an identifier) or are
                    # inlined as lists should get default_factory list, if they're inlined but
                    # not as a list, that means a dictionary
                    elif slot.multivalued and not slot.required:
                        has_identifier_slot = self.range_class_has_identifier_slot(slot)

                        if slot.inlined and not slot.inlined_as_list and has_identifier_slot:
                            slot_values[camelcase(class_def.name)][slot.name] = "default_factory=dict"
                        else:
                            slot_values[camelcase(class_def.name)][slot.name] = "default_factory=list"
>>>>>>> 3093df08
            self._predefined_slot_values = slot_values

        return self._predefined_slot_values

    @property
    def class_bases(self) -> Dict[str, List[str]]:
        """
        Generate the inheritance list for each class from is_a plus mixins
        :return:
        """
        if self._class_bases is None:
            sv = self.schemaview
            parents = {}
            for class_def in sv.all_classes().values():
                class_parents = []
                if class_def.is_a:
                    class_parents.append(camelcase(class_def.is_a))
                if self.gen_mixin_inheritance and class_def.mixins:
                    class_parents.extend([camelcase(mixin) for mixin in class_def.mixins])
                if len(class_parents) > 0:
                    # Use the sorted list of classes to order the parent classes, but reversed to match MRO needs
                    class_parents.sort(
                        key=lambda x: self.sorted_class_names.index(x) if x in self.sorted_class_names else -1
                    )
                    class_parents.reverse()
                    parents[camelcase(class_def.name)] = class_parents
            self._class_bases = parents
        return self._class_bases

    def get_mixin_identifier_range(self, mixin) -> str:
        sv = self.schemaview
        id_ranges = list(
            {
                _get_pyrange(sv.get_type(sv.get_identifier_slot(c).range), sv)
                for c in sv.class_descendants(mixin.name, mixins=True)
                if sv.get_identifier_slot(c) is not None
            }
        )
        if len(id_ranges) == 0:
            return None
        elif len(id_ranges) == 1:
            return id_ranges[0]
        else:
            return f"Union[{'.'.join(id_ranges)}]"

    def get_class_slot_range(self, slot_range: str, inlined: bool, inlined_as_list: bool) -> str:
        sv = self.schemaview
        range_cls = sv.get_class(slot_range)

        # Hardcoded handling for Any
        if range_cls.class_uri == "linkml:Any":
            return "Any"

        # Inline the class itself only if the class is defined as inline, or if the class has no
        # identifier slot and also isn't a mixin.
        if (
            inlined
            or inlined_as_list
            or (sv.get_identifier_slot(range_cls.name, use_key=True) is None and not sv.is_mixin(range_cls.name))
        ):
            if (
                len([x for x in sv.class_induced_slots(slot_range) if x.designates_type]) > 0
                and len(sv.class_descendants(slot_range)) > 1
            ):
                return "Union[" + ",".join([camelcase(c) for c in sv.class_descendants(slot_range)]) + "]"
            else:
                return f"{camelcase(slot_range)}"

        # For the more difficult cases, set string as the default and attempt to improve it
        range_cls_identifier_slot_range = "str"

        # For mixins, try to use the identifier slot of descendant classes
        if self.gen_mixin_inheritance and sv.is_mixin(range_cls.name) and sv.get_identifier_slot(range_cls.name):
            range_cls_identifier_slot_range = self.get_mixin_identifier_range(range_cls)

        # If the class itself has an identifier slot, it can be allowed to overwrite a value from mixin above
        if (
            sv.get_identifier_slot(range_cls.name) is not None
            and sv.get_identifier_slot(range_cls.name).range is not None
        ):
            range_cls_identifier_slot_range = _get_pyrange(
                sv.get_type(sv.get_identifier_slot(range_cls.name).range), sv
            )

        return range_cls_identifier_slot_range

    def generate_python_range(self, slot_range, slot_def: SlotDefinition, class_def: ClassDefinition) -> str:
        """
        Generate the python range for a slot range value
        """
        sv = self.schemaview

        if slot_def.designates_type:
            pyrange = (
                "Literal["
                + ",".join(['"' + x + '"' for x in get_accepted_type_designator_values(sv, slot_def, class_def)])
                + "]"
            )
        elif slot_range in sv.all_classes():
            pyrange = self.get_class_slot_range(
                slot_range,
                inlined=slot_def.inlined,
                inlined_as_list=slot_def.inlined_as_list,
            )
        elif slot_range in sv.all_enums():
            pyrange = f"{camelcase(slot_range)}"
        elif slot_range in sv.all_types():
            t = sv.get_type(slot_range)
            pyrange = _get_pyrange(t, sv)
        elif slot_range is None:
            pyrange = "str"
        else:
            # TODO: default ranges in schemagen
            # pyrange = 'str'
            # logging.error(f'range: {s.range} is unknown')
            raise Exception(f"range: {slot_range}")
        return pyrange

    def generate_collection_key(
        self,
        slot_ranges: List[str],
        slot_def: SlotDefinition,
        class_def: ClassDefinition,
    ) -> Optional[str]:
        """
        Find the python range value (str, int, etc) for the identifier slot
        of a class used as a slot range.

        If a pyrange value matches a class name, the range of the identifier slot
        will be returned. If more than one match is found and they don't match,
        an exception will be raised.

        :param slot_ranges: list of python range values
        """

        collection_keys: Set[str] = set()

        if slot_ranges is None:
            return None

        for slot_range in slot_ranges:
            if slot_range is None or slot_range not in self.schemaview.all_classes():
                continue  # ignore non-class ranges

            identifier_slot = self.schemaview.get_identifier_slot(slot_range, use_key=True)
            if identifier_slot is not None:
                collection_keys.add(self.generate_python_range(identifier_slot.range, slot_def, class_def))
        if len(collection_keys) > 1:
            raise Exception(f"Slot with any_of range has multiple identifier slot range types: {collection_keys}")
        if len(collection_keys) == 1:
            return list(collection_keys)[0]
        return None

    def _clean_injected_classes(self, injected_classes: List[Union[str, Type]]) -> Optional[List[str]]:
        """Get source, deduplicate, and dedent injected classes"""
        if len(injected_classes) == 0:
            return None

        injected_classes = list(
            dict.fromkeys([c if isinstance(c, str) else inspect.getsource(c) for c in injected_classes])
        )
        injected_classes = [textwrap.dedent(c) for c in injected_classes]
        return injected_classes

    def _inline_as_simple_dict_with_value(self, slot_def: SlotDefinition) -> Optional[str]:
        """
        Determine if a slot should be inlined as a simple dict with a value.

        For example, if we have a class such as Prefix, with two slots prefix and expansion,
        then an inlined list of prefixes can be serialized as:

        .. code-block:: yaml

            prefixes:
                prefix1: expansion1
                prefix2: expansion2
                ...

        Provided that the prefix slot is the identifier slot for the Prefix class.

        TODO: move this to SchemaView

        :param slot_def: SlotDefinition
        :param sv: SchemaView
        :return: str
        """
        if slot_def.inlined and not slot_def.inlined_as_list:
            if slot_def.range in self.schemaview.all_classes():
                id_slot = self.schemaview.get_identifier_slot(slot_def.range, use_key=True)
                if id_slot is not None:
                    range_cls_slots = self.schemaview.class_induced_slots(slot_def.range)
                    if len(range_cls_slots) == 2:
                        non_id_slots = [slot for slot in range_cls_slots if slot.name != id_slot.name]
                        if len(non_id_slots) == 1:
                            value_slot = non_id_slots[0]
                            value_slot_range_type = self.schemaview.get_type(value_slot.range)
                            if value_slot_range_type is not None:
                                return _get_pyrange(value_slot_range_type, self.schemaview)
        return None

    def _template_environment(self) -> Environment:
        env = TemplateModel.environment()
        if self.template_dir is not None:
            loader = ChoiceLoader([FileSystemLoader(self.template_dir), env.loader])
            env.loader = loader
        return env

    def get_array_representations_range(self, slot: SlotDefinition, range: str) -> List[SlotResult]:
        """
        Generate the python range for array representations
        """
        array_reps = []
        for repr in self.array_representations:
            generator = ArrayRangeGenerator.get_generator(repr)
            result = generator(slot.array, range).make()
            array_reps.append(result)

        if len(array_reps) == 0:
            raise ValueError("No array representation generated, but one was requested!")

        return array_reps

    @overload
    def include_metadata(self, model: PydanticModule, source: SchemaDefinition) -> PydanticModule: ...

    @overload
    def include_metadata(self, model: PydanticClass, source: ClassDefinition) -> PydanticClass: ...

    @overload
    def include_metadata(self, model: PydanticAttribute, source: SlotDefinition) -> PydanticAttribute: ...

    def include_metadata(self, model: TemplateType, source: DefinitionType) -> TemplateType:
        """
        Include metadata from the source schema that is otherwise not represented in the pydantic template models.

        Metadata inclusion mode is dependent on :attr:`.metadata_mode` - see:

        - :class:`.MetadataMode`
        - :meth:`.TemplateModel.exclude_from_meta`

        """
        if self.metadata_mode is None or self.metadata_mode == MetadataMode.NONE:
            return model
        elif self.metadata_mode in (MetadataMode.AUTO, MetadataMode.AUTO.value):
            meta = {k: v for k, v in remove_empty_items(source).items() if k not in model.exclude_from_meta()}
        elif self.metadata_mode in (MetadataMode.EXCEPT_CHILDREN, MetadataMode.EXCEPT_CHILDREN.value):
            meta = {}
            for k, v in remove_empty_items(source).items():
                if k in ("slots", "classes") and isinstance(model, PydanticModule):
                    # FIXME: Special-case removal of slots until we generate class-level slots
                    continue

                if not hasattr(model, k):
                    meta[k] = v
                    continue

                model_attr = getattr(model, k)
                if isinstance(model_attr, list) and not any([isinstance(item, TemplateModel) for item in model_attr]):
                    meta[k] = v
                elif isinstance(model_attr, dict) and not any(
                    [isinstance(item, TemplateModel) for item in model_attr.values()]
                ):
                    meta[k] = v
                elif not isinstance(model_attr, (list, dict, TemplateModel)):
                    meta[k] = v

        elif self.metadata_mode in (MetadataMode.FULL, MetadataMode.FULL.value):
            meta = remove_empty_items(source)
        else:
            raise ValueError(
                f"Unknown metadata mode '{self.metadata_mode}', needs to be one of "
                f"{[mode for mode in MetadataMode]}"
            )

        model.meta = meta
        return model

    def _get_imports(self, element: Union[ClassDefinition, SlotDefinition, None] = None) -> Imports:
        """
        Get imports that are implied by their usage in slots or classes
        (and thus need to be imported when generating schemas in :attr:`.split` == ``True`` mode).

        **Note:**
        Since in pydantic (currently) the only things that are materialized are classes, we don't
        import class slots from imported schemas and abandon slots, directly expressing them
        in the model.

        This is a parent placeholder method in case that changes, "give me something and return
        a set of imports" that calls subordinate methods. If slots become materialized, keep
        this as the directly called method rather than spaghetti-ing out another
        independent method. This method is also isolated in anticipation of structured imports,
        where we will need to revise our expectations of what is imported when.

        Args:
            element (:class:`.ClassDefinition` , :class:`.SlotDefinition` , None): The element
                to get import for. If ``None`` , get all needed imports (see :attr:`.split_mode`
        """
        # import from local references, rather than serializing every class in every file
        if not self.split or (self.split_mode == SplitMode.FULL and element is not None):
            # we are either compiling this whole thing in one big file (default)
            # or going to import all classes from the imported schemas,
            # so we don't import anything
            return Imports()

        # gather a list of class names,
        # remove local classes and transform to Imports later.
        needed_classes = []

        # fine to call rather than pass bc it's cached
        all_classes = self.schemaview.all_classes(imports=True)
        local_classes = self.schemaview.all_classes(imports=False)

        if isinstance(element, ClassDefinition):
            if element.is_a:
                needed_classes.append(element.is_a)
            if element.mixins:
                needed_classes.extend(element.mixins)

        elif isinstance(element, SlotDefinition):
            # collapses `slot.range`, `slot.any_of`, and `slot.one_of` to a list
            slot_ranges = self.schemaview.slot_range_as_union(element)
            needed_classes.extend([a_range for a_range in slot_ranges if a_range in all_classes])

        elif element is None:
            # get all imports
            needed_classes.extend([cls for cls in all_classes if cls not in local_classes])

        else:
            raise ValueError(f"Unsupported type of element to get imports from: f{type(element)}")

        # SPECIAL CASE: classes that are not generated for structural reasons.
        # TODO: Do we want to have a general means of skipping class generation?
        skips = ("AnyType",)

        class_imports = [
            self._get_element_import(cls) for cls in needed_classes if (cls not in local_classes and cls not in skips)
        ]
        imports = Imports(imports=class_imports)

        return imports

    def generate_module_import(self, schema: SchemaDefinition, context: Optional[dict] = None) -> str:
        """
        Generate the module string for importing from python modules generated from imported schemas
        when in :attr:`.split` mode.

        Use the :attr:`.split_pattern` as a jinja template rendered with the :class:`.SchemaDefinition`
        and any passed ``context``. Apply the :attr:`.SNAKE_CASE` regex to substitute matches with
        ``_`` and ensure lowercase.
        """
        if context is None:
            context = {}
        module = Template(self.split_pattern).render(schema=schema, **context)
        module = re.sub(self.SNAKE_CASE, "_", module) if self.SNAKE_CASE else module
        module = module.lower()
        return module

    def _get_element_import(self, class_name: ElementName) -> Import:
        """
        Make an import object for an element from another schema, using the
        :attr:`.split_import_pattern` to generate the module import part.
        """
        schema_name = self.schemaview.element_by_schema_map()[class_name]
        schema = [s for s in self.schemaview.schema_map.values() if s.name == schema_name][0]
        module = self.generate_module_import(schema, self.split_context)
        return Import(module=module, objects=[ObjectImport(name=camelcase(class_name))], schema=True)

    def render(self) -> PydanticModule:
        sv: SchemaView
        sv = self.schemaview

        # imports
        imports = DEFAULT_IMPORTS
        if self.imports is not None:
            for i in self.imports:
                imports += i
        if self.split_mode == SplitMode.FULL:
            imports += self._get_imports()

        # injected classes
        injected_classes = DEFAULT_INJECTS.copy()
        if self.injected_classes is not None:
            injected_classes += self.injected_classes.copy()

        # enums
        enums = self.generate_enums(sv.all_enums())

        base_model = PydanticBaseModel(extra_fields=self.extra_fields, fields=self.injected_fields)

        # schema classes
        classes = {}
        source_classes, imported_classes = self._get_classes(sv)
        source_classes = self.sort_classes(source_classes, imported_classes)
        # Don't want to generate classes when class_uri is linkml:Any, will
        # just swap in typing.Any instead down below
        source_classes = [c for c in source_classes if c.class_uri != "linkml:Any"]
        self.sorted_class_names = [camelcase(c.name) for c in source_classes]
        for cls in source_classes:
            result = self.generate_class(cls)
            classes[result.cls.name] = result.cls
            if result.imports is not None:
                imports += result.imports
            if result.injected_classes is not None:
                injected_classes.extend(result.injected_classes)

        injected_classes = self._clean_injected_classes(injected_classes)

        module = PydanticModule(
            metamodel_version=self.schema.metamodel_version,
            version=self.schema.version,
            python_imports=imports.imports,
            base_model=base_model,
            injected_classes=injected_classes,
            enums=enums,
            classes=classes,
        )
        module = self.include_metadata(module, self.schemaview.schema)
        return module

    def serialize(self, rendered_module: Optional[PydanticModule] = None) -> str:
        """
        Serialize the schema to a pydantic module as a string

        Args:
            rendered_module ( :class:`.PydanticModule` ): Optional, if schema was previously
                rendered with :meth:`.render` , use that, otherwise :meth:`.render` fresh.
        """
        if rendered_module is not None:
            module = rendered_module
        else:
            module = self.render()
        return module.render(self._template_environment(), self.black)

    def default_value_for_type(self, typ: str) -> str:
        return "None"

    @classmethod
    def generate_split(
        cls,
        schema: Union[str, Path, SchemaDefinition],
        output_path: Union[str, Path] = Path("."),
        split_pattern: Optional[str] = None,
        split_context: Optional[dict] = None,
        split_mode: SplitMode = SplitMode.AUTO,
        **kwargs,
    ) -> List[SplitResult]:
        """
        Generate a schema that imports from other schema as a set of python modules that
        import from one another, rather than generating all imported classes in a single schema.

        Uses ``output_path`` for the main schema from ``schema`` , and then
        generates any imported schema (from which classes are actually used)
        to modules whose locations are determined by the module names generated
        by the ``split_pattern`` (see :attr:`.PydanticGenerator.split_pattern` ).

        For example, for

        * a ``output_path`` of ``my_dir/v1_2_3/main.py``
        * a schema ``main`` with a version ``v1.2.3``
        * that imports from ``s2`` with version ``v4.5.6``,
        * and a ``split_pattern`` of ``..{{ schema.version | replace('.', '_') }}.{{ schema.name }}``

        One would get:
        * ``my_dir/v1_2_3/main.py`` , as expected
        * that imports ``from ..v4_5_6.s2``
        * a module at ``my_dir/v4_5_6/s2.py``

        ``__init__.py`` files are generated for any directories that are between
        the generated modules and their highest common directory.

        Args:
            schema (str, :class:`.Path` , :class:`.SchemaDefinition` ): Main schema to generate
            output_path (str, :class:`.Path` ): Python ``.py`` module to generate main schema to
            split_pattern (str): Pattern to use to generate module names, see :attr:`.PydanticGenerator.split_pattern`
            split_context (dict): Additional variables to pass into jinja context when generating module import names.

        Returns:
            list[:class:`.SplitResult`]
        """
        output_path = Path(output_path)
        if not output_path.suffix == ".py":
            raise ValueError(f"output path must be a python file to write the main schema to, got {output_path}")

        results = []

        # --------------------------------------------------
        # Main schema
        # --------------------------------------------------
        gen_kwargs = kwargs
        gen_kwargs.update(
            {"split": True, "split_pattern": split_pattern, "split_context": split_context, "split_mode": split_mode}
        )
        generator = cls(schema, **gen_kwargs)
        # Generate the initial schema to figure out which of the imported schema actually need
        # to be generated
        rendered = generator.render()
        # write schema - we use the ``output_path`` for the main schema, and then
        # interpret all imported schema paths as relative to that
        output_path.parent.mkdir(parents=True, exist_ok=True)
        serialized = generator.serialize(rendered_module=rendered)
        with open(output_path, "w") as ofile:
            ofile.write(serialized)

        results.append(
            SplitResult(
                main=True, source_schema=generator.schemaview.schema, path=output_path, serialized_module=serialized
            )
        )

        # --------------------------------------------------
        # Imported schemas
        # --------------------------------------------------
        imported_schema = {
            generator.generate_module_import(sch): sch for sch in generator.schemaview.schema_map.values()
        }
        for generated_import in [i for i in rendered.python_imports if i.schema]:
            import_generator = cls(imported_schema[generated_import.module], **gen_kwargs)
            serialized = import_generator.serialize()
            rel_path = _import_to_path(generated_import.module)
            abs_path = (output_path.parent / rel_path).resolve()
            abs_path.parent.mkdir(parents=True, exist_ok=True)
            with open(abs_path, "w") as ofile:
                ofile.write(serialized)

            results.append(
                SplitResult(
                    main=False,
                    source_schema=imported_schema[generated_import.module],
                    path=abs_path,
                    serialized_module=serialized,
                    module_import=generated_import.module,
                )
            )

        _ensure_inits([r.path for r in results])
        return results


def _subclasses(cls: Type):
    return set(cls.__subclasses__()).union([s for c in cls.__subclasses__() for s in _subclasses(c)])


_TEMPLATE_NAMES = sorted(list(set([c.template for c in _subclasses(TemplateModel)])))


def _import_to_path(module: str) -> Path:
    """Make a (relative) ``Path`` object from a python module import string"""
    # handle leading .'s separately..
    _, dots, module = re.split(r"(^\.*)(?=\w)", module, maxsplit=1)
    # treat zero or one dots as a relative import to the current directory
    dir_pieces = ["../" for _ in range(max(len(dots) - 1, 0))]
    dir_pieces.extend(module.split("."))
    dir_pieces[-1] = dir_pieces[-1] + ".py"
    return Path(*dir_pieces)


def _ensure_inits(paths: List[Path]):
    """For a set of paths, find the common root and it and all the subdirectories have an __init__.py"""
    # if there is only one file, there is no relative importing to be done
    if len(paths) <= 1:
        return
    common_path = Path(os.path.commonpath(paths))

    if not (ipath := (common_path / "__init__.py")).exists():
        with open(ipath, "w") as ifile:
            ifile.write(" \n")

    for path in paths:
        # ensure __init__ for each directory from this path up to the common path
        path = path.parent
        while path != common_path:
            if not (ipath := (path / "__init__.py")).exists():
                with open(ipath, "w") as ifile:
                    ifile.write(" \n")
            path = path.parent


@shared_arguments(PydanticGenerator)
@click.option("--template-file", hidden=True)
@click.option(
    "--template-dir",
    type=click.Path(),
    help="""
Optional jinja2 template directory to use for class generation.

Pass a directory containing templates with the same name as any of the default 
:class:`.TemplateModel` templates to override them. The given directory will be 
searched for matching templates, and use the default templates as a fallback 
if an override is not found
  
Available templates to override:

\b
"""
    + "\n".join(["- " + name for name in _TEMPLATE_NAMES]),
)
@click.option(
    "--array-representations",
    type=click.Choice([k.value for k in ArrayRepresentation]),
    multiple=True,
    default=["list"],
    help="List of array representations to accept for array slots. Default is list of lists.",
)
@click.option(
    "--extra-fields",
    type=click.Choice(["allow", "ignore", "forbid"], case_sensitive=False),
    default="forbid",
    help="How to handle extra fields in BaseModel.",
)
@click.option(
    "--black",
    is_flag=True,
    default=False,
    help="Format generated models with black (must be present in the environment)",
)
@click.option(
    "--meta",
    type=click.Choice([k for k in MetadataMode]),
    default="auto",
    help="How to include linkml schema metadata in generated pydantic classes. "
    "See docs for MetadataMode for full description of choices. "
    "Default (auto) is to include all metadata that can't be otherwise represented",
)
@click.version_option(__version__, "-V", "--version")
@click.command()
def cli(
    yamlfile,
    template_file=None,
    template_dir: Optional[str] = None,
    head=True,
    genmeta=False,
    classvars=True,
    slots=True,
    array_representations=list("list"),
    extra_fields: Literal["allow", "forbid", "ignore"] = "forbid",
    black: bool = False,
    meta: MetadataMode = "auto",
    **args,
):
    """Generate pydantic classes to represent a LinkML model"""
    if template_file is not None:
        raise DeprecationWarning(
            (
                "Passing a single template_file is deprecated. Pass a directory of template files instead. "
                "See help string for --template-dir"
            )
        )

    if template_dir is not None:
        if not Path(template_dir).exists():
            raise FileNotFoundError(f"The template directory {template_dir} does not exist!")

    gen = PydanticGenerator(
        yamlfile,
        array_representations=[ArrayRepresentation(x) for x in array_representations],
        extra_fields=extra_fields,
        emit_metadata=head,
        genmeta=genmeta,
        gen_classvars=classvars,
        gen_slots=slots,
        template_dir=template_dir,
        black=black,
        metadata_mode=meta,
        **args,
    )
    print(gen.serialize())


if __name__ == "__main__":
    cli()<|MERGE_RESOLUTION|>--- conflicted
+++ resolved
@@ -511,20 +511,7 @@
                     elif slot.ifabsent is not None:
                         value = ifabsent_value_declaration(slot.ifabsent, sv, class_def, slot)
                         slot_values[camelcase(class_def.name)][slot.name] = value
-<<<<<<< HEAD
-
-=======
-                    # Multivalued slots that are either not inlined (just an identifier) or are
-                    # inlined as lists should get default_factory list, if they're inlined but
-                    # not as a list, that means a dictionary
-                    elif slot.multivalued and not slot.required:
-                        has_identifier_slot = self.range_class_has_identifier_slot(slot)
-
-                        if slot.inlined and not slot.inlined_as_list and has_identifier_slot:
-                            slot_values[camelcase(class_def.name)][slot.name] = "default_factory=dict"
-                        else:
-                            slot_values[camelcase(class_def.name)][slot.name] = "default_factory=list"
->>>>>>> 3093df08
+
             self._predefined_slot_values = slot_values
 
         return self._predefined_slot_values
