import logging
import os
<<<<<<< HEAD
from typing import Callable
=======
from dataclasses import dataclass, field
>>>>>>> 505c0b6a

import click
from linkml_runtime.linkml_model.meta import ElementName
from linkml_runtime.utils.formatutils import underscore
from linkml_runtime.utils.schemaview import SchemaView
from rdflib import BNode, Graph, Literal, URIRef
from rdflib.collection import Collection
from rdflib.namespace import RDF, SH

from linkml._version import __version__
from linkml.utils.generator import Generator, shared_arguments

LINK_ML_TYPES_STRING = URIRef("http://www.w3.org/2001/XMLSchema#string")
LINK_ML_TYPES_BOOL = URIRef("http://www.w3.org/2001/XMLSchema#boolean")
LINK_ML_TYPES_DECIMAL = URIRef("http://www.w3.org/2001/XMLSchema#decimal")
LINK_ML_TYPES_INTEGER = URIRef("http://www.w3.org/2001/XMLSchema#integer")
LINK_ML_TYPES_DURATION = URIRef("http://www.w3.org/2001/XMLSchema#duration")
LINK_ML_TYPES_DATETIME = URIRef("http://www.w3.org/2001/XMLSchema#dateTime")
LINK_ML_TYPES_DATE = URIRef("http://www.w3.org/2001/XMLSchema#date")
LINK_ML_TYPES_TIME = URIRef("http://www.w3.org/2001/XMLSchema#time")


@dataclass
class ShaclGenerator(Generator):
    # ClassVars
    closed: bool = field(default_factory=lambda: True)
    """True means add 'sh:closed=true' to all shapes, except of mixin shapes and shapes, that have parents"""

    generatorname = os.path.basename(__file__)
    generatorversion = "0.0.1"
    valid_formats = ["ttl"]
    file_extension = "shacl.ttl"
    visit_all_class_slots = False
    uses_schemaloader = True

    def __post_init__(self) -> None:
        self.schemaview = SchemaView(self.schema)
        super().__post_init__()
        self.generate_header()

    def generate_header(self):
        print(f"# metamodel_version: {self.schema.metamodel_version}")
        if self.schema.version:
            print(f"# version: {self.schema.version}")

    def serialize(self, **args) -> None:
        g = self.as_graph()
        data = g.serialize(
            format="turtle" if self.format in ["owl", "ttl"] else self.format
        ).decode()
        return data

    def as_graph(self) -> None:
        sv = self.schemaview
        g = Graph()
        g.bind("sh", SH)
        for pfx in self.schema.prefixes.values():
            g.bind(str(pfx.prefix_prefix), pfx.prefix_reference)

        for c in sv.all_classes().values():

            def shape_pv(p, v):
                if v is not None:
                    g.add((class_uri, p, v))

            class_uri = URIRef(sv.get_uri(c, expand=True))
            shape_pv(RDF.type, SH.NodeShape)
            shape_pv(SH.targetClass, class_uri)  # TODO
            if self.closed:
                if c.mixin or c.abstract:
                    shape_pv(SH.closed, Literal(False))
                else:
                    shape_pv(SH.closed, Literal(True))
            else:
                shape_pv(SH.closed, Literal(False))
            if c.title is not None:
                shape_pv(SH.name, Literal(c.title))
            if c.description is not None:
                shape_pv(SH.description, Literal(c.description))
            list_node = BNode()
            Collection(g, list_node, [RDF.type])
            shape_pv(SH.ignoredProperties, list_node)
            order = 0
            for s in sv.class_induced_slots(c.name):
                # fixed in linkml-runtime 1.1.3
                if s.name in sv.element_by_schema_map():
                    slot_uri = URIRef(sv.get_uri(s, expand=True))
                else:
                    pfx = sv.schema.default_prefix
                    slot_uri = URIRef(sv.expand_curie(f"{pfx}:{underscore(s.name)}"))
                pnode = BNode()
                shape_pv(SH.property, pnode)

                def prop_pv(p, v):
                    if v is not None:
                        g.add((pnode, p, v))

                def prop_pv_literal(p, v):
                    if v is not None:
                        g.add((pnode, p, Literal(v)))

                prop_pv(SH.path, slot_uri)
                prop_pv_literal(SH.order, order)
                order += 1
                prop_pv_literal(SH.name, s.title)
                prop_pv_literal(SH.description, s.description)
                if not s.multivalued:
                    prop_pv_literal(SH.maxCount, 1)
                if s.required:
                    prop_pv_literal(SH.minCount, 1)
                prop_pv_literal(SH.minInclusive, s.minimum_value)
                prop_pv_literal(SH.maxInclusive, s.maximum_value)

                all_classes = sv.all_classes()
                if s.any_of:
                    or_node = BNode()
                    prop_pv(SH["or"], or_node)
                    range_list = []
                    for any in s.any_of:
                        r = any.range
                        if r in all_classes:
                            class_node = BNode()

                            def cl_node_pv(p, v):
                                if v is not None:
                                    g.add((class_node, p, v))

                            self._add_class(cl_node_pv, r)
                            range_list.append(class_node)
                        elif r in sv.all_types().values():
                            t_node = BNode()

                            def t_node_pv(p, v):
                                if v is not None:
                                    g.add((t_node, p, v))

                            self._add_type(t_node_pv, r)
                            range_list.append(t_node)
                        elif r in sv.all_enums():
                            en_node = BNode()

                            def en_node_pv(p, v):
                                if v is not None:
                                    g.add((en_node, p, v))

                            self._add_enum(g, en_node_pv, r)
                            range_list.append(en_node)
                        else:
                            st_node = BNode()

                            def st_node_pv(p, v):
                                if v is not None:
                                    g.add((st_node, p, v))

                            add_simple_data_type(st_node_pv, r)
                            range_list.append(st_node)
                    Collection(g, or_node, range_list)

                else:
                    r = s.range
                    if r in all_classes:
                        self._add_class(prop_pv, r)
                        if sv.get_identifier_slot(r) is not None:
                            prop_pv(SH.nodeKind, SH.IRI)
                        else:
                            prop_pv(SH.nodeKind, SH.BlankNode)
                    elif r in sv.all_types().values():
                        self._add_type(prop_pv, r)
                    elif r in sv.all_enums():
                        self._add_enum(g, prop_pv, r)
                    else:
                        add_simple_data_type(prop_pv, r)
                    if s.pattern:
                        prop_pv(SH.pattern, Literal(s.pattern))
        return g

    def _add_class(self, func: Callable, r: ElementName) -> None:
        sv = self.schemaview
        range_ref = sv.get_uri(r, expand=True)
        func(SH["class"], URIRef(range_ref))

    def _add_enum(self, g: Graph, func: Callable, r: ElementName) -> None:
        sv = self.schemaview
        enum = sv.get_enum(r)
        pv_node = BNode()
        Collection(
            g,
            pv_node,
            [
                URIRef(sv.expand_curie(pv.meaning)) if pv.meaning else Literal(pv_name)
                for pv_name, pv in enum.permissible_values.items()
            ],
        )
        func(SH["in"], pv_node)

    def _add_type(self, func: Callable, r: ElementName) -> None:
        sv = self.schemaview
        rt = sv.get_type(r)
        if rt.uri:
            func(SH.datatype, rt.uri)
        else:
            logging.error(f"No URI for type {rt.name}")


def add_simple_data_type(func: Callable, range: ElementName) -> None:
    if range == "string":
        func(SH.datatype, LINK_ML_TYPES_STRING)
    elif range == "boolean":
        func(SH.datatype, LINK_ML_TYPES_BOOL)
    elif range == "duration":
        func(SH.datatype, LINK_ML_TYPES_DURATION)
    elif range == "datetime":
        func(SH.datatype, LINK_ML_TYPES_DATETIME)
    elif range == "date":
        func(SH.datatype, LINK_ML_TYPES_DATE)
    elif range == "time":
        func(SH.datatype, LINK_ML_TYPES_TIME)
    elif range == "decimal":
        func(SH.datatype, LINK_ML_TYPES_DECIMAL)
    elif range == "integer":
        func(SH.datatype, LINK_ML_TYPES_INTEGER)


@shared_arguments(ShaclGenerator)
@click.option(
    "--closed/--non-closed",
    default=True,
    show_default=True,
    help="Use '--closed' to generate closed SHACL shapes. Use '--non-closed' to generate open SHACL shapes.",
)
@click.version_option(__version__, "-V", "--version")
@click.command()
def cli(yamlfile, **args):
    """Generate SHACL turtle from a LinkML model"""
    gen = ShaclGenerator(yamlfile, **args)
    print(gen.serialize())


if __name__ == "__main__":
    cli()<|MERGE_RESOLUTION|>--- conflicted
+++ resolved
@@ -1,10 +1,7 @@
 import logging
 import os
-<<<<<<< HEAD
 from typing import Callable
-=======
 from dataclasses import dataclass, field
->>>>>>> 505c0b6a
 
 import click
 from linkml_runtime.linkml_model.meta import ElementName
