--- conflicted
+++ resolved
@@ -375,7 +375,6 @@
             else:
                 self.graph.add((subject_expr, RDFS.subClassOf, superclass_expr))
 
-<<<<<<< HEAD
     def transform_class_expression(
         self,
         cls: Union[ClassDefinition, AnonymousClassExpression],
@@ -390,9 +389,6 @@
         :param cls: LinkML class expression
         :return: blank node representing the OWL expression
         """
-=======
-    def transform_class_expression(self, cls: Union[ClassDefinition, AnonymousClassExpression]) -> BNode:
->>>>>>> 70eb732a
         graph = self.graph
         sv = self.schemaview
         if isinstance(cls, ClassDefinition):
@@ -650,11 +646,7 @@
                 (
                     type_uri,
                     RDF.type,
-<<<<<<< HEAD
                     URIRef(TypeDefinition.class_class_uri),
-=======
-                    self.metamodel.namespaces[METAMODEL_NAMESPACE_NAME][camelcase("type definition")],
->>>>>>> 70eb732a
                 )
             )
         # self._add_element_properties(type_uri, typ)
@@ -713,11 +705,7 @@
                 (
                     enum_uri,
                     RDF.type,
-<<<<<<< HEAD
                     URIRef(EnumDefinition.class_class_uri),
-=======
-                    self.metamodel.namespaces[METAMODEL_NAMESPACE_NAME][camelcase("enum definition")],
->>>>>>> 70eb732a
                 )
             )
         pv_uris = []
@@ -835,7 +823,6 @@
         self.graph.add((node, OWL.someValuesFrom, filler))
         return node
 
-<<<<<<< HEAD
     def _has_value(self, property: URIRef, filler: Union[URIRef, BNode, Literal]) -> BNode:
         node = BNode()
         self.graph.add((node, RDF.type, OWL.Restriction))
@@ -874,9 +861,6 @@
     def _complement_of_union_of(
         self, exprs: List[Union[BNode, URIRef]], **kwargs
     ) -> Optional[Union[BNode, URIRef]]:
-=======
-    def _complement_of_union_of(self, exprs: List[Union[BNode, URIRef]], **kwargs) -> Optional[Union[BNode, URIRef]]:
->>>>>>> 70eb732a
         if not exprs:
             raise ValueError("Must pass at least one")
         neg_expr = BNode()
