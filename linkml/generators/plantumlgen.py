--- conflicted
+++ resolved
@@ -110,16 +110,10 @@
                 else:
                     self.logger.error(f"{resp.reason} accessing {plantuml_url}")
         else:
-<<<<<<< HEAD
             print(
                 "@startuml\nskinparam nodesep 10\nhide circle\nhide empty members\n" + "\n".join(dedup_plantumlclassdef),
                 end="\n@enduml\n",
             )
-=======
-            out = "@startuml\nskinparam nodesep 10\n" + "\n".join(dedup_plantumlclassdef)
-            out += "\n@enduml\n"
-            return out
->>>>>>> bd989b3a
 
     def add_class(self, cn: ClassDefinitionName) -> str:
         """Define the class only if
