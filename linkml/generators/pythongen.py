import keyword
import logging
import os
import re
from dataclasses import dataclass, field
from types import ModuleType
<<<<<<< HEAD
from linkml_runtime import SchemaView
from typing import (Callable, Dict, Iterator, List, Optional, Set, TextIO,
                    Tuple, Union)
=======
from typing import Callable, Dict, Iterator, List, Optional, Set, Tuple, Union
>>>>>>> 91881e24

import click
from linkml_runtime.linkml_model import linkml_files
from linkml_runtime.linkml_model.meta import (ClassDefinition,
                                              ClassDefinitionName,
                                              DefinitionName, Element,
                                              EnumDefinition, PermissibleValue,
                                              SlotDefinition,
                                              SlotDefinitionName,
                                              TypeDefinition)
from linkml_runtime.utils.compile_python import compile_python
from linkml_runtime.utils.formatutils import (be, camelcase, sfx, split_col,
                                              underscore, wrapped_annotation)
from linkml_runtime.utils.metamodelcore import builtinnames
from rdflib import URIRef

import linkml
from linkml._version import __version__
from linkml.generators import PYTHON_GEN_VERSION
from linkml.utils.generator import Generator, shared_arguments
from linkml.generators.common.type_designators import get_type_designator_value
from linkml.utils.ifabsent_functions import (default_curie_or_uri,
                                             ifabsent_postinit_declaration,
                                             ifabsent_value_declaration)


@dataclass
class PythonGenerator(Generator):
    """
    Generates Python dataclasses from a LinkML model

    See `Python Generator Docs <https://linkml.io/linkml/generators/python.html>`_
    """

    # ClassVars
    generatorname = os.path.basename(__file__)
    generatorversion = PYTHON_GEN_VERSION
    valid_formats = ["py"]
    visit_all_class_slots = False
    uses_schemaloader = True

    # ObjectVars
    gen_classvars: bool = field(default_factory=lambda: True)
    gen_slots: bool = field(default_factory=lambda: True)
    genmeta: bool = field(default_factory=lambda: False)
    emit_metadata: bool = field(default_factory=lambda: True)

    def __post_init__(self) -> None:
        self.sourcefile = self.schema
        self.schemaview = SchemaView(self.schema)
        super().__post_init__()
        if self.format is None:
            self.format = self.valid_formats[0]
        if self.schema.default_prefix == "linkml" and not self.genmeta:
            logging.error(
                f"Generating metamodel without --genmeta is highly inadvisable!"
            )
        if (
            not self.schema.source_file
            and isinstance(self.sourcefile, str)
            and "\n" not in self.sourcefile
        ):
            self.schema.source_file = os.path.basename(self.sourcefile)

    def compile_module(self, **kwargs) -> ModuleType:
        """
        Compiles generated python code to a module
        :return:
        """
        pycode = self.serialize(**kwargs)
        try:
            return compile_python(pycode)
        except NameError as e:
            logging.error(f"Code:\n{pycode}")
            logging.error(f"Error compiling generated python code: {e}")
            raise e

    def visit_schema(self, **kwargs) -> None:
        # Add explicitly declared prefixes
        self.emit_prefixes.update(
            [p.prefix_prefix for p in self.schema.prefixes.values()]
        )

        # Add all emit statements
        self.emit_prefixes.update(self.schema.emit_prefixes)

        # Add the default prefix
        if self.schema.default_prefix:
            self.emit_prefixes.add(
                self.namespaces.prefix_for(self.schema.default_prefix)
            )

    def visit_class(self, cls: ClassDefinition) -> bool:
        if not cls.imported_from:
            cls_prefix = self.namespaces.prefix_for(cls.class_uri)
            if cls_prefix:
                self.emit_prefixes.add(cls_prefix)
            self.add_mappings(cls)
        return False

    def visit_slot(self, aliased_slot_name: str, slot: SlotDefinition) -> None:
        if not slot.imported_from:
            slot_prefix = self.namespaces.prefix_for(slot.slot_uri)
            if slot_prefix:
                self.emit_prefixes.add(slot_prefix)
            self.add_mappings(slot)

    def visit_type(self, typ: TypeDefinition) -> None:
        if not typ.imported_from:
            type_prefix = self.namespaces.prefix_for(typ.uri)
            if type_prefix:
                self.emit_prefixes.add(type_prefix)

    def gen_schema(self) -> str:
        # The metamodel uses Enumerations to define itself, so don't import if we are generating the metamodel
        enumimports = (
            ""
            if self.genmeta
            else "from linkml_runtime.linkml_model.meta import EnumDefinition, PermissibleValue, PvFormulaOptions\n"
        )
        handlerimport = (
            "from linkml_runtime.utils.enumerations import EnumDefinitionImpl"
        )
        split_description = ""
        if self.schema.description:
            split_description = "\n#   ".join(
                d for d in self.schema.description.split("\n") if d is not None
            )
        head = (
            f"""# Auto generated from {self.schema.source_file} by {self.generatorname} version: {self.generatorversion}
# Generation date: {self.schema.generation_date}
# Schema: {self.schema.name}
#"""
            if self.emit_metadata and self.schema.generation_date
            else ""
        )

        return f"""{head}
# id: {self.schema.id}
# description: {split_description}
# license: {be(self.schema.license)}

import dataclasses
import re
from jsonasobj2 import JsonObj, as_dict
from typing import Optional, List, Union, Dict, ClassVar, Any
from dataclasses import dataclass
{enumimports}
from linkml_runtime.utils.slot import Slot
from linkml_runtime.utils.metamodelcore import empty_list, empty_dict, bnode
from linkml_runtime.utils.yamlutils import YAMLRoot, extended_str, extended_float, extended_int
from linkml_runtime.utils.dataclass_extensions_376 import dataclasses_init_fn_with_kwargs
from linkml_runtime.utils.formatutils import camelcase, underscore, sfx
{handlerimport}
from rdflib import Namespace, URIRef
from linkml_runtime.utils.curienamespace import CurieNamespace, CurieNamespaceCatalog
{self.gen_imports()}

metamodel_version = "{self.schema.metamodel_version}"
version = {'"' + self.schema.version + '"' if self.schema.version else None}

# Overwrite dataclasses _init_fn to add **kwargs in __init__
dataclasses._init_fn = dataclasses_init_fn_with_kwargs

# Namespaces
{self.gen_namespaces()}


# Types
{self.gen_typedefs()}
# Class references
{self.gen_references()}

{self.gen_classdefs()}

# Enumerations
{self.gen_enumerations()}

# Slots
{self.gen_slotdefs()}"""

    def end_schema(self, **_):
        print(
            re.sub(r" +\n", "\n", self.gen_schema().replace("\t", "    ")).strip(" "),
            end="",
        )

    def gen_imports(self) -> str:
        listents = [
            f"from {k} import {', '.join(v)}" for k, v in self.gen_import_list().items()
        ]
        return "\n".join(listents)

    def gen_import_list(self) -> Dict[str, List[str]]:
        """
        Generate a list of types to import

        :return: source file followed by elements to import
        """

        class ImportList:
            def __init__(self, schema_location: str):
                self.schema_location = schema_location
                self.v: Dict[str, Set[str]] = {}

            def add_element(self, e: Element) -> None:
                if e.imported_from:
                    self.add_entry(e.imported_from, camelcase(e.name))

            def add_entry(innerself, path: Union[str, URIRef], name: str) -> None:
                path = str(self.namespaces.uri_for(path) if ":" in path else path)
                if path.startswith(linkml_files.LINKML_NAMESPACE):
                    model_base = "." if self.genmeta else "linkml_runtime.linkml_model."
                    innerself.v.setdefault(
                        model_base + path[len(linkml_files.LINKML_NAMESPACE) :], set()
                    ).add(name)
                elif path == linkml.BIOLINK_MODEL_URI:
                    innerself.v.setdefault(linkml.BIOLINK_MODEL_PYTHON_LOC, set()).add(
                        name
                    )
                elif "://" in path:
                    raise ValueError(
                        f"Cannot map {path} into a python import statement"
                    )
                elif "/" in path:
                    innerself.v.setdefault(
                        path.replace("./", ".").replace("/", "."), set()
                    ).add(name)
                elif "." in path:
                    innerself.v.setdefault(path, set()).add(name)
                else:
                    innerself.v.setdefault(". " + path, set()).add(name)

            def values(self) -> Dict[str, List[str]]:
                return {k: sorted(self.v[k]) for k in sorted(self.v.keys())}

        def add_type_ref(typ: TypeDefinition) -> None:
            if not typ.typeof and typ.base and typ.base not in builtinnames:
                if "." in typ.base:
                    rval.add_entry(*typ.base.rsplit("."))
                else:
                    rval.add_entry("linkml_runtime.utils.metamodelcore", typ.base)
            if typ.typeof:
                add_type_ref(self.schema.types[typ.typeof])
            rval.add_element(typ)

        def add_enum_ref(e: EnumDefinition) -> None:
            rval.add_element(e)

        def add_slot_range(slot: SlotDefinition) -> None:
            if slot.range:
                if slot.range in self.schema.types:
                    add_type_ref(self.schema.types[slot.range])
                elif slot.range in self.schema.enums:
                    add_enum_ref(self.schema.enums[slot.range])
                else:
                    cls = self.schema.classes[slot.range]
                    if cls.imported_from:
                        if self.class_identifier(cls):
                            identifier_range = self.class_identifier_path(cls, False)[
                                -1
                            ]
                            if identifier_range in self.schema.types:
                                add_type_ref(TypeDefinition(identifier_range))
                            else:
                                rval.add_entry(cls.imported_from, identifier_range)
                        if slot.inlined:
                            rval.add_element(cls)

        rval = ImportList(self.schema_location)
        for typ in self.schema.types.values():
            if not typ.imported_from:
                add_type_ref(typ)
        for slot in self.schema.slots.values():
            if not slot.imported_from:
                if slot.is_a:
                    parent = self.schema.slots[slot.is_a]
                    if (parent.key or parent.identifier) and parent.imported_from:
                        rval.add_element(self.schema.slots[slot.is_a])
                if slot.domain:
                    domain = self.schema.classes[slot.domain]
                    if domain.imported_from:
                        rval.add_element(self.schema.classes[slot.domain])
                add_slot_range(slot)

        for cls in self.schema.classes.values():
            if not cls.imported_from:
                if cls.is_a:
                    parent = self.schema.classes[cls.is_a]
                    if parent.imported_from:
                        rval.add_element(self.schema.classes[cls.is_a])
                        if self.class_identifier(parent):
                            rval.add_entry(
                                parent.imported_from,
                                self.class_identifier_path(parent, False)[-1],
                            )
                for slotname in cls.slots:
                    add_slot_range(self.schema.slots[slotname])

        return rval.values()

    def gen_namespaces(self) -> str:
        dflt_prefix = default_curie_or_uri(self)
        dflt = (
            f"CurieNamespace('', '{sfx(dflt_prefix)}')"
            if ":/" in dflt_prefix
            else dflt_prefix.upper()
        )
        curienamespace_defs = [
            { 'variable' : f"{pfx.upper().replace('.', '_').replace('-', '_')}", 'value': f"CurieNamespace('{pfx.replace('.', '_')}', '{self.namespaces[pfx]}')" }
            for pfx in sorted(self.emit_prefixes)
            if pfx in self.namespaces
        ]
        curienamespace_declarations =  "\n".join(
            [
                f"{ns['variable']} = {ns['value']}"
                for ns in curienamespace_defs
            ]
            + [f"DEFAULT_ = {dflt}"]
        )
        
        curienamespace_vars = ",".join([x['variable'] for x in curienamespace_defs])
        catalog_declaration = f"\nnamespace_catalog = CurieNamespaceCatalog.create({curienamespace_vars})\n"

        return curienamespace_declarations + catalog_declaration

    def gen_references(self) -> str:
        """Generate python type declarations for all identifiers (primary keys)"""
        rval = []
        for cls in self._sort_classes(self.schema.classes.values()):
            if not cls.imported_from:
                pkeys = self.primary_keys_for(cls)
                if pkeys:
                    for pk in pkeys:
                        classname = camelcase(cls.name) + camelcase(
                            self.aliased_slot_name(pk)
                        )
                        # If we've got a parent slot and the range of the parent is the range of the child, the
                        # child slot is a subclass of the parent.  Otherwise, the child range has been overridden,
                        # so the inheritence chain has been broken
                        parent_pk = (
                            self.class_identifier(cls.is_a) if cls.is_a else None
                        )
                        parent_pk_slot = (
                            self.schema.slots[parent_pk] if parent_pk else None
                        )
                        pk_slot = self.schema.slots[pk]
                        if parent_pk_slot and (
                            parent_pk_slot.name == pk
                            or pk_slot.range == parent_pk_slot.range
                        ):
                            parents = self.class_identifier_path(cls.is_a, False)
                        else:
                            parents = self.slot_range_path(pk_slot)
                        parent_cls = (
                            "extended_" + parents[-1]
                            if parents[-1] in ["str", "float", "int"]
                            else parents[-1]
                        )
                        rval.append(f"class {classname}({parent_cls}):\n\tpass")
                        break  # We only do the first primary key
        return "\n\n\n".join(rval)

    def gen_typedefs(self) -> str:
        """Generate python type declarations for all defined types"""
        rval = []
        defs_to_generate = [
            x for x in self.schema.types.values() if not x.imported_from
        ]
        emitted_types = []
        ## all imported_from types are already considered generated
        emitted_types.extend(
            [x.name for x in self.schema.types.values() if x.imported_from]
        )
        for typ in [x for x in defs_to_generate if not x.typeof]:
            self._gen_typedef(typ, typ.base.rsplit(".")[-1], rval, emitted_types)

        while True:
            defs_to_generate_typeof = [
                x for x in defs_to_generate if x.typeof and not x.name in emitted_types
            ]
            if len(defs_to_generate_typeof) == 0:
                break
            defs_can_generate = [
                x for x in defs_to_generate_typeof if x.typeof in emitted_types
            ]
            if len(defs_can_generate) == 0:
                raise ValueError(
                    f"Cannot generate type definition for {[f'{x.name} of {x.typeof}' for x in defs_to_generate_typeof]}. Forgot a link in the type hierarchy chain?"
                )
            for typ in defs_can_generate:
                self._gen_typedef(typ, camelcase(typ.typeof), rval, emitted_types)

        return "\n".join(rval)

    def _gen_typedef(self, typ, superclass, rval, emitted_types):
        typname = camelcase(typ.name)
        desc = ""
        if typ.description:
            description = typ.description.replace('"""', "---")
            desc = f'\n\t""" {description} """'
        rval.append(
            f"class {typname}({superclass}):{desc}\n\t{self.gen_type_meta(typ)}\n\n"
        )
        emitted_types.append(typ.name)

    def gen_classdefs(self) -> str:
        """Create class definitions for all non-mixin classes in the model
        Note that apply_to classes are transformed to mixins
        """
        clist = self._sort_classes(self.schema.classes.values())
        return "\n".join([self.gen_classdef(v) for v in clist if not v.imported_from])

    def gen_classdef(self, cls: ClassDefinition) -> str:
        """Generate python definition for class cls"""

        parentref = f'({self.formatted_element_name(cls.is_a, True) if cls.is_a else "YAMLRoot"})'
        slotdefs = self.gen_class_variables(cls)
        postinits = self.gen_postinits(cls)
        constructor = self.gen_constructor(cls)

        wrapped_description = (
            f'\n\t"""\n\t{wrapped_annotation(be(cls.description))}\n\t"""'
            if be(cls.description)
            else ""
        )

        if self.is_class_unconstrained(cls):
            return f"\n{self.class_or_type_name(cls.name)} = Any"

        return (
            ("\n@dataclass" if slotdefs else "")
            + f"\nclass {self.class_or_type_name(cls.name)}{parentref}:{wrapped_description}"
            + f"{self.gen_inherited_slots(cls)}"
            + f"{self.gen_class_meta(cls)}"
            + (f"\n\t{slotdefs}" if slotdefs else "")
            + (f"\n{postinits}" if postinits else "")
            + (f"\n{constructor}" if constructor else "")
        )

    def gen_inherited_slots(self, cls: ClassDefinition) -> str:
        if not self.gen_classvars:
            return ""
        inherited_slots = []
        for slotname in cls.slots:
            slot = self.schema.slots[slotname]
            if slot.inherited:
                inherited_slots.append(slot.alias if slot.alias else slotname)
        inherited_slots_str = ", ".join([f'"{underscore(s)}"' for s in inherited_slots])
        return f"\n\t_inherited_slots: ClassVar[List[str]] = [{inherited_slots_str}]\n"

    def gen_class_meta(self, cls: ClassDefinition) -> str:
        if not self.gen_classvars:
            return ""
        class_class_uri = self.namespaces.uri_for(cls.class_uri)
        if class_class_uri:
            cls_python_uri = self.namespaces.curie_for(
                class_class_uri, default_ok=False, pythonform=True
            )
            class_class_curie = self.namespaces.curie_for(
                class_class_uri, default_ok=False, pythonform=False
            )
        else:
            cls_python_uri = None
            class_class_curie = None
        if class_class_curie:
            class_class_curie = f'"{class_class_curie}"'
        class_class_uri = (
            cls_python_uri if cls_python_uri else f'URIRef("{class_class_uri}")'
        )
        class_model_uri = self.namespaces.uri_or_curie_for(
            self.schema.default_prefix or "DEFAULT_", camelcase(cls.name)
        )
        if ":/" in class_model_uri:
            class_model_uri = f'URIRef("{class_model_uri}")'
        else:
            ns, ln = class_model_uri.split(":", 1)
            class_model_uri = f"{ns.upper()}.{ln}"

        vars = [
            f"class_class_uri: ClassVar[URIRef] = {class_class_uri}",
            f"class_class_curie: ClassVar[str] = {class_class_curie}",
            f'class_name: ClassVar[str] = "{cls.name}"',
            f"class_model_uri: ClassVar[URIRef] = {class_model_uri}",
        ]
        return "\n\t" + "\n\t".join(vars) + "\n"

    def gen_type_meta(self, typ: TypeDefinition) -> str:
        type_class_uri = self.namespaces.uri_for(typ.uri)
        if type_class_uri:
            type_python_uri = self.namespaces.curie_for(
                type_class_uri, default_ok=False, pythonform=True
            )
            type_class_curie = self.namespaces.curie_for(
                type_class_uri, default_ok=False, pythonform=False
            )
        else:
            type_python_uri = None
            type_class_curie = None
        if type_class_curie:
            type_class_curie = f'"{type_class_curie}"'
        type_class_uri = (
            type_python_uri if type_python_uri else f'URIRef("{type_class_uri}")'
        )
        type_model_uri = self.namespaces.uri_or_curie_for(
            self.schema.default_prefix, camelcase(typ.name)
        )
        if ":/" in type_model_uri:
            type_model_uri = f'URIRef("{type_model_uri}")'
        else:
            ns, ln = type_model_uri.split(":", 1)
            ln_suffix = f".{ln}" if ln.isidentifier() else f'["{ln}"]'
            type_model_uri = f"{ns.upper()}{ln_suffix}"
        type_meta = [
            f"type_class_uri = {type_class_uri}",
            f"type_class_curie = {type_class_curie}",
            f'type_name = "{typ.name}"',
            f"type_model_uri = {type_model_uri}",
        ]
        return "\n\t".join(type_meta)

    def gen_class_variables(self, cls: ClassDefinition) -> str:
        """
        Generate the variable declarations for a dataclass.

        :param cls: class containing variables to be rendered in inheritence hierarchy
        :return: variable declarations for target class and its ancestors
        """
        initializers = []

        is_root = not cls.is_a
        domain_slots = self.domain_slots(cls)

        # Root keys and identifiers go first.  Note that even if a key or identifier is overridden it still
        # appears at the top of the list, as we need to keep the position
        slot_variables = self._slot_iter(
            cls,
            lambda slot: (slot.identifier or slot.key) and not slot.ifabsent,
            first_hit_only=True,
        )
        initializers += [
            self.gen_class_variable(cls, slot, not is_root) for slot in slot_variables
        ]

        # Required slots
        slot_variables = self._slot_iter(
            cls,
            lambda slot: slot.required
            and not slot.identifier
            and not slot.key
            and not slot.ifabsent,
        )
        initializers += [
            self.gen_class_variable(cls, slot, not is_root) for slot in slot_variables
        ]

        # Required or key slots with default values
        slot_variables = self._slot_iter(
            cls, lambda slot: slot.ifabsent and slot.required
        )
        initializers += [
            self.gen_class_variable(cls, slot, False) for slot in slot_variables
        ]

        # Followed by everything else
        slot_variables = self._slot_iter(
            cls, lambda slot: not slot.required and slot in domain_slots
        )
        initializers += [
            self.gen_class_variable(cls, slot, False) for slot in slot_variables
        ]

        return "\n\t".join(initializers)

    def gen_class_variable(
        self, cls: ClassDefinition, slot: SlotDefinition, can_be_positional: bool
    ) -> str:
        """
        Generate a class variable declaration for the supplied slot.  Note: the can_be_positional attribute works,
        but it makes tag/value lists unduly complex, as you can't load them with tag=..., value=... -- you HAVE
        to load positionally. We currently ignore this parameter, meaning that we have a tag/value option for
        any LinkML element

        :param cls: Owning class
        :param slot: slot definition
        :param can_be_positional: True means that positional parameters are allowed.
        :return: Initializer string
        """
        can_be_positional = False  # Force everything to be tag values
        slotname = self.slot_name(slot.name)
        slot_range, default_val = self.range_cardinality(slot, cls, can_be_positional)
        ifabsent_text = (
            ifabsent_value_declaration(slot.ifabsent, self, cls, slot)
            if slot.ifabsent is not None
            else None
        )
        if ifabsent_text is not None:
            default = f"= {ifabsent_text}"
        else:
            default = f"= {default_val}" if default_val else ""
        return f"""{slotname}: {slot_range} {default}"""

    def range_cardinality(
        self,
        slot: SlotDefinition,
        cls: Optional[ClassDefinition],
        positional_allowed: bool,
    ) -> Tuple[str, Optional[str]]:
        """
        Return the range type including initializers, etc.
        Generate a class variable declaration for the supplied slot.  Note: the positional_allowed attribute works,
        but it makes tag/value lists unduly complex, as you can't load them with tag=..., value=... -- you HAVE
        to load positionally. We currently ignore this parameter, meaning that we have a tag/value option for
        any LinkML element

        :param slot: slot to generate type for
        :param cls: containing class -- used to render key slots correctly.  If absent, slot is an add-in
        :param positional_allowed: True Means that we are in the positional space and defaults are not supplied
        :return: python property name and initializer (if any)
        """
        positional_allowed = False  # Force everything to be tag values

        range_type, parent_type, _ = self.class_reference_type(slot, cls)
        pkey = self.class_identifier(slot.range)
        # Special case, inlined, identified range
        if pkey and slot.inlined and slot.multivalued:
            base_key = self.gen_class_reference(
                self.class_identifier_path(slot.range, False)
            )
            num_elements = len(self.schema.classes[slot.range].slots)
            dflt = None if slot.required and positional_allowed else "empty_dict()"
            if num_elements == 1:
                if slot.required:
                    return (
                        f"Union[List[{base_key}], Dict[{base_key}, {range_type}]]",
                        dflt,
                    )
                else:
                    return (
                        f"Optional[Union[List[{base_key}], Dict[{base_key}, {range_type}]]]",
                        dflt,
                    )
            else:
                if slot.required:
                    return (
                        f"Union[Dict[{base_key}, {range_type}], List[{range_type}]]",
                        dflt,
                    )
                else:
                    return (
                        f"Optional[Union[Dict[{base_key}, {range_type}], List[{range_type}]]]",
                        dflt,
                    )

        # All other cases
        if slot.multivalued:
            if slot.required:
                return f"Union[{range_type}, List[{range_type}]]", (
                    None if positional_allowed else "None"
                )
            else:
                return (
                    f"Optional[Union[{range_type}, List[{range_type}]]]",
                    "empty_list()",
                )
        elif slot.required:
            return range_type, (None if positional_allowed else "None")
        else:
            return f"Optional[{range_type}]", "None"

    def class_reference_type(
        self, slot: SlotDefinition, cls: Optional[ClassDefinition]
    ) -> Tuple[str, str, str]:
        """
        Return the type of a slot referencing a class

        :param slot: slot to be typed
        :param cls: owning class.  Used for generating key references
        :return: Python class reference type, most proximal type, most proximal type name
        """
        rangelist = (
            self.class_identifier_path(cls, False)
            if slot.key or slot.identifier
            else self.slot_range_path(slot)
        )
        prox_type = self.slot_range_path(slot)[-1].rsplit(".")[-1]
        prox_type_name = rangelist[-1]

        # Quote forward references - note that enums always gen at the end
        if slot.range in self.schema.enums or (
            cls
            and slot.inlined
            and slot.range in self.schema.classes
            and self.forward_reference(slot.range, cls.name)
        ):
            rangelist[-1] = f'"{rangelist[-1]}"'
        return str(self.gen_class_reference(rangelist)), prox_type, prox_type_name

    @staticmethod
    def gen_class_reference(rangelist: List[str]) -> str:
        """
        Return a basic or a union type depending on the number of elements in range list

        :param rangelist: List of types from distal to proximal
        :return:
        """
        base = rangelist[0].rsplit(".")[-1]
        return f"Union[{base}, {rangelist[-1]}]" if len(rangelist) > 1 else base

    def gen_postinits(self, cls: ClassDefinition) -> str:
        """Generate all the typing and existence checks post initialize"""
        post_inits_pre_super = []
        for slot in self.domain_slots(cls):
            if slot.ifabsent:
                dflt = ifabsent_postinit_declaration(slot.ifabsent, self, cls, slot)
                if dflt and dflt != "None":
                    post_inits_pre_super.append(
                        f"if self.{self.slot_name(slot.name)} is None:"
                    )
                    post_inits_pre_super.append(
                        f"\tself.{self.slot_name(slot.name)} = {dflt}"
                    )

        post_inits = []
        if not (cls.mixin or cls.abstract):
            pkeys = self.primary_keys_for(cls)
            for pkey in pkeys:
                slot = self.schema.slots[pkey]
                # TODO: Remove the bypass whenever we get default_range fixed
                if not slot.ifabsent or True:
                    post_inits.append(self.gen_postinit(cls, slot))
        else:
            pkeys = []
        for slot in self.domain_slots(cls):
            if slot.required:
                # TODO: Remove the bypass whenever we get default_range fixed
                if slot.name not in pkeys and (not slot.ifabsent or True):
                    post_inits.append(self.gen_postinit(cls, slot))
        for slot in self.domain_slots(cls):
            if not slot.required:
                # TODO: Remove the bypass whenever we get default_range fixed
                if slot.name not in pkeys and (not slot.ifabsent or True):
                    post_inits.append(self.gen_postinit(cls, slot))
        post_inits_designators = []

        domain_slot_names = [s.name for s in self.domain_slots(cls)]
        for slot in self.schemaview.class_induced_slots(cls.name):
            # This is for all type designators that were defined at a parent class
            # We need to treat them specially: the initialisation should come AFTER the call to super() because we want to override the super behaviour
            if not slot.name in domain_slot_names and slot.designates_type:
                post_inits_designators.append(self.gen_postinit(cls,slot))

        post_inits_pre_super_line = "\n\t\t".join(
            [p for p in post_inits_pre_super if p]
        ) + ("\n\t\t" if post_inits_pre_super else "")
        post_inits_post_super_line = "\n\t\t".join(post_inits_designators)
        post_inits_line = "\n\t\t".join([p for p in post_inits if p])
        return (
            (
                f"""
    def __post_init__(self, *_: List[str], **kwargs: Dict[str, Any]):
        {post_inits_pre_super_line}{post_inits_line}
        super().__post_init__(**kwargs)
        {post_inits_post_super_line}"""
                + "\n"
            )
            if post_inits_line or post_inits_pre_super_line or post_inits_post_super_line
            else ""
        )

    # sort classes such that if C is a child of P then C appears after P in the list
    def _sort_classes(self, clist: List[ClassDefinition]) -> List[ClassDefinition]:
        clist = list(clist)
        slist = []  # sorted
        while len(clist) > 0:
            for i in range(len(clist)):
                candidate = clist[i]
                can_add = False
                if candidate.is_a is None:
                    can_add = True
                else:
                    if candidate.is_a in [p.name for p in slist]:
                        can_add = True
                if can_add:
                    slist = slist + [candidate]
                    del clist[i]
                    break
            if not can_add:
                raise (
                    f"could not find suitable element in {clist} that does not ref {slist}"
                )
        return slist

    def is_key_value_class(self, range_name: DefinitionName) -> bool:
        """
        Return True if range_name references a class with exactly one key and one value

        :param range_name: class definition (name)
        :return: True if meets the special case
        """
        rng = self.schema.classes.get(range_name)
        if rng:
            pkeys = self.primary_keys_for(rng)
            if pkeys:
                return len(rng.slots) - len(pkeys) == 1
        return False



    def gen_constructor(self, cls: ClassDefinition) -> Optional[str]:
        rlines: List[str] = []
        designators = [x for x  in self.domain_slots(cls) if x.designates_type]
        if len(designators) > 0:
            descendants = self.schemaview.class_descendants(cls.name)
            if len(descendants) > 1:
                slot = designators[0]
                aliased_slot_name = self.slot_name(
                    slot.name
                )
                rlines.append("def __new__(cls, *args, **kwargs):")
                if slot.range == "string":
                    rlines.append(f"""
        type_designator = "{aliased_slot_name}"
        if not type_designator in kwargs:
            return super().__new__(cls,*args,**kwargs)
        else:
            target_cls = cls._class_for("class_name", kwargs[type_designator])
            if target_cls is None:
                raise ValueError(f"Wrong type designator value: class {{cls.__name__}} has no subclass with class_name='{{kwargs[type_designator]}}'")
            return super().__new__(target_cls,*args,**kwargs)
""")
                else:
                    rlines.append(f"""
        type_designator = "{aliased_slot_name}"
        if not type_designator in kwargs:
            return super().__new__(cls,*args,**kwargs)
        else:
            td_value = kwargs[type_designator]
            expanded_td_value = namespace_catalog.to_uri(td_value)
            if expanded_td_value is None:
                expanded_td_value = td_value
            target_cls = cls._class_for_uri(expanded_td_value)
            if target_cls is None:
                target_cls = cls._class_for_uri(expanded_td_value, True)
            if target_cls is None:
                raise ValueError(f"Wrong type designator value: class {{cls.__name__}} has no subclass with uri='{{expanded_td_value}}'")
            return super().__new__(target_cls,*args,**kwargs)
""")

        if rlines:
            rlines.append("")
        return ("\n\t" if len(rlines) > 0 else "") +  "\n\t".join(rlines)

    def gen_postinit(self, cls: ClassDefinition, slot: SlotDefinition) -> Optional[str]:
        """Generate python post init rules for slot in class"""
        rlines: List[str] = []

        if slot.range in self.schema.classes:
            if self.is_class_unconstrained(self.schema.classes[slot.range]):
                return ""

        aliased_slot_name = self.slot_name(
            slot.name
        )  # Mangled name by which the slot is known in python
        range_type, base_type, base_type_name = self.class_reference_type(slot, cls)
        slot_identifier = self.class_identifier(slot.range)

        # Generate existence check for required slots.  Note that inherited classes have to do post init checks because
        # You can't have required elements after optional elements in the parent class
        if slot.required:
            rlines.append(f"if self._is_empty(self.{aliased_slot_name}):")
            rlines.append(f'\tself.MissingRequiredField("{aliased_slot_name}")')

        # Generate the type co-orcion for the various types.
        indent = len(f"self.{aliased_slot_name} = [") * " "
        # NOTE: if you set this to true, we will cast all types.   This may be what we really want
        if not slot.multivalued:
            if slot.designates_type:
                pass
            elif slot.required:
                rlines.append(
                    f"if not isinstance(self.{aliased_slot_name}, {base_type_name}):"
                )
            else:
                rlines.append(
                    f"if self.{aliased_slot_name} is not None and "
                    f"not isinstance(self.{aliased_slot_name}, {base_type_name}):"
                )
            if slot.designates_type:
                
                td_value_classvar = "class_class_uri"
                if slot.range == "string":
                    td_value_classvar = "class_name"
                compress = False
                if "curie" in slot.range:
                    compress = True
                if not compress:
                    rlines.append(f"self.{aliased_slot_name} = str(self.{td_value_classvar})")
                else:
                    rlines.append(f"compressed_value = namespace_catalog.to_curie(str(self.{td_value_classvar}))")
                    rlines.append(f"self.{aliased_slot_name} = compressed_value if compressed_value is not None else str(self.{td_value_classvar})")
            elif (
                # A really wierd case -- a class that has no properties
                slot.range in self.schema.classes
                and not self.schema.classes[slot.range].slots
            ):
                rlines.append(f"\tself.{aliased_slot_name} = {base_type_name}()")
            else:
                if (
                    (self.class_identifier(slot.range) and not slot.inlined)
                    or slot.range in self.schema.types
                    or slot.range in self.schema.enums
                ):
                    rlines.append(
                        f"\tself.{aliased_slot_name} = {base_type_name}(self.{aliased_slot_name})"
                    )
                else:
                    rlines.append(
                        f"\tself.{aliased_slot_name} = {base_type_name}(**as_dict(self.{aliased_slot_name}))"
                    )
        elif slot.inlined:
            slot_range_cls = self.schema.classes[slot.range]
            identifier = self.class_identifier(slot_range_cls)
            # If we don't have an identifier and we are expecting to be inlined first class elements
            # (inlined_as_list is not True), we will use the first required field as the key.
            #  Note that this may not always work, but the workaround is straight forward -- set inlined_as_list to
            #  True
            if not identifier and not slot.inlined_as_list:
                for range_slot_name in slot_range_cls.slots:
                    range_slot = self.schema.slots[range_slot_name]
                    if range_slot.required:
                        identifier = range_slot.name
                        break
                keyed = False
            else:
                # Place for future expansion
                keyed = True
            if identifier:
                if not slot.inlined_as_list:
                    rlines.append(
                        f'self._normalize_inlined_as_dict(slot_name="{aliased_slot_name}", '
                        f"slot_type={base_type_name}, "
                        f'key_name="{self.aliased_slot_name(identifier)}", '
                        f"keyed={keyed})"
                    )
                else:
                    rlines.append(
                        f'self._normalize_inlined_as_list(slot_name="{aliased_slot_name}", '
                        f"slot_type={base_type_name}, "
                        f'key_name="{self.aliased_slot_name(identifier)}", '
                        f"keyed={keyed})"
                    )
            else:
                # Multivalued, inlined and no identifier
                # TODO: JsonObj([...]) will not be treated correctly here.
                sn = f"self.{aliased_slot_name}"
                rlines.append(f"if not isinstance({sn}, list):")
                rlines.append(f"\t{sn} = [{sn}] if {sn} is not None else []")
                rlines.append(
                    f"{sn} = [v if isinstance(v, {base_type_name}) else {base_type_name}(**as_dict(v)) for v in {sn}]"
                )
        else:
            # Multivalued and not inlined
            # TODO: JsonObj([...]) will fail here as well
            sn = f"self.{aliased_slot_name}"
            rlines.append(f"if not isinstance({sn}, list):")
            rlines.append(f"\t{sn} = [{sn}] if {sn} is not None else []")
            rlines.append(
                f"{sn} = [v if isinstance(v, {base_type_name}) "
                f"else {base_type_name}(v) for v in {sn}]"
            )
        if rlines:
            rlines.append("")
        return "\n\t\t".join(rlines)

    def _slot_iter(
        self,
        cls: ClassDefinition,
        test: Callable[[SlotDefinition], bool],
        first_hit_only: bool = False,
    ) -> Iterator[SlotDefinition]:
        """Return the representation for the set of own slots in cls that pass test

        :param cls: Class containing a set of slots
        :param test: Slot test function
        :param first_hit_only: True means stop on first match.  False means generate all
        :return: Set of slots that match
        """
        for slot in self.all_slots(cls):
            if test(slot):
                yield slot
                if first_hit_only:
                    break

    def primary_keys_for(self, cls: ClassDefinition) -> List[SlotDefinitionName]:
        """Return the primary key for cls.

        Note: At the moment we return at most one entry.  At some point, keys will be expanded to support
              composite keys.

        @param cls: class to get keys for
        @return: List of primary keys or identifiers
        """
        return [
            slot_name
            for slot_name in cls.slots
            if self.schema.slots[slot_name].key
            or self.schema.slots[slot_name].identifier
        ]

    def key_name_for(self, class_name: ClassDefinitionName) -> Optional[str]:
        for slot_name in self.primary_keys_for(self.schema.classes[class_name]):
            return self.formatted_element_name(class_name, True) + camelcase(slot_name)
        return None

    def range_type_name(self, slot: SlotDefinition) -> str:
        """Generate the type name for the slot"""
        cidpath = self.slot_range_path(slot)
        if len(cidpath) < 2:
            return cidpath[0]
        else:
            return f"Union[{cidpath[0]}, {cidpath[-1]}]"

    def forward_reference(self, slot_range: str, owning_class: str) -> bool:
        """Determine whether slot_range is a forward reference"""
        # logging.info(f"CHECKING: {slot_range} {owning_class}")
        if (
            slot_range in self.schema.classes
            and self.schema.classes[slot_range].imported_from
        ) or (
            slot_range in self.schema.enums
            and self.schema.enums[slot_range].imported_from
        ):
            logging.info(
                f"FALSE: FORWARD: {slot_range} {owning_class} // IMP={self.schema.classes[slot_range].imported_from}"
            )
            return False
        if slot_range in self.schema.enums:
            return True
        for cname in self.schema.classes:
            if cname == owning_class:
                logging.info(
                    f"TRUE: OCCURS SAME: {cname} == {slot_range} owning: {owning_class}"
                )
                return True  # Occurs on or after
            elif cname == slot_range:
                logging.info(
                    f"FALSE: OCCURS BEFORE: {cname} == {slot_range} owning: {owning_class}"
                )
                return False  # Occurs before
        return True

    def python_uri_for(
        self, uriorcurie: Union[str, URIRef]
    ) -> Tuple[str, Optional[str]]:
        """Return the python form of uriorcurie
        :param uriorcurie:
        :return: URI and CURIE form
        """
        ns, ln = self.namespaces.prefix_suffix(uriorcurie)
        if ns == "":
            ns = "DEFAULT_"
        if ns is None:
            return f'"str(uriorcurie)"', None
        return (
            ns.upper() + (f".{ln}" if ln.isidentifier() else f"['{ln}']"),
            ns.upper() + f".curie('{ln}')",
        )

    def gen_slotdefs(self) -> str:
        if self.gen_slots:
            return "class slots:\n\tpass\n\n" + "\n\n".join(
                [
                    self.gen_slot(slot)
                    for slot in self.schema.slots.values()
                    if not slot.imported_from
                ]
            )
        else:
            return ""

    def gen_slot(self, slot: SlotDefinition) -> str:
        python_slot_name = underscore(slot.name)
        slot_uri, slot_curie = self.python_uri_for(slot.slot_uri)
        slot_model_uri, slot_model_curie = self.python_uri_for(
            self.namespaces.uri_or_curie_for(
                self.schema.default_prefix, python_slot_name
            )
        )
        domain = (
            camelcase(slot.domain)
            if slot.domain and not self.schema.classes[slot.domain].mixin
            else "None"
        )
        # Going to omit the range on keys where the domain isn't specified (for now)
        if slot.domain is None and (slot.key or slot.identifier):
            rnge = "URIRef"
        else:
            rnge, _ = self.range_cardinality(
                slot, self.schema.classes[slot.domain] if slot.domain else None, True
            )
        if slot.mappings:
            map_texts = [
                self.namespaces.curie_for(
                    self.namespaces.uri_for(m), default_ok=True, pythonform=True
                )
                for m in slot.mappings
                if m != slot.slot_uri
            ]
        else:
            map_texts = []
        if map_texts:
            mappings = ", mappings = [" + ", ".join(map_texts) + "]"
        else:
            mappings = ""
        pattern = (
            f",\n                   pattern=re.compile(r'{slot.pattern}')"
            if slot.pattern
            else ""
        )
        return f"""slots.{python_slot_name} = Slot(uri={slot_uri}, name="{slot.name}", curie={slot_curie},
                   model_uri={slot_model_uri}, domain={domain}, range={rnge}{mappings}{pattern})"""

    def gen_enumerations(self) -> str:
        return "\n\n".join(
            [
                self.gen_enum(enum)
                for enum in self.schema.enums.values()
                if not enum.imported_from
            ]
        )

    def gen_enum(self, enum: EnumDefinition) -> str:
        """
        Generate an enum class
        @param enum: EnumDefinition object to be converted into code
        @return: python code string
        """
        enum_name = camelcase(enum.name)
        return f"""
class {enum_name}(EnumDefinitionImpl):
    {self.gen_enum_comment(enum)}
    {self.gen_enum_description(enum, enum_name)}
""".strip()

    def gen_enum_comment(self, enum: EnumDefinition) -> str:
        if not be(enum.description):
            return ""
        desc_text = enum.description.replace('"""', "---")
        return f'"""\n\t{wrapped_annotation(be(desc_text))}\n\t"""'

    def gen_enum_description(self, enum: EnumDefinition, enum_name: str) -> str:
        return f"""
    {self.gen_pvs(enum)}

    {self.gen_enum_definition(enum, enum_name)}
    {self.gen_pvs_as_setattrs(enum)}
""".strip()

    def gen_enum_definition(self, enum: EnumDefinition, enum_name: str) -> str:
        enum_desc = (
            self.process_multiline_string(enum.description, "\t\tdescription=")
            if enum.description
            else None
        )
        desc = f"{enum_desc},\n" if enum.description else ""
        cs = (
            f"\t\tcode_set={self.namespaces.curie_for(self.namespaces.uri_for(enum.code_set), default_ok=False, pythonform=True)},\n"
            if enum.code_set
            else ""
        )
        tag = f'\t\tcode_set_tag="{enum.code_set_tag}",\n' if enum.code_set_tag else ""
        ver = (
            f'\t\tcode_set_version="{enum.code_set_version}",\n'
            if enum.code_set_version
            else ""
        )
        vf = (
            f"\t\tpv_formula=PvFormulaOptions.{enum.pv_formula.code.text},\n"
            if enum.pv_formula
            else ""
        )

        return f"""_defn = EnumDefinition(\n\t\tname="{enum_name}",\n{desc}{cs}{tag}{ver}{vf}\t)"""

    def gen_pvs(self, enum: EnumDefinition) -> str:
        """
        Generate the python compliant permissible value initializers as a set of class variables
        @param enum: EnumDefinition object to be converted into class variables
        @return: string containing the enum declaration
        """
        init_list = []
        for pv in enum.permissible_values.values():
            if str.isidentifier(pv.text) and not keyword.iskeyword(pv.text):
                init_list.append(f"{pv.text} = " + self.gen_pv_constructor(pv, 4))

        return "\n\t".join(init_list).strip()

    def gen_pvs_as_setattrs(self, enum: EnumDefinition) -> str:
        """
        Generate the non-python compliant permissible value initializers as a set of setattr instructions
        in the form

        @classmethod
        def _addvals(cls):
            setattr(cls, "NAME",
                PermissibleValue(
                    text="NAME",
                    description="description here"))

        @param enum: EnumDefinition object to be converted into code
        @return: string containing the enum declaration
        """
        if any(
            not str.isidentifier(pv.text) or keyword.iskeyword(pv.text)
            for pv in enum.permissible_values.values()
        ):
            init_list = []
            for pv in enum.permissible_values.values():
                if not str.isidentifier(pv.text) or keyword.iskeyword(pv.text):
                    # first line is "        setattr("
                    indent = 12
                    indent_str = indent * " "
                    pv_text = pv.text.replace('"', '\\"').replace(r"\n", r"\\n")
                    pv_parts = self.gen_pv_constructor(pv, indent)
                    init_list.append(
                        f'        setattr(cls, "{pv_text}",\n{indent_str}{pv_parts})'
                    )

            add_vals_text = "\n".join(init_list).rstrip()

            return f"""
    @classmethod
    def _addvals(cls):
{add_vals_text}
"""

        return ""

    def gen_pv_constructor(self, pv: PermissibleValue, indent: int) -> str:
        """
        Generate a permissible value constructor in the form

        PermissibleValue(text="NAME_ONLY")
        PermissibleValue(
            text="CODE",
            description="...",
            meaning="...")

        @param pv: Value to be constructed
        @param indent: number of additional spaces to add on successive lines
        @return: Permissible value constructor
        """
        constructor = "PermissibleValue"
        pv_text = pv.text.replace('"', '\\"')

        if not pv.description and not pv.meaning:
            return f'{constructor}(text="{pv_text}")'

        indent_str = (4 + indent) * " "
        pv_attrs = [f'{indent_str}text="{pv_text}"']
        if pv.description:
            pv_attrs.append(
                f'{self.process_multiline_string(pv.description, f"{indent_str}description=")}'
            )
        if pv.meaning:
            pv_meaning = self.namespaces.curie_for(
                self.namespaces.uri_for(pv.meaning), default_ok=False, pythonform=True
            )
            pv_attrs.append(f"{indent_str}meaning={pv_meaning}")

        return "PermissibleValue(\n" + ",\n".join(pv_attrs) + ")"

    def process_multiline_string(self, input: str, prefix_string: str) -> str:
        """
        Process a (potentially multi-line) string, preserving existing formatting

        @param input: input string to be formatted
        @param prefix_string: the text to prefix the first line of the output
        @return: formatted string
        """
        string = input.rstrip().replace('"', '\\"')
        if len(prefix_string + string) < split_col and input.find("\n") == -1:
            return f'{prefix_string}"{string}"'

        return f'{prefix_string}"""{string}"""'


@shared_arguments(PythonGenerator)
@click.command()
@click.option(
    "--head/--no-head", default=True, show_default=True, help="Emit metadata heading"
)
@click.option(
    "--genmeta/--no-genmeta",
    default=False,
    show_default=True,
    help="Generating metamodel. Only use this for generating meta.py",
)
@click.option(
    "--classvars/--no-classvars",
    default=True,
    show_default=True,
    help="Generate CLASSVAR info",
)
@click.option(
    "--slots/--no-slots",
    default=True,
    show_default=True,
    help="Generate Slot information",
)
@click.option(
    "--validate/--no-validate",
    default=False,
    show_default=True,
    help="Validate generated code by compiling it",
)
@click.version_option(__version__, "-V", "--version")
def cli(
    yamlfile,
    head=True,
    genmeta=False,
    classvars=True,
    slots=True,
    validate=False,
    **args,
):
    """Generate python classes to represent a LinkML model"""
    gen = PythonGenerator(
        yamlfile,
        emit_metadata=head,
        genmeta=genmeta,
        gen_classvars=classvars,
        gen_slots=slots,
        **args,
    )
    if validate:
        mod = gen.compile_module()
        logging.info(f"Module {mod} compiled successfully")
    print(gen.serialize(emit_metadata=head, **args))


if __name__ == "__main__":
    cli()<|MERGE_RESOLUTION|>--- conflicted
+++ resolved
@@ -4,13 +4,10 @@
 import re
 from dataclasses import dataclass, field
 from types import ModuleType
-<<<<<<< HEAD
 from linkml_runtime import SchemaView
 from typing import (Callable, Dict, Iterator, List, Optional, Set, TextIO,
                     Tuple, Union)
-=======
-from typing import Callable, Dict, Iterator, List, Optional, Set, Tuple, Union
->>>>>>> 91881e24
+
 
 import click
 from linkml_runtime.linkml_model import linkml_files
