--- conflicted
+++ resolved
@@ -1,9 +1,5 @@
 # Auto generated from config.yaml by pythongen.py version: 0.0.1
-<<<<<<< HEAD
 # Generation date: 2025-07-02T13:59:12
-=======
-# Generation date: 2025-07-01T09:27:27
->>>>>>> f103ab37
 # Schema: linter-config
 #
 # id: https://w3id.org/linkml/linter/config
