--- conflicted
+++ resolved
@@ -2305,15 +2305,9 @@
     union_of: Optional[Union[Union[str, SlotDefinitionName], list[Union[str, SlotDefinitionName]]]] = empty_list()
     type_mappings: Optional[Union[Union[str, TypeMappingFramework], list[Union[str, TypeMappingFramework]]]] = empty_list()
     is_a: Optional[Union[str, SlotDefinitionName]] = None
-<<<<<<< HEAD
-    mixins: Optional[Union[Union[str, SlotDefinitionName], List[Union[str, SlotDefinitionName]]]] = empty_list()
-    apply_to: Optional[Union[Union[str, SlotDefinitionName], List[Union[str, SlotDefinitionName]]]] = empty_list()
-    range: Optional[Union[str, ElementName]] = "string"
-=======
     mixins: Optional[Union[Union[str, SlotDefinitionName], list[Union[str, SlotDefinitionName]]]] = empty_list()
     apply_to: Optional[Union[Union[str, SlotDefinitionName], list[Union[str, SlotDefinitionName]]]] = empty_list()
     range: Optional[Union[str, ElementName]] = None
->>>>>>> 4b6b8888
     range_expression: Optional[Union[dict, "AnonymousClassExpression"]] = None
     enum_range: Optional[Union[dict, EnumExpression]] = None
     bindings: Optional[Union[Union[dict, EnumBinding], list[Union[dict, EnumBinding]]]] = empty_list()
@@ -2662,17 +2656,10 @@
     class_model_uri: ClassVar[URIRef] = LINKML.ClassDefinition
 
     name: Union[str, ClassDefinitionName] = None
-<<<<<<< HEAD
-    slots: Optional[Union[Union[str, SlotDefinitionName], List[Union[str, SlotDefinitionName]]]] = empty_list()
-    slot_usage: Optional[Union[Dict[Union[str, SlotDefinitionName], Union[dict, SlotDefinition]], List[Union[dict, SlotDefinition]]]] = empty_dict()
-    attributes: Optional[Union[Dict[Union[str, SlotDefinitionName], Union[dict, SlotDefinition]], List[Union[dict, SlotDefinition]]]] = empty_dict()
-    class_uri: Optional[Union[str, URIorCURIE]] = "linkml:ClassDefinition"
-=======
     slots: Optional[Union[Union[str, SlotDefinitionName], list[Union[str, SlotDefinitionName]]]] = empty_list()
     slot_usage: Optional[Union[dict[Union[str, SlotDefinitionName], Union[dict, SlotDefinition]], list[Union[dict, SlotDefinition]]]] = empty_dict()
     attributes: Optional[Union[dict[Union[str, SlotDefinitionName], Union[dict, SlotDefinition]], list[Union[dict, SlotDefinition]]]] = empty_dict()
     class_uri: Optional[Union[str, URIorCURIE]] = None
->>>>>>> 4b6b8888
     subclass_of: Optional[Union[str, URIorCURIE]] = None
     union_of: Optional[Union[Union[str, ClassDefinitionName], list[Union[str, ClassDefinitionName]]]] = empty_list()
     defining_slots: Optional[Union[Union[str, SlotDefinitionName], list[Union[str, SlotDefinitionName]]]] = empty_list()
