--- conflicted
+++ resolved
@@ -270,11 +270,6 @@
     address = mod.Address(street="1 a street", city="big city", postal_code="ZZ1 ZZ2")
     # p1 = mod.Person(id='P1', name='a b', aliases=aliases, age=22,
     #                 has_medical_history=[e1, e2], current_address=address)
-<<<<<<< HEAD
-=======
-    # TODO: Is this a bug? The slot is called age_in_years, and it has an alias of age.
-    #       Generator generates a column called age.. is this right?
->>>>>>> e32f7058
     p1 = mod.Person(id="P1", name="a b", age=22, has_medical_history=[e1, e2])
     p1.aliases = ["Anne"]
     # p1.aliases_rel = [mod.Person_alias(alias='zzz')]
