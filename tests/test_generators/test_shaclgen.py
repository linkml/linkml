from collections import Counter
from typing import Any, List, Tuple

import rdflib
from linkml.generators.shacl.shacl_data_type import ShaclDataType
from linkml.generators.shaclgen import ShaclGenerator
from rdflib import SH, Literal, URIRef

EXPECTED = [
    (
        rdflib.term.URIRef("https://w3id.org/linkml/tests/kitchen_sink/Person"),
        rdflib.term.URIRef("http://www.w3.org/1999/02/22-rdf-syntax-ns#type"),
        rdflib.term.URIRef("http://www.w3.org/ns/shacl#NodeShape"),
    ),
    (
        rdflib.term.URIRef("https://w3id.org/linkml/tests/kitchen_sink/Person"),
        rdflib.term.URIRef("http://www.w3.org/ns/shacl#closed"),
        rdflib.term.Literal("true", datatype=rdflib.term.URIRef("http://www.w3.org/2001/XMLSchema#boolean")),
    ),
]

EXPECTED_closed = [
    (
        rdflib.term.URIRef("https://w3id.org/linkml/tests/kitchen_sink/Person"),
        rdflib.term.URIRef("http://www.w3.org/ns/shacl#closed"),
        rdflib.term.Literal("false", datatype=rdflib.term.URIRef("http://www.w3.org/2001/XMLSchema#boolean")),
    ),
]

EXPECTED_suffix = [
    (
        rdflib.term.URIRef("https://w3id.org/linkml/tests/kitchen_sink/PersonShape"),
        rdflib.term.URIRef("http://www.w3.org/1999/02/22-rdf-syntax-ns#type"),
        rdflib.term.URIRef("http://www.w3.org/ns/shacl#NodeShape"),
    ),
]

EXPECTED_any_of = [
    (
        rdflib.term.URIRef("https://w3id.org/linkml/tests/kitchen_sink/AnyOfSimpleType"),
        [
            (
                rdflib.term.URIRef("http://www.w3.org/ns/shacl#datatype"),
                rdflib.term.URIRef("http://www.w3.org/2001/XMLSchema#integer"),
            ),
            (
                rdflib.term.URIRef("http://www.w3.org/ns/shacl#datatype"),
                rdflib.term.URIRef("http://www.w3.org/2001/XMLSchema#string"),
            ),
        ],
    ),
    (
        rdflib.term.URIRef("https://w3id.org/linkml/tests/kitchen_sink/AnyOfClasses"),
        [
            (
                rdflib.term.URIRef("http://www.w3.org/ns/shacl#class"),
                rdflib.term.URIRef("https://w3id.org/linkml/tests/kitchen_sink/Person"),
            ),
            (
                rdflib.term.URIRef("http://www.w3.org/ns/shacl#class"),
                rdflib.term.URIRef("https://w3id.org/linkml/tests/kitchen_sink/Organization"),
            ),
        ],
    ),
    (
        rdflib.term.URIRef("https://w3id.org/linkml/tests/kitchen_sink/AnyOfEnums"),
        [
            (
                rdflib.term.URIRef("http://www.w3.org/1999/02/22-rdf-syntax-ns#first"),
                rdflib.term.URIRef("https://example.org/bizcodes/001"),
            ),
            (
                rdflib.term.URIRef("http://www.w3.org/1999/02/22-rdf-syntax-ns#first"),
                rdflib.term.URIRef("https://example.org/bizcodes/002"),
            ),
            (
                rdflib.term.URIRef("http://www.w3.org/1999/02/22-rdf-syntax-ns#first"),
                rdflib.term.URIRef("https://example.org/bizcodes/003"),
            ),
            (
                rdflib.term.URIRef("http://www.w3.org/1999/02/22-rdf-syntax-ns#first"),
                rdflib.term.URIRef("https://example.org/bizcodes/004"),
            ),
            (rdflib.term.URIRef("http://www.w3.org/1999/02/22-rdf-syntax-ns#first"), rdflib.term.Literal("TODO")),
        ],
    ),
    (
        rdflib.term.URIRef("https://w3id.org/linkml/tests/kitchen_sink/AnyOfMix"),
        [
            (
                rdflib.term.URIRef("http://www.w3.org/ns/shacl#datatype"),
                rdflib.term.URIRef("http://www.w3.org/2001/XMLSchema#integer"),
            ),
            (
                rdflib.term.URIRef("http://www.w3.org/ns/shacl#class"),
                rdflib.term.URIRef("https://w3id.org/linkml/tests/kitchen_sink/Person"),
            ),
            (
                rdflib.term.URIRef("http://www.w3.org/1999/02/22-rdf-syntax-ns#first"),
                rdflib.term.URIRef("https://example.org/bizcodes/001"),
            ),
            (
                rdflib.term.URIRef("http://www.w3.org/1999/02/22-rdf-syntax-ns#first"),
                rdflib.term.URIRef("https://example.org/bizcodes/002"),
            ),
            (
                rdflib.term.URIRef("http://www.w3.org/1999/02/22-rdf-syntax-ns#first"),
                rdflib.term.URIRef("https://example.org/bizcodes/003"),
            ),
            (
                rdflib.term.URIRef("http://www.w3.org/1999/02/22-rdf-syntax-ns#first"),
                rdflib.term.URIRef("https://example.org/bizcodes/004"),
            ),
        ],
    ),
]

EXPECTED_any_of_with_suffix = [
    (
        rdflib.term.URIRef("https://w3id.org/linkml/tests/kitchen_sink/AnyOfSimpleTypeShape"),
        [
            (
                rdflib.term.URIRef("http://www.w3.org/ns/shacl#datatype"),
                rdflib.term.URIRef("http://www.w3.org/2001/XMLSchema#integer"),
            ),
            (
                rdflib.term.URIRef("http://www.w3.org/ns/shacl#datatype"),
                rdflib.term.URIRef("http://www.w3.org/2001/XMLSchema#string"),
            ),
        ],
    ),
    (
        rdflib.term.URIRef("https://w3id.org/linkml/tests/kitchen_sink/AnyOfClassesShape"),
        [
            (
                rdflib.term.URIRef("http://www.w3.org/ns/shacl#class"),
                rdflib.term.URIRef("https://w3id.org/linkml/tests/kitchen_sink/Person"),
            ),
            (
                rdflib.term.URIRef("http://www.w3.org/ns/shacl#class"),
                rdflib.term.URIRef("https://w3id.org/linkml/tests/kitchen_sink/Organization"),
            ),
        ],
    ),
]

EXPECTED_with_annotations = [
    (
        rdflib.term.URIRef("https://w3id.org/linkml/tests/kitchen_sink/Person"),
        rdflib.term.URIRef("https://w3id.org/linkml/tests/kitchen_sink/viewer"),
        rdflib.term.URIRef("https://w3id.org/linkml/tests/kitchen_sink/PersonViewer"),
    ),
    (
        rdflib.term.URIRef("https://w3id.org/linkml/tests/kitchen_sink/Person"),
        rdflib.term.Literal("resting", datatype=rdflib.term.URIRef("http://www.w3.org/2001/XMLSchema#string")),
        rdflib.term.Literal("supine", datatype=rdflib.term.URIRef("http://www.w3.org/2001/XMLSchema#string")),
    ),
    (
        rdflib.term.URIRef("https://w3id.org/linkml/tests/kitchen_sink/Person"),
        rdflib.term.Literal("opinions", datatype=rdflib.term.URIRef("http://www.w3.org/2001/XMLSchema#string")),
        rdflib.term.Literal("1000", datatype=rdflib.term.URIRef("http://www.w3.org/2001/XMLSchema#integer")),
    ),
    (
        rdflib.term.URIRef("https://w3id.org/linkml/tests/kitchen_sink/Person"),
        rdflib.term.Literal("fallible", datatype=rdflib.term.URIRef("http://www.w3.org/2001/XMLSchema#string")),
        rdflib.term.Literal("true", datatype=rdflib.term.URIRef("http://www.w3.org/2001/XMLSchema#boolean")),
    ),
]

<<<<<<< HEAD
EXPECTED_equals_string = [
    (
        rdflib.term.URIRef('https://w3id.org/linkml/tests/kitchen_sink/EqualsString'),
        [
            (
                rdflib.term.URIRef("http://www.w3.org/1999/02/22-rdf-syntax-ns#first"),
                rdflib.term.Literal('foo'),
            ),
        ],
    ),
    (
        rdflib.term.URIRef('https://w3id.org/linkml/tests/kitchen_sink/EqualsStringIn'),
        [
            (
                rdflib.term.URIRef("http://www.w3.org/1999/02/22-rdf-syntax-ns#first"),
                rdflib.term.Literal('bar'),
            ),
            (
                rdflib.term.URIRef("http://www.w3.org/1999/02/22-rdf-syntax-ns#first"),
                rdflib.term.Literal('foo'),
            ),
        ],
    )
]

EXPECTED_equals_string_with_suffix = [
    (
        rdflib.term.URIRef('https://w3id.org/linkml/tests/kitchen_sink/EqualsStringShape'),
        [
            (
                rdflib.term.URIRef("http://www.w3.org/1999/02/22-rdf-syntax-ns#first"),
                rdflib.term.Literal('foo'),
            ),
        ],
    ),
    (
        rdflib.term.URIRef('https://w3id.org/linkml/tests/kitchen_sink/EqualsStringInShape'),
        [
            (
                rdflib.term.URIRef("http://www.w3.org/1999/02/22-rdf-syntax-ns#first"),
                rdflib.term.Literal('bar'),
            ),
            (
                rdflib.term.URIRef("http://www.w3.org/1999/02/22-rdf-syntax-ns#first"),
                rdflib.term.Literal('foo'),
            ),
        ],
    )
]

=======
>>>>>>> 22e4df36

def test_shacl(kitchen_sink_path):
    """tests shacl generation"""
    shaclstr = ShaclGenerator(kitchen_sink_path, mergeimports=True).serialize()
    do_test(shaclstr, EXPECTED, EXPECTED_any_of, EXPECTED_equals_string)


def test_shacl_closed(kitchen_sink_path):
    """tests shacl generation"""
    shaclstr = ShaclGenerator(kitchen_sink_path, mergeimports=True, closed=False).serialize()
    do_test(shaclstr, EXPECTED_closed, EXPECTED_any_of, EXPECTED_equals_string)


def test_shacl_suffix(kitchen_sink_path):
    """tests shacl generation with suffix option"""
    shaclstr = ShaclGenerator(kitchen_sink_path, mergeimports=True, closed=True, suffix="Shape").serialize()
    do_test(shaclstr, EXPECTED_suffix, EXPECTED_any_of_with_suffix, EXPECTED_equals_string_with_suffix)


def test_shacl_annotations(kitchen_sink_path):
    """tests shacl generation with annotation option"""
    shaclstr = ShaclGenerator(kitchen_sink_path, mergeimports=True, include_annotations=True).serialize()
    do_test(shaclstr, EXPECTED_with_annotations, EXPECTED_any_of, EXPECTED_equals_string)

<<<<<<< HEAD

def do_test(shaclstr, expected, expected_any_of, expected_equals_string):
=======
def test_shacl_annotations(kitchen_sink_path):
    """tests shacl generation with annotation option"""
    shaclstr = ShaclGenerator(kitchen_sink_path, mergeimports=True, include_annotations=True).serialize()
    do_test(shaclstr, EXPECTED_with_annotations, EXPECTED_any_of)


def do_test(shaclstr, expected, expected_any_of):
>>>>>>> 22e4df36
    g = rdflib.Graph()
    g.parse(data=shaclstr)
    triples = list(g.triples((None, None, None)))
    for et in expected:
        assert et in triples
    # TODO: test shacl validation; pyshacl requires rdflib6

    assert_any_of(expected_any_of, triples)
    assert_equals_string(expected_equals_string, triples)


def assert_equals_string(
        expected: List[Tuple[rdflib.term.URIRef, List[Tuple[rdflib.term.URIRef, rdflib.term.URIRef]]]], triples: List
) -> None:
    for ex in expected:
        found = False
        # look for "property" triplet
        for property_triple in triples:
            if property_triple[0] == ex[0] and property_triple[1] == rdflib.term.URIRef(
                    "http://www.w3.org/ns/shacl#property"
            ):
                # look for "or" triplet
                for path_triplet in triples:
                    if path_triplet[0] == property_triple[2] and path_triplet[1] == rdflib.term.URIRef(
                            "http://www.w3.org/ns/shacl#in"
                    ):
                        found = True
                        for tuple in ex[1]:
                            assert tuple in _get_data_type(path_triplet[2], triples)
        if not found:
            print(str(ex) + "not found")
            assert False


def assert_any_of(
        expected: List[Tuple[rdflib.term.URIRef, List[Tuple[rdflib.term.URIRef, rdflib.term.URIRef]]]], triples: List
) -> None:
    for ex in expected:
        found = False
        for property_triple in triples:
            # look for "property" triplet
            if property_triple[0] == ex[0] and property_triple[1] == rdflib.term.URIRef(
                    "http://www.w3.org/ns/shacl#property"
            ):
                # look for "or" triplet
                for or_triplet in triples:
                    if or_triplet[0] == property_triple[2] and or_triplet[1] == rdflib.term.URIRef(
                            "http://www.w3.org/ns/shacl#or"
                    ):
                        found = True
                        assert Counter(_get_data_type(or_triplet[2], triples)) == Counter(ex[1])
        if not found:
            print(str(ex) + "not found")
            assert False


def assert_equals(
        expected: List[Tuple[rdflib.term.URIRef, List[Tuple[rdflib.term.URIRef, rdflib.term.URIRef]]]], triples: List
) -> None:
    for ex in expected:
        found = False
        for property_triple in triples:
            # look for "property" triplet
            if property_triple[0] == ex[0] and property_triple[1] == rdflib.term.URIRef(
                    "http://www.w3.org/ns/shacl#property"
            ):
                # look for "or" triplet
                for or_triplet in triples:
                    if or_triplet[0] == property_triple[2] and or_triplet[1] == rdflib.term.URIRef(
                            "http://www.w3.org/ns/shacl#or"
                    ):
                        found = True
                        assert Counter(_get_data_type(or_triplet[2], triples)) == Counter(ex[1])
        if not found:
            print(str(ex) + "not found")
            assert False


def _get_data_type(blank_node: rdflib.term.BNode, triples: List) -> List[rdflib.term.URIRef]:
    """
    Any of refers a list of nodes, which are either
     - rdflib.term.URIRef('http://www.w3.org/ns/shacl#in') for enumerations
     - rdflib.term.URIRef('http://www.w3.org/ns/shacl#datatype') for simple datatypes
     - rdflib.term.URIRef('http://www.w3.org/ns/shacl#class') for classes

    Go through list of rdf triples and return all nodes referred be GIVEN any of node.
    """
    datatypes = []
    for node_triplet in triples:
        if node_triplet[0] == blank_node:
            # look for first node
            if node_triplet[1] == rdflib.term.URIRef("http://www.w3.org/1999/02/22-rdf-syntax-ns#first"):
                # parsing first rdf triples of list
                if isinstance(node_triplet[2], rdflib.Literal):
                    # we found a leaf as first node
                    datatypes.append(
                        (rdflib.term.URIRef("http://www.w3.org/1999/02/22-rdf-syntax-ns#first"), node_triplet[2])
                    )
                elif isinstance(node_triplet[2], rdflib.BNode):
                    # we found a blank node and have to retrieve all triples, which have blank node as origin
                    datatypes.extend(_get_data_type(node_triplet[2], triples))
                elif isinstance(node_triplet[2], rdflib.term.URIRef):
                    # we found a URI as first node
                    if node_triplet[1] == rdflib.term.URIRef("http://www.w3.org/ns/shacl#in"):
                        # we found an enumeration
                        datatypes.extend(_get_data_type(node_triplet[2], triples))
                    else:
                        datatypes.append((node_triplet[1], node_triplet[2]))
            elif node_triplet[1] == rdflib.term.URIRef("http://www.w3.org/ns/shacl#in"):
                # we found an enumeration
                datatypes.extend(_get_data_type(node_triplet[2], triples))
            elif node_triplet[1] == rdflib.term.URIRef("http://www.w3.org/ns/shacl#datatype"):
                # we found a data type
                datatypes.append((node_triplet[1], node_triplet[2]))
            elif node_triplet[1] == rdflib.term.URIRef("http://www.w3.org/ns/shacl#class"):
                # we found a data type
                datatypes.append((node_triplet[1], node_triplet[2]))
            # look for remaining rdf triples in list
            elif node_triplet[1] == rdflib.term.URIRef("http://www.w3.org/1999/02/22-rdf-syntax-ns#rest"):
                datatypes.extend(_get_data_type(node_triplet[2], triples))
    return datatypes


def test_ifabsent(input_path):
    """Test that the LinkML ifabsent attribute is supported by ShaclGenerator"""
    shacl = ShaclGenerator(input_path("kitchen_sink_ifabsent.yaml"), mergeimports=True).serialize()
    g = rdflib.Graph()
    g.parse(data=shacl)

    def check_slot_default_value(slot: URIRef, default_value: Any, datatype: str = None) -> None:
        for subject, predicate, object in g.triples((None, SH.path, slot)):
            assert (subject, SH.defaultValue, Literal(default_value, datatype=datatype)) in g

    check_slot_default_value(
        URIRef("https://w3id.org/linkml/tests/kitchen_sink/ifabsent_string"),
        "This works",
        datatype=ShaclDataType.STRING.uri_ref,
    )
    check_slot_default_value(
        URIRef("https://w3id.org/linkml/tests/kitchen_sink/ifabsent_boolean"),
        True,
        datatype=ShaclDataType.BOOLEAN.uri_ref,
    )
    check_slot_default_value(
        URIRef("https://w3id.org/linkml/tests/kitchen_sink/ifabsent_int"), 123, datatype=ShaclDataType.INTEGER.uri_ref
    )
    check_slot_default_value(
        URIRef("https://w3id.org/linkml/tests/kitchen_sink/ifabsent_decimal"),
        1.23,
        datatype=ShaclDataType.DECIMAL.uri_ref,
    )
    check_slot_default_value(
        URIRef("https://w3id.org/linkml/tests/kitchen_sink/ifabsent_float"),
        1.23456,
        datatype=ShaclDataType.FLOAT.uri_ref,
    )
    check_slot_default_value(
        URIRef("https://w3id.org/linkml/tests/kitchen_sink/ifabsent_double"),
        1.234567,
        datatype=ShaclDataType.DOUBLE.uri_ref,
    )
    check_slot_default_value(
        URIRef("https://w3id.org/linkml/tests/kitchen_sink/ifabsent_date"),
        "2024-02-08",
        datatype=ShaclDataType.DATE.uri_ref,
    )
    check_slot_default_value(
        URIRef("https://w3id.org/linkml/tests/kitchen_sink/ifabsent_datetime"),
        "2024-02-08T09:39:25Z",
        datatype=ShaclDataType.DATETIME.uri_ref,
    )
    check_slot_default_value(
        URIRef("https://w3id.org/linkml/tests/kitchen_sink/ifabsent_uri"),
        "https://w3id.org/linkml/tests/kitchen_sink/ifabsent_boolean",
        datatype=ShaclDataType.URI.uri_ref,
    )
    check_slot_default_value(URIRef("https://w3id.org/linkml/tests/kitchen_sink/ifabsent_not_literal"), "heartfelt")


def test_custom_class_range_is_blank_node_or_iri(input_path):
    shacl = ShaclGenerator(input_path("shaclgen_custom_class_range.yaml"), mergeimports=True).serialize()

    g = rdflib.Graph()
    g.parse(data=shacl)

    container_properties = g.objects(URIRef("https://w3id.org/linkml/examples/personinfo/Container"), SH.property)
    persons_node = next(container_properties, None)
    assert persons_node

    assert (persons_node, SH.nodeKind, SH.BlankNodeOrIRI) in g<|MERGE_RESOLUTION|>--- conflicted
+++ resolved
@@ -167,7 +167,7 @@
     ),
 ]
 
-<<<<<<< HEAD
+
 EXPECTED_equals_string = [
     (
         rdflib.term.URIRef('https://w3id.org/linkml/tests/kitchen_sink/EqualsString'),
@@ -217,9 +217,6 @@
         ],
     )
 ]
-
-=======
->>>>>>> 22e4df36
 
 def test_shacl(kitchen_sink_path):
     """tests shacl generation"""
@@ -244,18 +241,15 @@
     shaclstr = ShaclGenerator(kitchen_sink_path, mergeimports=True, include_annotations=True).serialize()
     do_test(shaclstr, EXPECTED_with_annotations, EXPECTED_any_of, EXPECTED_equals_string)
 
-<<<<<<< HEAD
-
-def do_test(shaclstr, expected, expected_any_of, expected_equals_string):
-=======
+
 def test_shacl_annotations(kitchen_sink_path):
     """tests shacl generation with annotation option"""
     shaclstr = ShaclGenerator(kitchen_sink_path, mergeimports=True, include_annotations=True).serialize()
     do_test(shaclstr, EXPECTED_with_annotations, EXPECTED_any_of)
 
 
-def do_test(shaclstr, expected, expected_any_of):
->>>>>>> 22e4df36
+
+def do_test(shaclstr, expected, expected_any_of, expected_equals_string):
     g = rdflib.Graph()
     g.parse(data=shaclstr)
     triples = list(g.triples((None, None, None)))
