--- conflicted
+++ resolved
@@ -1,11 +1,7 @@
 from __future__ import annotations
 from datetime import datetime, date
 from enum import Enum
-<<<<<<< HEAD
-from typing import List, Dict, Optional, Any, Union
-=======
 from typing import List, Dict, Optional, Any, Union, Literal
->>>>>>> 6c3733a1
 from pydantic import BaseModel as BaseModel, Field
 from linkml_runtime.linkml_model import Decimal
 
