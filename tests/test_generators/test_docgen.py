import logging
import os
import shutil
import tempfile
import unittest
from copy import copy
from typing import List

from linkml_runtime.utils.introspection import package_schemaview
from linkml_runtime.utils.schemaview import SchemaView

from linkml.generators.docgen import DocGenerator
from tests.test_generators.environment import env

SCHEMA = env.input_path("kitchen_sink.yaml")
LATEX_DIR = env.expected_path("kitchen_sink_tex")
MD_DIR = env.expected_path("kitchen_sink_md")
META_MD_DIR = env.expected_path("meta_md")
MD_DIR2 = env.expected_path("kitchen_sink_md2")
HTML_DIR = env.expected_path("kitchen_sink_html")


def assert_mdfile_does_not_contain(*args, **kwargs) -> None:
    assert_mdfile_contains(*args, **kwargs, invert=True)


def assert_mdfile_contains(
    filename,
    text,
    after: str = None,
    followed_by: List[str] = None,
    outdir=MD_DIR,
    invert=False,
) -> None:
    found = False
    is_after = False  ## have we reached the after mark?
    with open(os.path.join(outdir, filename)) as stream:
        lines = stream.readlines()
        for i in range(0, len(lines)):
            line = lines[i]
            if text in line:
                if after is None:
                    found = True
                else:
                    if is_after:
                        found = True
                if found and followed_by:
                    todo = copy(followed_by)
                    for j in range(i + 1, len(lines)):
                        subsequent_line = lines[j]
                        if len(todo) > 0 and todo[0] in subsequent_line:
                            todo = todo[1:]
                    if len(todo) > 0:
                        if not invert:
                            logging.error(f"Did not find: {todo}")
                        assert invert
                    else:
                        return
            if after is not None and after in line:
                is_after = True
    if not found and not invert:
        logging.error(f"Failed to find {text} in {filename}")
    if invert:
        assert not found
    else:
        assert found


class DocGeneratorTestCase(unittest.TestCase):
    """
    Tests generation of markdown and similar documents

    Note that docgen replaces markdowngen
    """
    def test_latex_generation(self):
        """Tests minimal latex generation"""
        gen = DocGenerator(SCHEMA, mergeimports=True, no_types_dir=True, format="latex")
        md = gen.serialize(directory=LATEX_DIR)

    def test_docgen(self):
        """Tests basic document generator functionality"""
        gen = DocGenerator(SCHEMA, mergeimports=True, no_types_dir=True)
        md = gen.serialize(directory=MD_DIR)
        # test class docs
        assert_mdfile_contains("Organization.md", "Organization", after="Inheritance")
        assert_mdfile_contains(
            "Organization.md", "[aliases](aliases.md)", after="Slots"
        )
        assert_mdfile_contains(
            "Organization.md",
            "URI: [ks:Organization](https://w3id.org/linkml/tests/kitchen_sink/Organization)",
            after="Class: Organization",
        )
        assert_mdfile_contains(
            "Organization.md",
            "from_schema: https://w3id.org/linkml/tests/kitchen_sink",
            after="Class: Organization",
        )
        assert_mdfile_contains(
            "Organization.md", "slot_uri: skos:altLabel", after="Induced"
        )
        # test truncating newlines
        assert_mdfile_contains(
            "index.md", "An organization", after="## Classes", followed_by=["## Slots"]
        )
        # this should be truncated
        assert_mdfile_does_not_contain("index.md", "Markdown headers")
        # test mermaid
        assert_mdfile_contains(
            "Organization.md",
            "```mermaid",
            after="# Class",
            followed_by=["```", "## Inheritance", "## Slots"],
        )
        assert_mdfile_contains(
            "Organization.md",
            "HasAliases <|-- Organization",
            after="```mermaid",
            followed_by=["Organization : name", "```"],
        )

        # test yaml
        assert_mdfile_contains(
            "Organization.md",
            "<details>",
            after="### Direct",
            followed_by=[
                "```yaml",
                "name: Organization",
                "mixins:",
                "- HasAliases",
                "```",
                "</details>",
                "### Induced",
            ],
        )
        assert_mdfile_contains(
            "Organization.md",
            "<details>",
            after="### Induced",
            followed_by=[
                "```yaml",
                "name: Organization",
                "attributes:",
                "aliases:",
                "multivalued: true",
                "```",
                "</details>",
            ],
        )

        # test type docs
        assert_mdfile_contains(
            "PhoneNumberType.md",
            "URI: [xsd:string](http://www.w3.org/2001/XMLSchema#string)",
            after="PhoneNumberType",
        )
        # test enum docs
        assert_mdfile_contains(
            "EmploymentEventType.md",
            "codes for different kinds of employment/HR related events",
            after="EmploymentEventType",
        )
        assert_mdfile_contains(
            "EmploymentEventType.md",
            "PROMOTION | bizcodes:003 | promotion event",
            after="Permissible Values",
        )
        # test slot docs
        assert_mdfile_contains(
            "aliases.md",
            "http://www.w3.org/2004/02/skos/core#altLabel",
            after="aliases",
        )
        # test index docs
        assert_mdfile_contains(
            "index.md",
            "# Kitchen Sink Schema",
            followed_by=[
                "URI:",
                "Name:",
                "## Classes",
                "## Slots",
                "## Enumerations",
                "## Subsets",
            ],
        )
        assert_mdfile_contains(
            "index.md",
            "[EmploymentEventType](EmploymentEventType.md)",
            after="Enumerations",
        )
        assert_mdfile_contains(
            "index.md", "a provence-generating activity", after="Classes"
        )
        # test default ordering (currently name)
        assert_mdfile_contains(
            "index.md",
            "Agent",
            after="Activity",
            followed_by=["Company", "Dataset", "MedicalEvent", "Organization"],
        )
        assert_mdfile_contains(
            "index.md",
            "addresses",
            after="activities",
            followed_by=["ceo", "city", "diagnosis", "persons"],
        )

        # test subset docs
        assert_mdfile_contains("SubsetA.md", "test subset A", after="SubsetA")

        assert_mdfile_contains(
            "SubsetA.md",
            "SubsetA",
            followed_by=["## Identifier and Mapping Information", "### Schema Source"],
        )

        # test internal links
        assert_mdfile_contains(
            "ceo.md", "Range: [Person](Person.md)", after="Properties"
        )
        # TODO: external links
        
        # test slot hierarchy
        assert_mdfile_contains(
            "tree_slot_B.md", "tree_slot_C", after="tree_slot_B"
        )

        # test mixin page
        assert_mdfile_contains(
            "mixin_slot_I.md", "## Mixin Usage"
        )

        # test that mixin page is hyperlinked
        assert_mdfile_contains(
            "tree_slot_C.md", "[mixin_slot_I](mixin_slot_I.md)"
        )

        # test see_also hyperlinking
        assert_mdfile_contains(
            "Person.md", 
            "[https://en.wikipedia.org/wiki/Person](https://en.wikipedia.org/wiki/Person)",
            after="## See Also"
        )
        assert_mdfile_contains(
            "Person.md", 
            "[schema:Person](http://schema.org/Person)",
            after="## See Also"
<<<<<<< HEAD
        )   
=======
        )
         
>>>>>>> 14d9f2f2
        # test that Aliases is showing from common metadata
        assert_mdfile_contains(
            "EmploymentEventType.md", "* HR code", after="## Aliases"
        )

    def test_docgen_rank_ordering(self):
        """Tests overriding default order"""
        gen = DocGenerator(SCHEMA, mergeimports=True, no_types_dir=True, sort_by="rank")
        md = gen.serialize(directory=MD_DIR)
        # test rank ordering
        assert_mdfile_contains(
            "index.md",
            "Person",
            after="Dataset",
            followed_by=[
                "Organization",
                "FamilialRelationship",
                "EmploymentEvent",
                "ClassWithSpaces",
            ],
        )
        assert_mdfile_contains(
            "index.md",
            "[name]",
            after="[id]",
            followed_by=[
                "has_medical_history",
                "has_employment_history",
                "test_attribute",
            ],
        )

    def test_gen_metamodel(self):
        """Tests generation of docs for metamodel"""
        metamodel_sv = package_schemaview("linkml_runtime.linkml_model.meta")
        gen = DocGenerator(
            metamodel_sv.schema, mergeimports=True, no_types_dir=True, genmeta=True
        )
        gen.serialize(directory=META_MD_DIR)
        assert_mdfile_contains(
            "index.md",
            "ClassDefinition",
            after="## Classes",
            followed_by=["## Slots"],
            outdir=META_MD_DIR,
        )
        assert_mdfile_contains(
            "index.md",
            "exact_mappings",
            after="## Slots",
            followed_by=["## Enumerations"],
            outdir=META_MD_DIR,
        )
        assert_mdfile_contains(
            "index.md",
            "AliasPredicateEnum",
            after="## Enumerations",
            followed_by=["PvFormulaOptions"],
            outdir=META_MD_DIR,
        )
        assert_mdfile_contains(
            "index.md", "String", after="## Types", outdir=META_MD_DIR
        )

    def test_myst_dialect(self):
        """
        Tests mermaid in myst.

        See <https://github.com/linkml/linkml/issues/835>_
        """
        gen = DocGenerator(SCHEMA, mergeimports=True, no_types_dir=True, dialect="myst")
        md = gen.serialize(directory=MD_DIR)
        assert_mdfile_contains(
            "Organization.md",
            "```{mermaid}",
            after="# Class",
            followed_by=["```", "## Inheritance", "## Slots"],
        )

    def test_custom_directory(self):
        """
        tests ability to specify a custom folder of templates;
        these act as overrides, if no template is found the default is used
        """
        tdir = env.input_path("docgen_md_templates")
        gen = DocGenerator(
            SCHEMA, mergeimports=True, no_types_dir=True, template_directory=tdir
        )
        md = gen.serialize(directory=MD_DIR2)
        # assert_mdfile_contains('Organization.md', 'Organization', after='Inheritance')
        assert_mdfile_contains("Organization.md", "FAKE TEMPLATE", outdir=MD_DIR2)

    def test_html(self):
        """
        Tests ability to specify a complete new set of templates in a different format
        """
        tdir = env.input_path("docgen_html_templates")
        gen = DocGenerator(
            SCHEMA,
            mergeimports=True,
            no_types_dir=True,
            template_directory=tdir,
            format="html",
        )
        assert gen._file_suffix() == "html"
        md = gen.serialize(directory=HTML_DIR)
        assert_mdfile_contains(
            "Organization.html", "Fake example Organization", outdir=HTML_DIR
        )

    def test_class_hierarchy_as_tuples(self):
        """Test for method that seeks to generate hierarchically indented
        list of classes and subclasses
        """
        tdir = env.input_path("docgen_html_templates")
        gen = DocGenerator(
            SCHEMA,
            mergeimports=True,
            no_types_dir=True,
            template_directory=tdir,
            format="html",
        )

        actual_result = gen.class_hierarchy_as_tuples()
        actual_result = list(actual_result)

        # assertion to make sure that children are listed after parents
        # and that siblings, i.e., classes at the same depth are sorted
        # alphabetically
        # parent: class with spaces
        # child at depth 1: subclass test
        # child at depth 2: Sub sub class 2
        # child at depth 2: tub sub class 1

        # classes related by is_a relationship
        # Sub sub class 2 is_a subclass test is_a class with spaces
        # tub sub class 1 is_a subclass test is_a class with spaces

        parent_order = actual_result.index(
            [(dep, cls) for dep, cls in actual_result if cls == "class with spaces"][0]
        )
        sub_class_order = actual_result.index(
            [(dep, cls) for dep, cls in actual_result if cls == "subclass test"][0]
        )
        sub_sub_class_order = actual_result.index(
            [(dep, cls) for dep, cls in actual_result if cls == "Sub sub class 2"][0]
        )
        tub_sub_class_order = actual_result.index(
            [(dep, cls) for dep, cls in actual_result if cls == "tub sub class 1"][0]
        )

        self.assertGreater(tub_sub_class_order, sub_sub_class_order)
        self.assertGreater(sub_sub_class_order, sub_class_order)
        self.assertGreater(sub_class_order, parent_order)
        
        expected_result = [(0, 'activity'), (0, 'Address'), (0, 'agent'), (0, 'AnyObject'), 
                           (0, 'class with spaces'), (1, 'subclass test'), (2, 'Sub sub class 2'), (2, 'tub sub class 1'),
                           (0, 'CodeSystem'), (0, 'Concept'), (1, 'ProcedureConcept'), (1, 'DiagnosisConcept'), 
                           (0, 'Dataset'), (0, 'Event'), (1, 'MarriageEvent'), (1, 'MedicalEvent'), 
                           (1, 'EmploymentEvent'), (1, 'BirthEvent'), (0, 'FakeClass'), (0, 'Friend'), (0, 'HasAliases'), 
                           (0, 'Organization'), (1, 'Company'), (0, 'Person'), (0, 'Place'), (0, 'Relationship'), 
                           (1, 'FamilialRelationship'), (0, 'WithLocation')]
                           
        self.assertCountEqual(actual_result, expected_result)
        
    def test_fetch_slots_of_class(self):
        tdir = env.input_path('docgen_html_templates')
        gen = DocGenerator(SCHEMA, mergeimports=True, no_types_dir=True, template_directory=tdir, format='html')

        sv = SchemaView(SCHEMA)
        cls = sv.get_class("Address")

        # test assertion for own attributes of a class
        actual_result = gen.get_direct_slots(cls)
        expected_result = ["street", "city"]

        self.assertListEqual(expected_result, actual_result)

        # test assertion for inherited attributes of a class
        cls = sv.get_class("EmploymentEvent")
        actual_result = gen.get_indirect_slots(cls)
        expected_result = ["ended at time", "metadata", "started at time", "is current"]
        
        self.assertCountEqual(expected_result, actual_result)

        # test assertion for mixed in slots of a class
        cls = sv.get_class("Organization")
        actual_result = gen.get_mixin_inherited_slots(cls)
        expected_result = {"HasAliases": ["aliases"]}

        self.assertDictEqual(actual_result, expected_result)

    def test_class_slots_inheritance(self):
        gen = DocGenerator(SCHEMA, mergeimports=True, no_types_dir=True)

        sv = SchemaView(SCHEMA)
        test_class = sv.get_class("BirthEvent")
        test_slot = sv.get_slot("started at time")

        expected_result = ["Event"]
        actual_result = gen.get_slot_inherited_from(class_name=test_class.name, slot_name=test_slot.name)

        self.assertListEqual(expected_result, actual_result)

    def test_use_slot_uris(self):
        tdir = env.input_path("docgen_html_templates")
        gen = DocGenerator(SCHEMA, mergeimports=True, no_types_dir=True, template_directory=tdir, use_slot_uris=True)

        md_temp_dir = tempfile.mkdtemp()

        md = gen.serialize(directory=md_temp_dir)

        # this is a markdown file created from slot_uri
        assert_mdfile_contains("actedOnBehalfOf.md", "Slot: actedOnBehalfOf", outdir=md_temp_dir)

        # check label and link of documents in inheritance tree 
        # A.md
        assert_mdfile_contains("A.md", "[tree_slot_B](B.md)", after="**tree_slot_A**", outdir=md_temp_dir)

        # B.md
        assert_mdfile_contains("B.md", 
                                "**tree_slot_B**", 
                                after="[tree_slot_A](A.md)", 
                                # followed_by="* [tree_slot_C](C.md) [ [mixin_slot_I](mixin_slot_I.md)]",
                                outdir=md_temp_dir)
                
        shutil.rmtree(md_temp_dir)


if __name__ == "__main__":
    unittest.main()<|MERGE_RESOLUTION|>--- conflicted
+++ resolved
@@ -247,12 +247,8 @@
             "Person.md", 
             "[schema:Person](http://schema.org/Person)",
             after="## See Also"
-<<<<<<< HEAD
-        )   
-=======
-        )
-         
->>>>>>> 14d9f2f2
+        )
+
         # test that Aliases is showing from common metadata
         assert_mdfile_contains(
             "EmploymentEventType.md", "* HR code", after="## Aliases"
