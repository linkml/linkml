import importlib
import inspect
import re
import typing
from collections.abc import Iterable, Sequence
from contextlib import nullcontext as does_not_raise
from dataclasses import dataclass
from importlib.metadata import version
from importlib.util import find_spec
from pathlib import Path
from types import GeneratorType, ModuleType
from typing import ClassVar, Literal, Optional, Union

import numpy as np
import pytest
import yaml
from jinja2 import DictLoader, Environment, Template
from linkml_runtime import SchemaView
from linkml_runtime.dumpers import yaml_dumper
from linkml_runtime.linkml_model import ClassDefinition, Definition, SchemaDefinition, SlotDefinition
from linkml_runtime.utils.compile_python import compile_python
from linkml_runtime.utils.formatutils import camelcase, remove_empty_items, underscore
from linkml_runtime.utils.schemaview import load_schema_wrap
from pydantic import BaseModel, ConfigDict, ValidationError

from linkml.generators import pydanticgen as pydanticgen_root
from linkml.generators.common.lifecycle import TClass, TSlot
from linkml.generators.pydanticgen import (
    MetadataMode,
    PydanticGenerator,
    array,
    build,
    pydanticgen,
    template,
)
from linkml.generators.pydanticgen.array import AnyShapeArray, ArrayRepresentation, ArrayValidator
from linkml.generators.pydanticgen.template import (
    ConditionalImport,
    Import,
    Imports,
    ObjectImport,
    PydanticAttribute,
    PydanticClass,
    PydanticModule,
    PydanticTemplateModel,
    PydanticValidator,
)
from linkml.utils.exceptions import ValidationError as ArrayValidationError
from linkml.utils.schema_builder import SchemaBuilder

from .conftest import MyInjectedClass

PACKAGE = "kitchen_sink"
pytestmark = pytest.mark.pydanticgen


def test_pydantic(kitchen_sink_path, tmp_path, input_path):
    """Generate pydantic classes"""
    gen = PydanticGenerator(kitchen_sink_path, package=PACKAGE)
    code = gen.serialize()
    # TODO: also check for expanded dicts
    #  https://github.com/linkml/linkml/issues/1304
    with open(input_path("kitchen_sink_inst_01.yaml")) as stream:
        dataset_dict = yaml.safe_load(stream)

    module = compile_python(code, PACKAGE)
    # NOTE: generated pydantic doesn't yet do validation
    e1 = module.EmploymentEvent(is_current=True)
    p1 = module.Person(id="x", has_employment_history=[e1])
    assert p1.id == "x"
    assert p1.name is None
    json = {"id": "P1", "has_employment_history": [{"is_current": True}]}
    module.Person(**json)
    module.Person(**dataset_dict["persons"][0])
    ds1 = module.Dataset(**dataset_dict)
    assert len(ds1.persons) == 2


def test_compile_pydantic(kitchen_sink_path):
    """Generate and compile pydantic classes"""
    gen = PydanticGenerator(kitchen_sink_path, package=PACKAGE)
    code = gen.serialize()
    mod = compile_python(code, PACKAGE)
    p = mod.Person(id="P:1")
    assert p.id == "P:1"
    with pytest.raises(ValidationError):
        mod.Person(no_such_field="x")
    with pytest.raises(ValidationError):
        mod.Person(age_in_years="x")


def test_pydantic_enums():
    unit_test_schema = """
id: unit_test
name: unit_test

prefixes:
  ex: https://example.org/
default_prefix: ex

enums:
  TestEnum:
    permissible_values:
      123:
      +:
      This & that, plus maybe a 🎩:
      Ohio:
"""

    sv = SchemaView(unit_test_schema)
    gen = PydanticGenerator(schema=unit_test_schema)
    enums = gen.generate_enums(sv.all_enums())
    assert enums
    enum = enums["TestEnum"]
    assert enum
    assert enum["values"]["number_123"]["value"] == "123"
    assert enum["values"]["PLUS_SIGN"]["value"] == "+"
    assert enum["values"]["This_AMPERSAND_that_plus_maybe_a_TOP_HAT"]["value"] == "This & that, plus maybe a 🎩"
    assert enum["values"]["Ohio"]["value"] == "Ohio"


def test_pydantic_enum_titles():
    unit_test_schema = """
id: unit_test
name: unit_test

prefixes:
  ex: https://example.org/
default_prefix: ex

enums:
  TestEnum:
    permissible_values:
      value1:
        title: label1
      value2:
        title: label2
      value3:
    """
    sv = SchemaView(unit_test_schema)
    gen = PydanticGenerator(schema=unit_test_schema)
    enums = gen.generate_enums(sv.all_enums())
    assert enums
    enum = enums["TestEnum"]
    assert enum
    assert enum["values"]["label1"]["value"] == "value1"
    assert enum["values"]["label2"]["value"] == "value2"
    assert enum["values"]["value3"]["value"] == "value3"


def test_pydantic_any_of():
    # TODO: convert to SchemaBuilder and parameterize?
    schema_str = """
id: test_schema
name: test_info
description: just testing
default_range: string
prefixes:
  linkml: https://w3id.org/linkml/
  schema: http://schema.org/

imports:
  - linkml:types

classes:
  A:
    slots:
      - id
  B:
    slots:
      - id
  C:
    slots:
      - id
      - inlined_things
      - inlined_as_list_things
      - not_inlined_things
slots:
  id:
    identifier: true
  inlined_things:
    inlined: true
    multivalued: true
    any_of:
      - range: A
      - range: B
  inlined_as_list_things:
    inlined_as_list: true
    multivalued: true
    any_of:
      - range: A
      - range: B
  not_inlined_things:
    multivalued: true
    any_of:
      - range: A
      - range: B
        """
    gen = PydanticGenerator(schema_str, package=PACKAGE)
    code = gen.serialize()
    assert "inlined_things: Optional[dict[str, Union[A, B]]] = Field(default=None" in code
    assert "inlined_as_list_things: Optional[list[Union[A, B]]] = Field(default=None" in code
    assert "not_inlined_things: Optional[list[str]] = Field(default=None" in code


@pytest.mark.parametrize(
    "range,multivalued,inlined,inlined_as_list,B_has_identifier,expected,notes",
    [
        # block 1: primitives are NEVER inlined
        (
            "T",
            True,
            False,
            False,
            True,
            "Optional[list[str]]",
            "primitives are never inlined",
        ),
        # attempting to inline a type
        # TBD: does the spec actively forbid this
        (
            "T",
            True,
            True,
            True,
            True,
            "Optional[list[str]]",
            "primitives are never inlined, even if requested",
        ),
        # block 2: referenced element is a class
        (
            "B",
            True,
            False,
            False,
            False,
            "Optional[list[B]]",
            "references to classes without identifiers ALWAYS inlined as list",
        ),
        (
            "B",
            True,
            True,
            False,
            False,
            "Optional[list[B]]",
            "references to classes without identifiers ALWAYS inlined as list",
        ),
        (
            "B",
            True,
            True,
            True,
            False,
            "Optional[list[B]]",
            "references to classes without identifiers ALWAYS inlined as list",
        ),
        (
            "B",
            True,
            True,
            False,
            True,
            "Optional[dict[str, Union[str, B]]]",
            "references to class with identifier inlined ONLY ON REQUEST, with dict as default",
        ),
        # TODO: fix the next two
        (
            "B",
            True,
            True,
            True,
            True,
            "Optional[list[B]]",
            "references to class with identifier inlined as list ONLY ON REQUEST",
        ),
        ("B", True, False, False, True, "Optional[list[str]]", ""),
    ],
)
def test_pydantic_inlining(range, multivalued, inlined, inlined_as_list, B_has_identifier, expected, notes):
    # Case = namedtuple("multivalued", "inlined", "inlined_as_list", "B_has_identities")
    expected_default_factories = {
        "Optional[list[str]]": "Field(default=None",
        "Optional[list[B]]": "Field(default=None",
        "Optional[dict[str, B]]": "Field(default=None",
        "Optional[dict[str, str]]": "Field(default=None",
        "Optional[dict[str, Union[str, B]]]": "Field(default=None",
    }

    sb = SchemaBuilder("test")
    sb.add_type("T", typeof="string")
    a2b = SlotDefinition(
        "a2b",
        range=range,
        multivalued=multivalued,
        inlined=inlined,
        inlined_as_list=inlined_as_list,
    )
    sb.add_class("A", slots=[a2b])
    b_id = SlotDefinition("id", identifier=B_has_identifier)
    sb.add_class("B", slots=[b_id, "name"])
    sb.add_defaults()
    schema = sb.schema
    schema_str = yaml_dumper.dumps(schema)
    gen = PydanticGenerator(schema_str, package=PACKAGE)
    code = gen.serialize()

    assert f"a2b: {expected}" in code, f"did not find expected {expected} in {code}"
    if expected not in expected_default_factories:
        raise ValueError(f"unexpected default factory for {expected}")
    assert (
        expected_default_factories[expected] in code
    ), f"did not find expected default factory {expected_default_factories[expected]}"


def test_ifabsent():
    schema_str = """
id: id
name: test_info
description: just testing

prefixes:
  linkml: https://w3id.org/linkml/
  schema: http://schema.org/

imports:
  - linkml:types

classes:
  Test_Class:
    description: just a test
    attributes:
      attr1:
        range: integer
        ifabsent: int(10)
      attr2:
        range: string
        ifabsent: string(hello world)
      attr3:
        range: boolean
        ifabsent: True
      attr4:
        range: float
        ifabsent: float(1.0)
      attr5:
        range: date
        ifabsent: date(2020-01-01)
      attr6:
        range: datetime
        ifabsent: datetime(2020-01-01T00:00:00Z)
        """

    gen = PydanticGenerator(schema_str)
    code = gen.serialize()
    assert "attr1: Optional[int] = Field(default=10" in code
    assert 'attr2: Optional[str] = Field(default="hello world"' in code
    assert "attr3: Optional[bool] = Field(default=True" in code
    assert "attr4: Optional[float] = Field(default=1.0" in code
    assert "attr5: Optional[date] = Field(default=date(2020, 1, 1)" in code
    assert "attr6: Optional[datetime ] = Field(default=datetime(2020, 1, 1, 0, 0, 0)" in code


def test_equals_string():
    equals_string = "THIS_IS_THE_ONLY_VALUE"
    another_string = "ANY OTHER STRING"
    schema_str = f"""
id: test_schema
name: test_info
imports:
  - linkml:types
classes:
  A:
    attributes:
      my_slot:
        range: string
        equals_string: {equals_string}
        required: true
"""
    gen = PydanticGenerator(schema_str, package=PACKAGE)
    rendered = gen.render()
    code = gen.serialize(rendered_module=rendered)
    mod = compile_python(code)

    assert equals_string != another_string

    # our annotation should be a literal
    annotation = mod.A.model_fields["my_slot"].annotation
    assert annotation.__origin__ is Literal
    assert annotation.__args__ == (equals_string,)

    # can instantiate with the ONE STRING WE ALLOW
    _ = mod.A(my_slot=equals_string)

    # but any other string should fail
    with pytest.raises(ValidationError):
        _ = mod.A(my_slot=another_string)


def test_equals_string_in():
    equals_string_in = ["THIS_IS_THE_ONLY_VALUE", "THAT WAS A LIE", "THERE ARE MULTIPLE"]
    another_string_in = ["ANY OTHER STRING THOUGH", "STRICTLY NOT ALLOWED", "WE ARE SERIOUS"]
    schema_str = f"""
id: test_schema
name: test_info
imports:
  - linkml:types
classes:
  A:
    attributes:
      my_slot:
        range: string
        equals_string_in: [{", ".join(equals_string_in)}]
        required: true
"""
    gen = PydanticGenerator(schema_str, package=PACKAGE)
    rendered = gen.render()
    code = gen.serialize(rendered_module=rendered)
    mod = compile_python(code)

    assert not any([a_string in equals_string_in for a_string in another_string_in])

    # our annotation should be a literal
    annotation = mod.A.model_fields["my_slot"].annotation
    assert annotation.__origin__ is Literal
    assert annotation.__args__ == tuple(equals_string_in)

    # can instantiate with the ONE STRING WE ALLOW
    for a_string in equals_string_in:
        _ = mod.A(my_slot=a_string)

    # but any other string should fail
    for a_string in another_string_in:
        with pytest.raises(ValidationError):
            _ = mod.A(my_slot=a_string)


def test_multiline_module(input_path):
    """
    Ensure that multi-line enum descriptions and enums containing
    reserved characters are handled correctly
    """
    gen = PydanticGenerator(str(input_path("kitchen_sink_mlm.yaml")), package=PACKAGE)

    assert gen.schema.enums["EmploymentEventType"].description == "\n".join(
        [
            "codes for different kinds of employment",
            "or HR related events",
            '"""',
            "print('Deleting your stuff!!')",
            '"""',
            "HR is pretty dull",
            'but they get "annoyed if [they]',
            'are not included"',
            "",
        ]
    )

    assert 'INTERNAL "REORGANIZATION"' in gen.schema.enums["EmploymentEventType"].permissible_values


def test_pydantic_pattern(kitchen_sink_path, tmp_path, input_path):
    """Check if regex patterns are enforced. Only checks scalar case"""
    gen = PydanticGenerator(kitchen_sink_path, package=PACKAGE)
    code = gen.serialize()
    module = compile_python(code, PACKAGE)
    # scalar pattern enforcement
    p1 = module.Person(id="01", name="John Doe")
    assert p1.name == "John Doe"
    with pytest.raises(ValidationError):
        module.Person(id="01", name="x")


def test_pydantic_template_1666():
    """
    Regression test for https://github.com/linkml/linkml/issues/1666
    """
    bad_schema = """
name: BadSchema
id: BadSchema
imports:
- linkml:types
classes:
  BadClass:
    attributes:
      keys:
        name: keys
        range: string
      values:
        name: values
        range: integer
        ifabsent: int(1)
    """
    gen = PydanticGenerator(bad_schema, package=PACKAGE)
    code = gen.serialize()
    # test fails here if "is_string" check not applied
    # so the test is just that this completes successfully and
    # doesn't generate a field like
    # keys: Optional[str] = Field(<built-in method keys of dict object at 0x10f1f13c0>)
    mod = compile_python(code, PACKAGE)

    # and we check that we haven't lost defaults when they are set
    pydantic_major_version = int(version("pydantic").split(".")[0])
    if pydantic_major_version >= 2:
        assert mod.BadClass.model_fields["keys"].default is None
        assert mod.BadClass.model_fields["values"].default == 1
    else:
        assert mod.BadClass.__fields__["keys"].default is None
        assert mod.BadClass.__fields__["values"].default == 1


@pytest.mark.skip("this format of arrays is not yet implemented in the metamodel??")
def test_pydantic_arrays():
    import numpy as np

    unit_test_schema = """
id: https://example.org/arrays
name: arrays-temperature-example
title: Array Temperature Example
description: |-
  Example LinkML schema to demonstrate a 3D DataArray of temperature values with labeled axes
license: MIT

prefixes:
  linkml: https://w3id.org/linkml/
  wgs84: http://www.w3.org/2003/01/geo/wgs84_pos#
  example: https://example.org/

default_prefix: example

imports:
  - linkml:types

classes:

  TemperatureDataset:
    tree_root: true
    implements:
      - linkml:DataArray
    attributes:
      name:
        identifier: true
        range: string
      latitude_in_deg:
        implements:
          - linkml:axis
        range: LatitudeSeries
        required: true
        annotations:
          axis_index: 0
      longitude_in_deg:
        implements:
          - linkml:axis
        range: LongitudeSeries
        required: true
        annotations:
          axis_index: 1
      time_in_d:
        implements:
          - linkml:axis
        range: DaySeries
        required: true
        annotations:
          axis_index: 2
      temperatures_in_K:
        implements:
          - linkml:array
        range: TemperatureMatrix
        required: true

  TemperatureMatrix:
    description: A 3D array of temperatures
    implements:
      - linkml:NDArray
      - linkml:RowOrderedArray
    attributes:
      values:
        range: float
        multivalued: true
        implements:
          - linkml:elements
        required: true
        unit:
          ucum_code: K
    annotations:
      dimensions: 3

  LatitudeSeries:
    description: A series whose values represent latitude
    implements:
      - linkml:NDArray
    attributes:
      values:
        range: float
        multivalued: true
        implements:
          - linkml:elements
        required: true
        unit:
          ucum_code: deg
    annotations:
      dimensions: 1

  LongitudeSeries:
    description: A series whose values represent longitude
    implements:
      - linkml:NDArray
    attributes:
      values:
        range: float
        multivalued: true
        implements:
          - linkml:elements
        required: true
        unit:
          ucum_code: deg
    annotations:
      dimensions: 1

  DaySeries:
    description: A series whose values represent the days since the start of the measurement period
    implements:
      - linkml:NDArray
    attributes:
      values:
        range: float
        multivalued: true
        implements:
          - linkml:elements
        required: true
        unit:
          ucum_code: d
    annotations:
      dimensions: 1
  """

    gen = PydanticGenerator(schema=unit_test_schema)

    code = gen.serialize()
    assert "import numpy as np" in code
    # assert code.count("values: np.ndarray = Field()") == 3
    # assert code.count("temperatures: np.ndarray = Field()") == 1

    mod = compile_python(code, PACKAGE)
    lat = mod.LatitudeSeries(values=np.array([1, 2, 3]))
    np.testing.assert_array_equal(lat.values, np.array([1, 2, 3]))
    lon = mod.LongitudeSeries(values=np.array([4, 5, 6]))
    np.testing.assert_array_equal(lon.values, np.array([4, 5, 6]))
    day = mod.DaySeries(values=np.array([7, 8, 9]))
    np.testing.assert_array_equal(day.values, np.array([7, 8, 9]))
    temperatures = mod.TemperatureMatrix(values=np.ones((3, 3, 3)))
    np.testing.assert_array_equal(temperatures.values, np.ones((3, 3, 3)))

    temperature_dataset = mod.TemperatureDataset(
        name="temperatures",
        latitude_in_deg=lat,
        longitude_in_deg=lon,
        time_in_d=day,
        temperatures_in_K=temperatures,
    )
    assert temperature_dataset.name == "temperatures"
    assert temperature_dataset.latitude_in_deg == lat
    assert temperature_dataset.longitude_in_deg == lon
    assert temperature_dataset.time_in_d == day
    assert temperature_dataset.temperatures_in_K == temperatures


@pytest.mark.parametrize(
    "value, required, minimium_cardinality, maximum_cardinality, exact_cardinality, valid",
    (
        (
            None,
            False,
            None,
            None,
            None,
            True,
        ),  # if it is not required and the passed in value is None, it should be valid
        (None, False, 1, None, None, True),
        (None, False, None, 1, None, True),
        (None, False, None, None, 1, True),
        (None, True, None, None, None, False),  # if it is required, None should not be valid
        (None, True, 1, None, None, False),
        (None, True, None, 1, None, False),
        (None, True, None, None, 1, False),
        ([], False, None, None, None, True),  # empty arrays should be treated like regular array values nevertheless
        ([], False, 1, None, None, False),
        ([], False, None, 1, None, True),
        ([], False, None, None, 1, False),
        ([], True, None, None, None, True),
        ([], True, 1, None, None, False),
        ([], True, None, None, 2, False),
        ([], True, 0, None, None, True),
        ([], True, None, 0, None, True),
        ([1, 2, 3], False, None, None, None, True),  # typical case, not required
        ([1, 2, 3], False, 1, None, None, True),
        ([1, 2, 3], False, 3, None, None, True),
        ([1, 2, 3], False, 4, None, None, False),
        ([1, 2, 3], False, None, 1, None, False),
        ([1, 2, 3], False, None, 3, None, True),
        ([1, 2, 3], False, None, 4, None, True),
        ([1, 2, 3], False, None, None, 2, False),
        ([1, 2, 3], False, None, None, 3, True),
        ([1, 2, 3], False, 1, 3, None, True),
        ([1, 2, 3], False, 1, 2, None, False),
        ([5] * 11, False, None, 10, None, False),
        ([1, 2, 3], True, None, None, None, True),  # typical case, required
        ([1, 2, 3], True, 1, None, None, True),
        ([1, 2, 3], True, 3, None, None, True),
        ([1, 2, 3], True, 4, None, None, False),
        ([1, 2, 3], True, None, 1, None, False),
        ([1, 2, 3], True, None, 3, None, True),
        ([1, 2, 3], True, None, 4, None, True),
        ([1, 2, 3], True, None, None, 2, False),
        ([1, 2, 3], True, None, None, 3, True),
        ([1, 2, 3], True, 1, 3, None, True),
        ([1, 2, 3], True, 1, 2, None, False),
        ([5] * 11, True, None, 10, None, False),
        ([1, 2, 3], True, 3, 3, 3, True),
    ),
)
def test_pydantic_cardinality(value, required, minimium_cardinality, maximum_cardinality, exact_cardinality, valid):
    """
    Ensure that the cardinality constraints for list length are correctly applied
    to the generated pydantic model, using SchemaBuilder.
    """
    schema_builder = SchemaBuilder("cardinality_test")
    schema_builder.add_class(
        "CardinalityArray",
        slots=[
            SlotDefinition(
                "cardinality_array",
                range="float",
                multivalued=True,
                required=required,
                minimum_cardinality=minimium_cardinality,
                maximum_cardinality=maximum_cardinality,
                exact_cardinality=exact_cardinality,
            )
        ],
    )
    schema_builder.add_defaults()

    gen = PydanticGenerator(schema=schema_builder.schema)
    code = gen.serialize()

    mod = compile_python(code)
    cls = mod.CardinalityArray
    field = cls.model_fields["cardinality_array"]

    assert field.is_required() == required
    assert field.annotation == list[float] if required else Optional[list[float]]

    # filter down the metadata to only min_length and max_length entries
    min_length = [entry.min_length for entry in field.metadata if getattr(entry, "min_length", None) is not None]
    max_length = [entry.max_length for entry in field.metadata if getattr(entry, "max_length", None) is not None]

    if exact_cardinality:
        assert len(min_length) == 1
        assert len(max_length) == 1
        assert exact_cardinality == min_length[0]
        assert exact_cardinality == max_length[0]
    if minimium_cardinality:
        assert len(min_length) == 1
        assert minimium_cardinality == min_length[0]
    if maximum_cardinality:
        assert len(max_length) == 1
        assert maximum_cardinality == max_length[0]

    if valid:
        cls(cardinality_array=value)
    else:
        with pytest.raises(ValidationError):
            cls(cardinality_array=value)


def test_pydantic_cardinality_plain():
    """
    Ensure that the cardinality constraints for list length are correctly applied to
    the generated pydantic model, from plaintext schema.
    """
    unit_test_schema = """
id: https://example.org/arrays
name: arrays-cardinality-example
title: Array Cardinality Example
description: |-
    Example LinkML schema to test array cardinality
license: MIT
default_prefix: example
imports:
    - linkml:types
classes:
    CardinalityArray:
        description: A class with arrays of different cardinality constraints
        attributes:
            minimum_cardinality_array:
                range: float
                multivalued: true
                required: true
                minimum_cardinality: 1
            maximum_cardinality_array:
                range: float
                multivalued: true
                maximum_cardinality: 10
            exact_cardinality_array:
                range: float
                multivalued: true
                exact_cardinality: 5
            min_max_cardinality_array:
                range: float
                multivalued: true
                minimum_cardinality: 0
                maximum_cardinality: 8
"""

    gen = PydanticGenerator(schema=unit_test_schema)
    code = gen.serialize()

    mod = compile_python(code)
    assert mod.CardinalityArray.model_fields["minimum_cardinality_array"].annotation == list[float]
    assert mod.CardinalityArray.model_fields["minimum_cardinality_array"].metadata[0].min_length == 1
    assert mod.CardinalityArray.model_fields["maximum_cardinality_array"].metadata[0].max_length == 10
    assert mod.CardinalityArray.model_fields["exact_cardinality_array"].metadata[0].min_length == 5
    assert mod.CardinalityArray.model_fields["exact_cardinality_array"].metadata[1].max_length == 5
    assert mod.CardinalityArray.model_fields["min_max_cardinality_array"].metadata[0].min_length == 0
    assert mod.CardinalityArray.model_fields["min_max_cardinality_array"].metadata[1].max_length == 8


@pytest.mark.skip("this format of arrays is not yet implemented in the metamodel??")
def test_column_ordered_array_not_supported():
    unit_test_schema = """
id: https://example.org/arrays
name: arrays-example
prefixes:
  linkml: https://w3id.org/linkml/
  example: https://example.org/
  default_prefix: example
imports:
- linkml:types

classes:
  TemperatureMatrix:
    tree_root: true
    implements:
      - linkml:NDArray
      - linkml:ColumnOrderedArray
    attributes:
      temperatures:
        implements:
          - linkml:elements
        multivalued: true
        range: float
        required: true
        unit:
          ucum_code: K
    annotations:
      dimensions: 2
"""

    gen = PydanticGenerator(schema=unit_test_schema)
    with pytest.raises(NotImplementedError):
        gen.serialize()


@pytest.mark.parametrize(
    "imports,expected",
    [
        (
            [
                Import(
                    module="collections.abc",
                    objects=[ObjectImport(name="Iterable"), ObjectImport(name="Sequence")],
                )
            ],
            (("Iterable", Iterable), ("Sequence", Sequence)),
        ),
        ([Import(module="typing")], (("typing", typing),)),
        (
            [
                Import(
                    module="types",
                    objects=[
                        ObjectImport(name="ModuleType", alias="RenamedA"),
                        ObjectImport(name="GeneratorType", alias="RenamedB"),
                    ],
                )
            ],
            (("RenamedA", ModuleType), ("RenamedB", GeneratorType)),
        ),
        ([Import(module="typing", alias="tp")], (("tp", typing),)),
    ],
)
def test_inject_imports(kitchen_sink_path, tmp_path, input_path, imports, expected):
    gen = PydanticGenerator(kitchen_sink_path, package=PACKAGE, imports=imports)
    code = gen.serialize()
    module = compile_python(code, PACKAGE)
    for condition in expected:
        assert hasattr(module, condition[0])
        assert getattr(module, condition[0]) is condition[1]


_StringClass = (
    """class MyInjectedClass:\n    field: str = 'field'\n    def __init__(self):\n        self.apple = 'banana'"""
)


@pytest.mark.parametrize(
    "inject,expected", ((MyInjectedClass, inspect.getsource(MyInjectedClass)), (_StringClass, _StringClass))
)
def test_inject_classes(kitchen_sink_path, tmp_path, input_path, inject, expected):
    gen = PydanticGenerator(
        kitchen_sink_path,
        package=PACKAGE,
        injected_classes=[inject],
    )
    code = gen.serialize()
    module = compile_python(code, PACKAGE)
    assert hasattr(module, "MyInjectedClass")
    # can't do inspect on the compiled module since it doesn't have a file
    assert expected in code


@pytest.mark.parametrize(
    "inject,name,type,default,description",
    (
        (
            'object_id: Optional[str] = Field(default=None, description="Unique UUID for each object")',
            "object_id",
            Optional[str],
            None,
            "Unique UUID for each object",
        ),
    ),
)
def test_inject_field(kitchen_sink_path, tmp_path, input_path, inject, name, type, default, description):
    gen = PydanticGenerator(kitchen_sink_path, package=PACKAGE, injected_fields=[inject])
    code = gen.serialize()
    module = compile_python(code, PACKAGE)

    base = getattr(module, "ConfiguredBaseModel")

    assert name in base.model_fields
    field = base.model_fields[name]
    assert field.annotation == type
    assert field.default == default
    assert field.description == description


# --------------------------------------------------
# pydanticgen template module tests
# --------------------------------------------------


@pytest.fixture
def sample_class() -> PydanticClass:
    # no pattern makes no validators
    attr_1 = PydanticAttribute(name="attr_1", range="Union[str,int]", required=True)
    attr_2 = PydanticAttribute(name="attr_2", range="list[float]")
    cls = PydanticClass(name="Sample", attributes={"attr_1": attr_1, "attr_2": attr_2})
    return cls


def test_attribute_field():
    """
    PydanticAttribute field should be able to autocompute ``field``
    """
    attr = PydanticAttribute(name="attr")
    assert attr.model_dump()["field"] == "None"

    predefined = "list[Union[str,int]]"
    attr = PydanticAttribute(name="attr", predefined=predefined)
    assert attr.model_dump()["field"] == predefined

    for item in ("required", "identifier", "key"):
        attr = PydanticAttribute(name="attr", **{item: True})
        assert attr.model_dump()["field"] == "..."


def test_class_validators():
    """
    PydanticClass should create validators from attributes that have `patterns`
    """
    # no attributes means no attributes!
    no_attrs = PydanticClass(name="no_attrs")
    assert no_attrs.validators is None

    # no pattern makes no validators
    no_validator = PydanticAttribute(name="no_validator", annotations={"python_range": {"value": "str"}})
    no_valid_class = PydanticClass(name="no_validator_class", attributes={"no_validator": no_validator})
    assert not no_valid_class.validators

    # a pattern makes a validator!
    validator = PydanticAttribute(
        name="validator", annotations={"python_range": {"value": "str"}}, pattern="word.*other"
    )
    valid_class = PydanticClass(name="valid_class", attributes={"validator": validator})
    assert valid_class.validators["validator"] == PydanticValidator(**validator.model_dump())

    # Adding a validator after object instantiation should still result in a generated validator
    no_valid_class.attributes["validator"] = validator
    assert "def pattern_validator" in no_valid_class.render()


def test_import_merge():
    import_a = Import(module="module_a")
    import_b = Import(module="module_b")
    import_cond_a = ConditionalImport(module="module_a", condition="1 == 1", alternative=Import(module="module_b"))
    import_cond_b = ConditionalImport(module="module_a", condition="2 == 2", alternative=Import(module="module_c"))
    import_a_alias = Import(module="module_a", alias="alias_a")
    import_a_objects = Import(module="module_a", objects=[ObjectImport(name="object_1"), ObjectImport(name="object_2")])
    import_a_objects_2 = Import(module="module_a", objects=[ObjectImport(name="object_3")])
    import_a_objects_combined = Import(
        module="module_a",
        objects=[ObjectImport(name="object_1"), ObjectImport(name="object_2"), ObjectImport(name="object_3")],
    )
    import_a_objects_alias = Import(module="module_a", objects=[ObjectImport(name="object_2", alias="alias_2")])

    # orthogonal merges just return both
    assert import_a.merge(import_b) == [import_a, import_b]

    # adding conditionals or mixed conditionals returns both
    assert import_cond_a.merge(import_cond_b) == [import_cond_a, import_cond_b]
    assert import_a.merge(import_cond_a) == [import_a, import_cond_a]

    # merging an alias returns the other if it updates the alias
    assert import_a.merge(import_a_alias) == [import_a_alias]

    # merging module and objects keeps both
    assert import_a.merge(import_a_objects) == [import_a, import_a_objects]

    # merging orthogonal objects adds
    assert import_a_objects.merge(import_a_objects_2) == [import_a_objects_combined]

    # merging objects with aliases updates to the new alias
    alias_merged = import_a_objects.merge(import_a_objects_alias)
    assert len(alias_merged) == 1
    assert len(alias_merged[0].objects) == 2
    assert alias_merged[0].objects[0].name == "object_1"
    assert alias_merged[0].objects[0].alias is None
    assert alias_merged[0].objects[1].name == "object_2"
    assert alias_merged[0].objects[1].alias == "alias_2"


def test_imports_add():
    """
    Only tests additional functionality different than :meth:`.Import.merge`
    """
    import_a = Import(module="module_a")
    import_b = Import(module="module_b")
    import_cond_a = ConditionalImport(module="module_a", condition="1 == 1", alternative=Import(module="module_b"))
    import_cond_b = ConditionalImport(module="module_a", condition="2 == 2", alternative=Import(module="module_c"))

    imports = Imports(render_sorted=False) + import_a

    imports_1 = imports + import_b
    assert len(imports_1) == len(imports) + 1
    assert imports_1[1] == import_b

    # dedupe here too
    imports_2 = imports_1 + import_b
    assert len(imports_2) == len(imports_1)

    imports_3 = imports_2 + import_cond_a
    imports_4 = imports_3 + import_cond_b
    assert len(imports_4) == len(imports_3) + 1
    assert imports_4[-1] == import_cond_b

    # adding to the end means removing from the front
    imports_5 = imports_4 + import_a
    assert len(imports_5) == len(imports_4)
    assert imports_5[-1] == import_a
    assert imports_5[0] != import_a
    rendered = imports_5.render()
    assert (
        rendered
        == """import module_b
if 1 == 1:
    import module_a
else:
    import module_b

if 2 == 2:
    import module_a
else:
    import module_c

import module_a
"""
    )


def test_imports_dunder():
    """
    The dunder methods in Imports should do what they're supposed to
    """
    import_a = Import(module="module_a")
    import_b = Import(module="module_b")
    imports = Imports() + import_a + import_b

    assert len(imports) == 2
    assert [i for i in imports] == [import_a, import_b]
    assert imports[1] == import_b


def test_imports_future():
    """
    __future__ imports should always be imported first
    """
    import_a = Import(module="module_a")
    import_b = Import(module="module_b")
    import_c = ConditionalImport(
        module="module_c",
        alias="module_c_alias",
        objects=[ObjectImport(name="module_c_obj")],
        condition="1 == 1",
        alternative=Import(module="module_d", objects=[ObjectImport(name="module_d_obj", alias="module_c_obj")]),
    )
    future = Import(module="__future__", objects=[ObjectImport(name="annotations")])

    imports = Imports() + import_a + import_b + import_c + future
    assert imports.imports[0] == future
    assert not any([i.module == "__future__" for i in imports.imports[1:]])
    # the rest of the order should be unchanged
    assert imports.imports[1] == import_a
    assert imports.imports[2] == import_b
    assert imports.imports[3] == import_c

    # this should also work if we add two imports objects together - they should be merged down to one statement
    # we DONT currently handle merging when `Imports` is instantiated, it's intended to be used iteratively
    # but when we add two imports together, the first should iterate over the second term
    future_2 = Import(module="__future__", objects=[ObjectImport(name="unicode_literals")])
    future_3 = Import(module="__future__", objects=[ObjectImport(name="generator_stop")])
    imports_2 = Imports(imports=[future_2, future_3])
    # Declaring as a list should merge
    assert imports_2.imports == [
        Import(
            module="__future__", objects=[ObjectImport(name="unicode_literals"), ObjectImport(name="generator_stop")]
        )
    ]

    imports += imports_2
    # now we should have merged and collapsed the future imports to a single expression at the top
    assert imports.imports[0].module == "__future__"
    assert imports.imports[0].objects == [
        ObjectImport(name="annotations"),
        ObjectImport(name="unicode_literals"),
        ObjectImport(name="generator_stop"),
    ]
    assert not any([i.module == "__future__" for i in imports.imports[1:]])


def test_imports_getitem():
    """
    Can get an import from Imports with an integer index or the name of a module
    """
    import_a = Import(module="module_a.submodule")
    import_b = Import(module="module_b")
    import_a_objects = Import(module="module_a", objects=[ObjectImport(name="object_1"), ObjectImport(name="object_2")])
    imports = Imports(imports=[import_a, import_b, import_a_objects])

    assert imports[1] == import_b
    with pytest.raises(IndexError):
        _ = imports[3]

    assert imports["module_a.submodule"] == import_a
    with pytest.raises(KeyError):
        _ = imports["fake_module"]

    with pytest.raises(TypeError):
        _ = imports[(1, 2)]


def test_imports_contains():
    """
    Can test whetheran Imports contains another Import or Imports
    """
    import_a = Import(module="module_a.submodule")
    import_b = Import(module="module_b")
    import_c = Import(module="module_c", alias="WhackyNamedModule")
    import_a_objects = Import(
        module="module_a",
        objects=[ObjectImport(name="object_1"), ObjectImport(name="object_2"), ObjectImport(name="object_3")],
    )
    import_d_objects = Import(module="module_d", objects=[ObjectImport(name="object_1", alias="WhackyObjectName")])
    all_imports = [import_a, import_b, import_c, import_a_objects, import_d_objects]
    imports = Imports(imports=all_imports)

    # everything we added should be in there
    for an_import in all_imports:
        assert an_import in imports

    # a subset of objects
    import_a_subset = Import(module="module_a", objects=[ObjectImport(name="object_1"), ObjectImport(name="object_3")])
    assert import_a_subset in imports

    # Imports and lists of imports succeed too
    sub_imports = [import_a, import_d_objects]
    sub_imports_subset = [import_b, import_a_subset]
    assert sub_imports in imports
    assert sub_imports_subset in imports
    assert Imports(imports=sub_imports) in imports
    assert Imports(imports=sub_imports_subset) in imports

    # failures ------
    # Alias mismatches fail
    assert Import(module="module_c") not in imports
    assert Import(module="module_d", alias="WhackyNamedModule") not in imports
    assert Import(module="module_d", alias="WhackyObjectName") not in imports
    assert Import(module="module_d", objects=[ObjectImport(name="object_1")]) not in imports
    assert Import(module="module_d", objects=[ObjectImport(name="object_2", alias="WhackyObjectName")]) not in imports
    assert Import(module="module_a", objects=[ObjectImport(name="object_1", alias="WhackyObjectName")]) not in imports

    # supersets fail
    superset_a = Import(
        module="module_a",
        objects=[
            ObjectImport(name="object_1"),
            ObjectImport(name="object_2"),
            ObjectImport(name="object_3"),
            ObjectImport(name="object_4"),
        ],
    )
    assert superset_a not in imports
    assert [import_a, superset_a] not in imports
    assert Imports(imports=[import_a, superset_a]) not in imports
    import_e = Import(module="module_e")
    assert import_e not in imports
    module_superset = [import_e, import_b]
    assert module_superset not in imports
    assert Imports(imports=module_superset) not in imports

    # module/class import mismatches fail
    assert Import(module="module_a") not in imports

    with pytest.raises(TypeError):
        _ = "a string!?!?" in imports


def test_import_sort():
    """
    Import.sort should sort its objects alphabetically and according to capitalization
    """
    an_import = Import(
        module="module_a",
        objects=[
            ObjectImport(name="A"),
            ObjectImport(name="C"),
            ObjectImport(name="a"),
            ObjectImport(name="B", alias="Z"),
        ],
    )

    an_import.sort()
    obj_names = [o.name for o in an_import.objects]
    assert obj_names == ["A", "B", "C", "a"]


@pytest.mark.parametrize(
    "module,group",
    (
        ("__future__", "future"),
        ("typing", "stdlib"),
        ("numpy", "thirdparty"),
        (".mymodule", "local"),
    ),
)
def test_import_group(module, group):
    """Import.group should correctly identify import group"""
    assert Import(module=module).group == group


def test_imports_sort():
    """
    Imports.sort should sort like isort
    """
    imports = Imports(
        imports=[
            # ConditionalImports come last
            ConditionalImport(module="aaa", condition="True", alternative=Import(module="bbb")),
            # local modules come after thirdparty
            Import(module=".mymodule"),
            # thirdparty come after stdlib
            Import(module="numpy"),
            # __future__ always comes first
            Import(module="__future__", objects=[ObjectImport(name="print")]),
            Import(module="typing", objects=[ObjectImport(name="List")]),
            # objects should be sorted within an Import
            Import(module="datetime", objects=[ObjectImport(name="time"), ObjectImport(name="datetime")]),
            # imports without objects come first within a group
            Import(module="sys"),
            Import(module="enum"),
        ]
    )
    imports.sort()
    module_order = [i.module for i in imports.imports]
    assert module_order == ["__future__", "enum", "sys", "datetime", "typing", "numpy", ".mymodule", "aaa"]
    assert [o.name for o in imports["datetime"].objects] == ["datetime", "time"]


def test_imports_groups_rendering(kitchen_sink_path):
    """
    When rendering, python import groups should be rendered by newline-delimited groups
    """
    gen = PydanticGenerator(
        kitchen_sink_path, imports=[Import(module=".mymodule"), Import(module="numpy")], sort_imports=True
    )
    rendered = gen.render()
    rendered_imports = rendered.python_imports.render()
    # yes line break between builtins and thirdparty
    assert re.search(r"\)\n\nimport numpy", rendered_imports)
    # no line break between builtins
    assert re.search("import re\nimport sys", rendered_imports)


def test_template_models_templates():
    """
    All template models should have templates!
    """
    for model in PydanticTemplateModel.__subclasses__():
        assert hasattr(model, "template")
        assert isinstance(model.template, str)
        env = model.environment()
        template = env.get_template(model.template)
        assert isinstance(template, Template)


def test_default_environment():
    """
    Check that the default environment has the configuration for our templates
    """
    env = PydanticTemplateModel.environment()
    assert env.trim_blocks
    assert env.lstrip_blocks


def test_template_pass_environment(sample_class):
    """
    It should be possible to override default templates by passing an environment
    """
    templates = {
        "class.py.jinja": """{{ name }}
{%- for attr in attributes.values() %}
{{ attr }}
{%- endfor -%}""",
        "attribute.py.jinja": """attr: {{ name }}
range: {{ range }}""",
    }
    env = Environment(loader=DictLoader(templates))
    rendered = sample_class.render(env)
    assert (
        rendered
        == """Sample
attr: attr_1
range: Union[str,int]
attr: attr_2
range: list[float]"""
    )


def test_template_render():
    """
    Template should recursively render templatemodels to strings, preserving
    their structure as lists or dicts
    """

    class PlainModel(BaseModel):
        plain_field: str = "plain_field"
        second: int = 1

    class InnerTemplate(PydanticTemplateModel):
        template: ClassVar[str] = "inner.jinja"
        value: Union[int, str] = 1

    class TestTemplate(PydanticTemplateModel):
        template: ClassVar[str] = "test.jinja"
        a_list: list[InnerTemplate] = [InnerTemplate(value=1), InnerTemplate(value=2)]
        a_dict: dict[str, InnerTemplate] = {"one": InnerTemplate(value="one"), "two": InnerTemplate(value="two")}
        a_value: int = 1
        plain_model: PlainModel = PlainModel()
        recursive: Optional["TestTemplate"] = None

    templates = {
        "inner.jinja": """inner_value: {{ value }}""",
        "test.jinja": """a_list: {{ a_list }}
a_dict: {{ a_dict }}
a_value: {{ a_value }}
plain_model: {{ plain_model }}
recursive:
{{ recursive }}""",
    }
    env = Environment(loader=DictLoader(templates))

    inner = TestTemplate()
    test = TestTemplate(recursive=inner)
    rendered = test.render(env)
    assert (
        rendered
        == """a_list: ['inner_value: 1', 'inner_value: 2']
a_dict: {'one': 'inner_value: one', 'two': 'inner_value: two'}
a_value: 1
plain_model: {'plain_field': 'plain_field', 'second': 1}
recursive:
a_list: ['inner_value: 1', 'inner_value: 2']
a_dict: {'one': 'inner_value: one', 'two': 'inner_value: two'}
a_value: 1
plain_model: {'plain_field': 'plain_field', 'second': 1}
recursive:
None"""
    )


# --------------------------------------------------
# Pydanticgen arrays generators and objects
# --------------------------------------------------


def test_arrays_anyshape():
    """
    AnyShapeArray should validate any list with the specified dtype
    """

    class MyModel(BaseModel):
        array: AnyShapeArray[int]

    arr = np.ones((2, 4, 5, 3, 2), dtype=int)
    _ = MyModel(array=arr.tolist())

    # Coercion that is impossible (floats with a fractional part) fails
    arr = np.random.random((2, 5, 3))
    with pytest.raises(ValidationError):
        _ = MyModel(array=arr.tolist())

    # Coercion that is possible (floats without fractional part) succeeds
    arr = np.ones((2, 5, 3), dtype=float)
    _ = MyModel(array=arr.tolist())


@pytest.mark.parametrize("dtype", [int, float, str])
def test_arrays_anyshape_anytype(dtype):
    """
    Without specifying a type, we should validate against any dtype
    """

    class MyModel(BaseModel):
        array: AnyShapeArray

    arr = np.ones((2, 4, 5, 3, 2), dtype=dtype)
    _ = MyModel(array=arr.tolist())


def test_arrays_anyshape_union():
    """
    Anyshape arrays can validate a type union
    """

    class MyModel(BaseModel):
        array: AnyShapeArray[Union[int, float]]

    arr = np.ones((2, 4, 5, 3, 2), dtype=int)
    _ = MyModel(array=arr.tolist())

    arr = np.random.random((2, 5, 3))
    _ = MyModel(array=arr.tolist())

    arr = np.ones((2, 4, 5, 3, 2), dtype=str)
    _ = MyModel(array=arr.tolist())


@pytest.mark.parametrize(
    "dtype,expected",
    (
        (None, [{}]),
        (int, [{"type": "integer"}]),
        (Union[int, float], [{"type": "integer"}, {"type": "number"}]),
    ),
)
def test_arrays_anyshape_json_schema(dtype, expected):
    if dtype is None:

        class MyModel(BaseModel):
            array: AnyShapeArray

    else:

        class MyModel(BaseModel):
            array: AnyShapeArray[dtype]
            dummy: Optional[AnyShapeArray[str]] = None

    schema = MyModel.model_json_schema()
    array_ref = schema["properties"]["array"]["$ref"].split("/")[-1]

    assert "AnyShapeArray" in array_ref, f"Unexpected array ref: {array_ref}"
    assert "anyOf" in schema["$defs"][array_ref]["items"]

    anyOf = schema["$defs"][array_ref]["items"]["anyOf"]
    assert anyOf[0:-1] == expected
<<<<<<< HEAD
    assert anyOf[-1] == {"$ref": f"#/$defs/{array_ref}"}
=======

    last_item = anyOf[-1]

    # Structural checks
    assert last_item.get("type") == "array", f"Expected type 'array', got: {last_item.get('type')}"
    assert "items" in last_item, f"Missing 'items' key in: {last_item}"
    assert "$ref" in last_item["items"], f"Missing '$ref' in items: {last_item['items']}"

    ref = last_item["items"]["$ref"]
    assert ref.startswith("#/$defs/"), f"Unexpected $ref format: {ref}"
    inner_ref = ref.split("/")[-1]

    # check that we are referentially intact, even if internal name varies between python versions, e.g.
    # AnyShapeArray_Union_int__float__ > 3.10, < 3.10
    # AnyShapeArray___T_ == 3.10
    assert inner_ref in schema["$defs"], f"$ref target {inner_ref} not found in $defs"

    # Structural equality
    assert isinstance(last_item["items"]["$ref"], str)
>>>>>>> 8e5f3223


def test_arrays_anyshape_strict():
    """
    Strict validation should not attempt to coerce, even when possible
    """

    class MyStrictModel(BaseModel):
        array: AnyShapeArray[int]
        model_config = ConfigDict(strict=True)

    with pytest.raises(ValidationError):
        arr = np.ones((2, 4, 5, 3, 2), dtype=str)
        _ = MyStrictModel(array=arr.tolist())


# --------------------------------------------------
# Test array generation from schema
# --------------------------------------------------


@pytest.fixture(scope="module")
def array_anyshape(input_path) -> SchemaDefinition:
    schema = str(Path(input_path("arrays")) / "any_shape.yaml")
    return load_schema_wrap(schema)


@pytest.fixture(scope="module")
def array_bounded(input_path) -> SchemaDefinition:
    schema = str(Path(input_path("arrays")) / "bounded_dimensions.yaml")
    return load_schema_wrap(schema)


@pytest.fixture(scope="module")
def array_parameterized(input_path) -> SchemaDefinition:
    schema = str(Path(input_path("arrays")) / "parameterized_dimensions.yaml")
    return load_schema_wrap(schema)


@pytest.fixture(scope="module")
def array_complex(input_path) -> SchemaDefinition:
    schema = str(Path(input_path("arrays")) / "complex_dimensions.yaml")
    return load_schema_wrap(schema)


@pytest.fixture(scope="module")
def array_dtype(input_path) -> SchemaDefinition:
    schema = str(Path(input_path("arrays")) / "dtype.yaml")
    return load_schema_wrap(schema)


@pytest.fixture(scope="module")
def array_error_complex_dimensions(input_path) -> SchemaDefinition:
    schema = str(Path(input_path("arrays")) / "error_complex_dimensions.yaml")
    return load_schema_wrap(schema)


@pytest.fixture(scope="module")
def array_error_complex_unbounded(input_path) -> SchemaDefinition:
    schema = str(Path(input_path("arrays")) / "error_complex_unbounded.yaml")
    return load_schema_wrap(schema)


@pytest.fixture(scope="module")
def array_validator_errors(input_path) -> ClassDefinition:
    schema_file = str(Path(input_path("arrays")) / "validator_errors.yaml")
    schema = load_schema_wrap(schema_file)
    return schema.classes["ErrorRiddenClass"]


@pytest.fixture(
    scope="function",
    params=[
        pytest.param([ArrayRepresentation.LIST], id="list-of-lists"),
        pytest.param([ArrayRepresentation.NUMPYDANTIC], marks=pytest.mark.pydanticgen_npd, id="numpydantic"),
    ],
)
def array_representation(request) -> list[ArrayRepresentation]:
    """
    Parameterized fixture to test each array representation
    """
    return request.param


@dataclass
class TestCase:
    __test__ = False
    type: Literal["pass", "fail-shape", "fail-dtype", "fail-scalar"]
    array: np.ndarray

    def expectation(self, array_representation: list[ArrayRepresentation]):
        if self.type == "pass":
            return does_not_raise()
        else:
            return pytest.raises(ValidationError)


@pytest.mark.parametrize(
    "case",
    [TestCase(type="pass", array=np.zeros((3, 4, 5, 6), dtype=dt)) for dt in (int, float, str)]
    + [TestCase(type="fail-scalar", array=a) for a in (4, 3.0, "three")],
)
def test_generate_array_anyshape(case, array_representation, array_anyshape):
    """
    Any array shape, any dtype!
    """
    if ArrayRepresentation.LIST in array_representation and isinstance(case.array, np.ndarray):
        case.array = case.array.tolist()
    if ArrayRepresentation.NUMPYDANTIC in array_representation and case.type == "fail-scalar":
        pytest.skip("numpydantic coerces scalars rather than failing validation")

    generated = PydanticGenerator(array_anyshape, array_representations=array_representation).serialize()
    mod = compile_python(generated)
    cls = getattr(mod, "AnyType")
    with case.expectation(array_representation):
        cls(array=case.array)


@pytest.mark.parametrize(
    "case",
    [
        TestCase(type="pass", array=np.zeros((2, 3, 4), dtype=int)),
        TestCase(type="fail-dtype", array=np.random.default_rng().random((2, 3, 4), dtype=float)),
        TestCase(type="fail-dtype", array=np.zeros((2, 3, 4), dtype=str)),
    ],
)
def test_generate_array_anyshape_typed(case, array_representation, array_anyshape):
    """
    Same as above, except dtype mismatches should cause a failure
    """
    if ArrayRepresentation.LIST in array_representation:
        case.array = case.array.tolist()

    generated = PydanticGenerator(array_anyshape, array_representations=array_representation).serialize()
    mod = compile_python(generated)
    cls = getattr(mod, "Typed")
    with case.expectation(array_representation):
        cls(array=case.array)


@pytest.mark.parametrize(
    "case",
    [
        TestCase(type="pass", array=np.zeros((2, 3, 4), dtype=int)),
        TestCase(type="pass", array=np.zeros((2, 3, 4), dtype=float)),
        TestCase(type="fail-dtype", array=np.zeros((2, 3, 4), dtype=str)),
    ],
)
def test_generate_array_dtype_union(case, array_representation, array_dtype):
    """
    Array representations can validate union dtypes
    """
    if ArrayRepresentation.LIST in array_representation:
        case.array = case.array.tolist()

    imports = Imports(imports=[Import(module="numpy", alias="np")])

    generated = PydanticGenerator(array_dtype, array_representations=array_representation, imports=imports).serialize()
    mod = compile_python(generated)
    cls = getattr(mod, "UnionDtype")
    with case.expectation(array_representation):
        cls(array=case.array)


@pytest.mark.parametrize(
    "case",
    [
        TestCase(type="pass", array=np.zeros((2, 3, 4), dtype=np.uint8)),
        TestCase(type="fail-dtype", array=np.zeros((2, 3, 4), dtype=int)),
    ],
)
def test_generate_array_dtype_numpy(case, array_representation, array_dtype):
    """
    Array representations can use numpy types
    """
    if ArrayRepresentation.LIST in array_representation:
        case.array = list(case.array)

    imports = Imports(imports=[Import(module="numpy", alias="np")])

    generated = PydanticGenerator(array_dtype, array_representations=array_representation, imports=imports).serialize()
    mod = compile_python(generated)
    cls = getattr(mod, "NumpyDtype")
    with case.expectation(array_representation):
        cls(array=case.array)


def test_generate_array_dtype_class(array_representation, array_dtype):
    """
    Array representations can use classes as ranges
    """

    imports = Imports(imports=[Import(module="numpy", alias="np")])

    generated = PydanticGenerator(array_dtype, array_representations=array_representation, imports=imports).serialize()
    mod = compile_python(generated)
    cls: type[BaseModel] = getattr(mod, "ClassDtype")
    target_cls: type[BaseModel] = getattr(mod, "MyClass")

    array = np.full(shape=(2, 3, 4), fill_value=target_cls())

    if ArrayRepresentation.LIST in array_representation:
        array = array.tolist()

    # validates
    instance = cls(array=array)
    # and preserves object
    assert isinstance(instance.array[0][0][0], target_cls)


@pytest.mark.parametrize(
    "case",
    [
        TestCase(type="pass", array=np.zeros((2, 3, 4), dtype=int)),
        TestCase(type="pass", array=np.zeros((6, 3, 1, 4), dtype=int)),
        TestCase(type="pass", array=np.zeros((2, 3), dtype=int)),
        TestCase(type="fail-shape", array=np.zeros((2,), dtype=int)),
        TestCase(type="fail-dtype", array=np.zeros((2, 3, 4), dtype=str)),
        TestCase(type="fail-dtype", array=np.zeros((2,), dtype=str)),
    ],
)
def test_generate_array_bounded_min(case, array_representation, array_bounded):
    """
    Any integer array with greater than 2 dimensions.
    """
    if ArrayRepresentation.LIST in array_representation:
        case.array = case.array.tolist()

    generated = PydanticGenerator(array_bounded, array_representations=array_representation).serialize()
    mod = compile_python(generated)
    cls = getattr(mod, "MinDimensions")
    with case.expectation(array_representation):
        cls(array=case.array)


@pytest.mark.parametrize(
    "case",
    [
        TestCase(type="pass", array=np.zeros((2, 3, 4), dtype=int)),
        TestCase(type="pass", array=np.zeros((2, 6, 7, 2, 3), dtype=int)),
        TestCase(type="fail-shape", array=np.zeros((2, 6, 7, 2, 3, 6), dtype=int)),
        TestCase(type="fail-dtype", array=np.zeros((2, 3, 4), dtype=str)),
        TestCase(type="fail-dtype", array=np.zeros((2, 6, 7, 2, 3, 6), dtype=str)),
    ],
)
def test_generate_array_bounded_max(case, array_representation, array_bounded):
    """
    Any integer array with less or equal dimensions than 5
    """
    if ArrayRepresentation.LIST in array_representation:
        case.array = case.array.tolist()

    generated = PydanticGenerator(array_bounded, array_representations=array_representation).serialize()
    mod = compile_python(generated)
    cls = getattr(mod, "MaxDimensions")
    with case.expectation(array_representation):
        cls(array=case.array)


@pytest.mark.parametrize(
    "case",
    [
        TestCase(type="pass", array=np.zeros((2, 3, 4), dtype=int)),
        TestCase(type="pass", array=np.zeros((6, 3, 1, 4), dtype=int)),
        TestCase(type="pass", array=np.zeros((2, 3), dtype=int)),
        TestCase(type="fail-shape", array=np.zeros((2,), dtype=int)),
        TestCase(type="fail-dtype", array=np.zeros((2, 3, 4), dtype=str)),
        TestCase(type="fail-dtype", array=np.zeros((2,), dtype=str)),
        TestCase(type="pass", array=np.zeros((2, 6, 7, 2, 3), dtype=int)),
        TestCase(type="fail-shape", array=np.zeros((2, 6, 7, 2, 3, 6), dtype=int)),
        TestCase(type="fail-dtype", array=np.zeros((2, 6, 7, 2, 3, 6), dtype=str)),
    ],
)
def test_generate_array_bounded_range(case, array_representation, array_bounded):
    """
    Any integer array equal to or between 2 and 5 dimensions
    """
    if ArrayRepresentation.LIST in array_representation:
        case.array = case.array.tolist()

    generated = PydanticGenerator(array_bounded, array_representations=array_representation).serialize()
    mod = compile_python(generated)
    cls = getattr(mod, "RangeDimensions")
    with case.expectation(array_representation):
        cls(array=case.array)


@pytest.mark.parametrize(
    "case",
    [
        TestCase(type="pass", array=np.zeros((2, 3, 4), dtype=int)),
        TestCase(type="pass", array=np.zeros((6, 3, 1), dtype=int)),
        TestCase(type="fail-dtype", array=np.zeros((2, 3, 4), dtype=str)),
        TestCase(type="fail-shape", array=np.zeros((2, 3), dtype=int)),
        TestCase(type="fail-shape", array=np.zeros((2, 3, 4, 5), dtype=int)),
        TestCase(type="fail-dtype", array=np.zeros((2, 2), dtype=str)),
        TestCase(type="fail-dtype", array=np.zeros((2, 3, 4, 5), dtype=str)),
    ],
)
def test_generate_array_bounded_exact(case, array_representation, array_bounded):
    """
    Any integer array with exactly 3 dimensions
    """
    if ArrayRepresentation.LIST in array_representation:
        case.array = case.array.tolist()

    generated = PydanticGenerator(array_bounded, array_representations=array_representation).serialize()
    mod = compile_python(generated)
    cls = getattr(mod, "ExactDimensions")
    with case.expectation(array_representation):
        cls(array=case.array)


@pytest.mark.parametrize(
    "case",
    [
        TestCase(type="pass", array=np.zeros((2, 5, 4, 6), dtype=int)),
        TestCase(type="pass", array=np.zeros((3, 5, 4, 6), dtype=int)),
        TestCase(type="fail-shape", array=np.zeros((1, 5, 4, 6), dtype=int)),
        TestCase(type="fail-shape", array=np.zeros((6, 5, 4), dtype=int)),
        TestCase(type="fail-shape", array=np.zeros((6, 5, 4, 6, 6), dtype=int)),
        TestCase(type="fail-dtype", array=np.zeros((3, 5, 4, 6), dtype=str)),
        # FIXME: Add a float testcase back in here when https://github.com/linkml/linkml/issues/1955 is resolved
    ],
)
def test_generate_array_parameterized_min(case, array_representation, array_parameterized):
    """
    Any 4 dimensional integer array, the first dimension is equal to or greater than cardinality 2
    """
    if ArrayRepresentation.LIST in array_representation:
        case.array = case.array.tolist()

    generated = PydanticGenerator(array_parameterized, array_representations=array_representation).serialize()
    mod = compile_python(generated)
    cls = getattr(mod, "ParameterizedArray")
    with case.expectation(array_representation):
        cls(array=case.array)


@pytest.mark.parametrize(
    "case",
    [
        TestCase(type="pass", array=np.zeros((2, 5, 4, 6), dtype=int)),
        TestCase(type="pass", array=np.zeros((2, 4, 4, 6), dtype=int)),
        TestCase(type="fail-dtype", array=np.zeros((2, 6, 4, 6), dtype=int)),
        # this is the same field, so dtype failures only need to be tested in one case
    ],
)
def test_generate_array_parameterized_max(case, array_representation, array_parameterized):
    """
    Any 4 dimensional integer array, the second dimension is equal to or less than cardinality 5
    """
    if ArrayRepresentation.LIST in array_representation:
        case.array = case.array.tolist()

    generated = PydanticGenerator(array_parameterized, array_representations=array_representation).serialize()
    mod = compile_python(generated)
    cls = getattr(mod, "ParameterizedArray")
    with case.expectation(array_representation):
        cls(array=case.array)


@pytest.mark.parametrize(
    "case",
    [
        TestCase(type="pass", array=np.zeros((2, 5, 2, 6), dtype=int)),
        TestCase(type="pass", array=np.zeros((2, 5, 5, 6), dtype=int)),
        TestCase(type="fail-shape", array=np.zeros((2, 5, 1, 6), dtype=int)),
        TestCase(type="fail-shape", array=np.zeros((2, 5, 6, 6), dtype=int)),
        # this is the same field, so dtype failures only need to be tested in one case
    ],
)
def test_generate_array_parameterized_range(case, array_representation, array_parameterized):
    """
    Any 4 dimensional integer array, the third dimension has a cardinality between 2 and 5, inclusive
    """
    if ArrayRepresentation.LIST in array_representation:
        case.array = case.array.tolist()

    generated = PydanticGenerator(array_parameterized, array_representations=array_representation).serialize()
    mod = compile_python(generated)
    cls = getattr(mod, "ParameterizedArray")
    with case.expectation(array_representation):
        cls(array=case.array)


@pytest.mark.parametrize(
    "case",
    [
        TestCase(type="pass", array=np.zeros((2, 5, 4, 6), dtype=int)),
        TestCase(type="fail-shape", array=np.zeros((2, 5, 4, 4), dtype=int)),
        TestCase(type="fail-shape", array=np.zeros((2, 5, 4, 7), dtype=int)),
        # this is the same field, so dtype failures only need to be tested in one case
    ],
)
def test_generate_array_parameterized_exact(case, array_representation, array_parameterized):
    """
    Any 4 dimensional integer array, the fourch dimension has a cardinality of exactly 6
    """
    if ArrayRepresentation.LIST in array_representation:
        case.array = case.array.tolist()

    generated = PydanticGenerator(array_parameterized, array_representations=array_representation).serialize()
    mod = compile_python(generated)
    cls = getattr(mod, "ParameterizedArray")
    with case.expectation(array_representation):
        cls(array=case.array)


@pytest.mark.parametrize(
    "case",
    [
        TestCase(type="pass", array=np.zeros((5, 2, 4, 6), dtype=int)),
        TestCase(type="pass", array=np.zeros((5, 2, 4, 6, 7, 1), dtype=int)),
        TestCase(type="fail-shape", array=np.zeros((6, 2, 4, 6), dtype=int)),
        TestCase(type="fail-shape", array=np.zeros((5, 1, 4, 6), dtype=int)),
        TestCase(type="fail-shape", array=np.zeros((5, 2, 1, 6), dtype=int)),
        TestCase(type="fail-shape", array=np.zeros((5, 2, 6, 6), dtype=int)),
        TestCase(type="fail-shape", array=np.zeros((5, 2, 4, 5), dtype=int)),
        TestCase(type="fail-shape", array=np.zeros((5, 2, 4, 7), dtype=int)),
        TestCase(type="fail-dtype", array=np.zeros((5, 2, 4, 6), dtype=str)),
        TestCase(type="fail-shape", array=np.zeros((5, 2, 4), dtype=int)),
    ],
)
def test_generate_array_complex_any(case, array_representation, array_complex):
    """
    An array with at least four dimensions,
    - the first of which has a maximum cardinality of 5, and
    - the second of which has a minimum cardinality of 2
    - the third of which has a cardinality between 2 and 5, inclusive, and
    - the fourth of which has an exact cardinality of 6
    """
    if ArrayRepresentation.LIST in array_representation:
        case.array = case.array.tolist()

    generated = PydanticGenerator(array_complex, array_representations=array_representation).serialize()
    mod = compile_python(generated)
    cls = getattr(mod, "ComplexAnyShapeArray")
    with case.expectation(array_representation):
        cls(array=case.array)


@pytest.mark.parametrize(
    "case",
    [
        TestCase(type="pass", array=np.zeros((5, 2, 4, 6), dtype=int)),
        TestCase(type="pass", array=np.zeros((5, 2, 4, 6, 7, 1), dtype=int)),
        TestCase(type="fail-shape", array=np.zeros((5, 2, 4, 6, 7, 1, 1), dtype=int)),
        TestCase(type="fail-shape", array=np.zeros((6, 2, 4, 6), dtype=int)),
        TestCase(type="fail-shape", array=np.zeros((5, 1, 4, 6), dtype=int)),
        TestCase(type="fail-shape", array=np.zeros((5, 2, 1, 6), dtype=int)),
        TestCase(type="fail-shape", array=np.zeros((5, 2, 6, 6), dtype=int)),
        TestCase(type="fail-shape", array=np.zeros((5, 2, 4, 5), dtype=int)),
        TestCase(type="fail-shape", array=np.zeros((5, 2, 4, 7), dtype=int)),
        TestCase(type="fail-dtype", array=np.zeros((5, 2, 4, 6), dtype=str)),
        TestCase(type="fail-shape", array=np.zeros((5, 2, 4), dtype=int)),
    ],
)
def test_generate_array_complex_max(case, array_representation, array_complex):
    """
    An array with at most, or equal to 6 dimensions,
    - the first of which has a maximum cardinality of 5, and
    - the second of which has a minimum cardinality of 2
    - the third of which has a cardinality between 2 and 5, inclusive, and
    - the fourth of which has an exact cardinality of 6
    """
    if ArrayRepresentation.LIST in array_representation:
        case.array = case.array.tolist()

    generated = PydanticGenerator(array_complex, array_representations=array_representation).serialize()
    mod = compile_python(generated)
    cls = getattr(mod, "ComplexMaxShapeArray")
    with case.expectation(array_representation):
        cls(array=case.array)


@pytest.mark.parametrize(
    "case",
    [
        TestCase(type="fail-shape", array=np.zeros((5, 2, 4, 6), dtype=int)),
        TestCase(type="pass", array=np.zeros((5, 2, 4, 6, 7), dtype=int)),
        TestCase(type="pass", array=np.zeros((5, 2, 4, 6, 7, 1, 1), dtype=int)),
    ],
)
def test_generate_array_complex_min(case, array_representation, array_complex):
    """
    An array with at least 5 dimensions (with the rest of the usual requirements for complex shape test)
    """
    if ArrayRepresentation.LIST in array_representation:
        case.array = case.array.tolist()

    generated = PydanticGenerator(array_complex, array_representations=array_representation).serialize()
    mod = compile_python(generated)
    cls = getattr(mod, "ComplexMinShapeArray")
    with case.expectation(array_representation):
        cls(array=case.array)


@pytest.mark.parametrize(
    "case",
    [
        TestCase(type="fail-shape", array=np.zeros((5, 2, 4, 6), dtype=int)),
        TestCase(type="pass", array=np.zeros((5, 2, 4, 6, 1), dtype=int)),
        TestCase(type="pass", array=np.zeros((5, 2, 4, 6, 1, 1), dtype=int)),
        TestCase(type="pass", array=np.zeros((5, 2, 4, 6, 1, 1, 1), dtype=int)),
        TestCase(type="fail-shape", array=np.zeros((5, 2, 4, 6, 1, 1, 1, 1), dtype=int)),
        TestCase(type="fail-shape", array=np.zeros((6, 2, 4, 6, 1), dtype=int)),
        TestCase(type="fail-shape", array=np.zeros((5, 1, 4, 6, 1), dtype=int)),
        TestCase(type="fail-shape", array=np.zeros((5, 2, 1, 6, 1), dtype=int)),
        TestCase(type="fail-shape", array=np.zeros((5, 2, 6, 6, 1), dtype=int)),
        TestCase(type="fail-shape", array=np.zeros((5, 2, 4, 5, 1), dtype=int)),
        TestCase(type="fail-shape", array=np.zeros((5, 2, 4, 7, 1), dtype=int)),
        TestCase(type="fail-shape", array=np.zeros((5, 2, 4, 6, 1), dtype=str)),
    ],
)
def test_generate_array_complex_range(case, array_representation, array_complex):
    """
    An array with between 5 and 7 dimensions, inclusive,
    - the first of which has a maximum cardinality of 5, and
    - the second of which has a minimum cardinality of 2
    - the third of which has a cardinality between 2 and 5, inclusive, and
    - the fourth of which has an exact cardinality of 6
    """
    if ArrayRepresentation.LIST in array_representation:
        case.array = case.array.tolist()

    generated = PydanticGenerator(array_complex, array_representations=array_representation).serialize()
    mod = compile_python(generated)
    cls = getattr(mod, "ComplexRangeShapeArray")
    with case.expectation(array_representation):
        cls(array=case.array)


@pytest.mark.parametrize(
    "case",
    [
        TestCase(type="fail-shape", array=np.zeros((5, 2, 4, 6, 1), dtype=int)),
        TestCase(type="pass", array=np.zeros((5, 2, 4, 6, 1, 1), dtype=int)),
        TestCase(type="fail-shape", array=np.zeros((5, 2, 4, 6, 1, 1, 1), dtype=int)),
        TestCase(type="fail-shape", array=np.zeros((6, 2, 4, 6, 1), dtype=int)),
        TestCase(type="fail-shape", array=np.zeros((5, 1, 4, 6, 1), dtype=int)),
        TestCase(type="fail-shape", array=np.zeros((5, 2, 1, 6, 1), dtype=int)),
        TestCase(type="fail-shape", array=np.zeros((5, 2, 6, 6, 1), dtype=int)),
        TestCase(type="fail-shape", array=np.zeros((5, 2, 4, 5, 1), dtype=int)),
        TestCase(type="fail-shape", array=np.zeros((5, 2, 4, 7, 1), dtype=int)),
        TestCase(type="fail-shape", array=np.zeros((5, 2, 4, 6, 1), dtype=str)),
    ],
)
def test_generate_array_complex_exact(case, array_representation, array_complex):
    """
    An array with exactly 6 dimensions,
    - the first of which has a maximum cardinality of 5, and
    - the second of which has a minimum cardinality of 2
    - the third of which has a cardinality between 2 and 5, inclusive, and
    - the fourth of which has an exact cardinality of 6
    """
    if ArrayRepresentation.LIST in array_representation:
        case.array = case.array.tolist()

    generated = PydanticGenerator(array_complex, array_representations=array_representation).serialize()
    mod = compile_python(generated)
    cls = getattr(mod, "ComplexExactShapeArray")
    with case.expectation(array_representation):
        cls(array=case.array)


def test_generate_array_bounded_implicit_exact(array_representation, array_bounded):
    """
    The representation of an bounded array with min and max dimensions that are equal should be the same as
    setting an exact dimensionality.
    """

    generated = PydanticGenerator(
        array_bounded, array_representations=array_representation, metadata_mode=None
    ).render()
    explicit = generated.classes["ExactDimensions"].attributes["array"]
    implicit = generated.classes["ImplicitExact"].attributes["array"]
    assert explicit.render() == implicit.render()


def test_generate_array_complex_implicit_exact(array_representation, array_complex):
    """
    The representation of an complex array with min and max dimensions that are equal should be the same as
    setting an exact dimensionality.
    """

    generated = PydanticGenerator(
        array_complex, array_representations=array_representation, metadata_mode=None
    ).render()
    explicit = generated.classes["ComplexExactShapeArray"].attributes["array"]
    implicit = generated.classes["ComplexImplicitExactShapeArray"].attributes["array"]
    assert explicit.render() == implicit.render()


def test_generate_array_complex_noop_exact(array_representation, array_complex, array_parameterized):
    """
    When the exact number of dimensions is equal to the number of parameterized dimensions,
    the representation should be equivalent to if it hadn't been specified
    """

    generated_complex = PydanticGenerator(
        array_complex, array_representations=array_representation, metadata_mode=None
    ).render()
    generated_parameterized = PydanticGenerator(
        array_parameterized, array_representations=array_representation, metadata_mode=None
    ).render()
    complex = generated_complex.classes["ComplexNoOpExactShapeArray"].attributes["array"]
    parameterized = generated_parameterized.classes["ParameterizedArray"].attributes["array"]
    assert complex.render() == parameterized.render()


def test_generate_array_error_complex_exact_shape(array_representation, array_error_complex_dimensions):
    """
    When we try and make a complex array where the exact number of dimensions are lower than the parameterized
    dimensions, we should throw an error
    """

    with pytest.raises(ValueError, match=".*must be greater than the parameterized dimensions.*"):
        _ = PydanticGenerator(array_error_complex_dimensions, array_representations=array_representation).serialize()


def test_generate_array_error_complex_unbounded_shape(array_representation, array_error_complex_unbounded):
    """
    When we specify a minimum number of dimensions without a max (or setting max to False) in a complex array,
    we should throw an error - min without a max is undefined behavior, to set unbounded we need the max to be
    explicitly false.
    """

    with pytest.raises(ValueError, match=".*Cannot specify a minimum_number_dimensions while maximum is None.*"):
        _ = PydanticGenerator(array_error_complex_unbounded, array_representations=array_representation).serialize()


@pytest.mark.parametrize(
    "method",
    [
        "array_exact_dimensions",
        "array_consistent_n_dimensions",
        "array_dimensions_ordinal",
        "array_explicitly_unbounded",
    ],
)
def test_array_validator(method, array_validator_errors):
    """Array-level validator method testing for ArrayValidator"""
    array_expr = array_validator_errors.attributes[method].array

    # global validation should always error
    with pytest.raises(ArrayValidationError):
        ArrayValidator.validate(array_expr)

    # should have a matching method, which should be the one that specifically raises
    assert hasattr(ArrayValidator, method)

    # it should be static, so we can just call it independently
    with pytest.raises(ArrayValidationError):
        getattr(ArrayValidator, method)(array_expr)


@pytest.mark.parametrize("method", ["dimension_exact_cardinality", "dimension_ordinal"])
def test_dimension_validator(method, array_validator_errors):
    """Dimension-level validator method testing for ArrayValidator"""
    dimension_array_expr = array_validator_errors.attributes["dimension_errors"].array

    with pytest.raises(ArrayValidationError):
        ArrayValidator.validate(dimension_array_expr)

    dimension = [d for d in dimension_array_expr.dimensions if d.alias == method][0]
    with pytest.raises(ArrayValidationError):
        getattr(ArrayValidator, method)(dimension)


# --------------------------------------------------
# Black formatting
# --------------------------------------------------


def _has_black() -> bool:
    return find_spec("black") is not None


@pytest.mark.xfail(not _has_black(), reason="black is not installed!")
def test_template_black(array_complex):
    """
    When black is installed, we should format template models with black :)
    """
    generated = PydanticGenerator(
        array_complex, array_representations=[ArrayRepresentation.LIST], metadata_mode=None
    ).render()
    array_repr = generated.classes["ComplexRangeShapeArray"].attributes["array"].render(black=True)
    assert (
        array_repr
        == """array: Optional[
    conlist(
        max_length=5,
        item_type=conlist(
            min_length=2,
            item_type=conlist(
                min_length=2,
                max_length=5,
                item_type=conlist(
                    min_length=6, max_length=6, item_type=Union[list[int], list[list[int]], list[list[list[int]]]]
                ),
            ),
        ),
    )
] = Field(default=None)
"""
    )


def test_template_noblack(array_complex, mock_black_import):
    """
    When we don't have black, we should still be able to render templates normally

    .. note::

        keep this test last in the module because it messed up the objects we have imported previously :)

    """

    # ensure our mock worked
    with pytest.raises(ImportError):
        import black  # noqa F401

    importlib.reload(template)
    importlib.reload(build)
    importlib.reload(array)
    importlib.reload(pydanticgen)
    importlib.reload(pydanticgen_root)
    from linkml.generators.pydanticgen import PydanticGenerator
    from linkml.generators.pydanticgen.array import ArrayRepresentation

    generated = PydanticGenerator(
        array_complex, array_representations=[ArrayRepresentation.LIST], metadata_mode=None
    ).render()
    array_repr = generated.classes["ComplexRangeShapeArray"].attributes["array"].render(black=False)

    assert (
        array_repr
        == "array: Optional[conlist(max_length=5, item_type=conlist(min_length=2, item_type=conlist(min_length=2, max_length=5, item_type=conlist(min_length=6, max_length=6, item_type=Union[list[int], list[list[int]], list[list[list[int]]]]))))] = Field(default=None)"  # noqa: E501
    )

    # trying to render with black when we don't have it should raise a ValueError
    with pytest.raises(ValueError):
        _ = generated.classes["ComplexRangeShapeArray"].attributes["array"].render(black=True)


# --------------------------------------------------
# Metadata inclusion
# --------------------------------------------------


def _test_meta(linkml_meta, definition: Definition, model: type[PydanticTemplateModel], mode: str):
    def_clean = remove_empty_items(definition)
    for k, v in def_clean.items():
        if mode == "auto":
            if k in model.exclude_from_meta():
                assert k not in linkml_meta
            else:
                assert k in linkml_meta
        elif mode == "full":
            assert k in linkml_meta
        elif mode == "except_children":
            # basically nothing that has a template model
            if k in ("slots", "classes", "enums", "attributes"):
                assert k not in linkml_meta
            else:
                assert k in linkml_meta
        elif mode == "None":
            assert linkml_meta is None or k not in linkml_meta
        else:
            raise ValueError(f"Don't know how to test this metadata mode: {mode}")


@pytest.mark.parametrize("mode", MetadataMode)
def test_linkml_meta(kitchen_sink_path, tmp_path, input_path, mode):
    """
    Pydanticgen can inject missing linkml metadata from schema definitions
    with several different modes :)
    """
    schema = SchemaView(kitchen_sink_path)

    gen = PydanticGenerator(kitchen_sink_path, package=PACKAGE, metadata_mode=mode)
    code = gen.serialize()
    module = compile_python(code, PACKAGE)
    _test_meta(module.linkml_meta, schema.schema, PydanticModule, mode)

    for cls_name, cls_def in schema.all_classes().items():
        if cls_def["class_uri"] == "linkml:Any":
            continue
        cls = getattr(module, camelcase(cls_name))  # type: Type[BaseModel]
        if mode == MetadataMode.NONE:
            assert not hasattr(cls, "linkml_meta")
        else:
            _test_meta(cls.linkml_meta, cls_def, PydanticClass, mode)

        for slot_def in schema.class_induced_slots(cls_name):
            extra = cls.model_fields[underscore(slot_def.name)].json_schema_extra
            if mode == MetadataMode.NONE:
                assert extra is None or "linkml_meta" not in extra
            else:
                _test_meta(extra["linkml_meta"], slot_def, PydanticAttribute, mode)


# --------------------------------------------------
# Split generation
# --------------------------------------------------


@pytest.mark.pydanticgen_split
def test_generate_split(input_path):
    """
    Schemas can be generated such that they import from imported schemas in different modules rather than
    having all models present in a single module
    """
    schema = input_path("split/main.yaml")
    generator = PydanticGenerator(schema, split=True)
    rendered = generator.render()
    imports = Imports(imports=rendered.python_imports)

    should_have = [
        Import(
            module=".schema_1",
            objects=[ObjectImport(name="S1"), ObjectImport(name="S1Any"), ObjectImport(name="S1Mixin")],
        ),
        Import(module=".schema_2", objects=[ObjectImport(name="S2"), ObjectImport(name="S2Any")]),
    ]
    shouldnt_have = [
        Import(module=".schema_3"),
        Import(module=".schema_3", objects=[ObjectImport(name="S3")]),
        Import(module=".schema_1", objects=[ObjectImport(name="S1Unused")]),
        Import(module=".schema_2", objects=[ObjectImport(name="S2Unused")]),
    ]

    for an_import in should_have:
        assert an_import in imports
    for an_import in shouldnt_have:
        assert an_import not in imports

    # imported classes should not be defined
    # (we do string tests here bc we can't import/execute this module since its imports
    # won't be present)
    for cls_name in ("S1", "S1Any", "S2", "S2Any"):
        assert cls_name not in rendered.classes

    # inheritance should be respected
    assert "S1" in rendered.classes["S1Inheritance"].bases
    assert "S1Mixin" in rendered.classes["S1HasMixin"].bases


@pytest.mark.pydanticgen_split
def test_generate_split_full(input_path):
    """
    When the split mode is full, we should get all imports regardless of whether or not
    they are used.

    Basic functionality is tested above, so this just checks for the presence of the
    unused classes
    """
    schema = input_path("split/main.yaml")
    generator = PydanticGenerator(schema, split=True, split_mode=pydanticgen.SplitMode.FULL)
    rendered = generator.render()
    imports = Imports(imports=rendered.python_imports)

    # all imported modules should be present
    should_have = [
        Import(
            module=".schema_1",
            objects=[
                ObjectImport(name="S1"),
                ObjectImport(name="S1Any"),
                ObjectImport(name="S1Mixin"),
                ObjectImport(name="S1Unused"),
            ],
        ),
        Import(
            module=".schema_2",
            objects=[ObjectImport(name="S2"), ObjectImport(name="S2Any"), ObjectImport(name="S2Unused")],
        ),
        Import(module=".schema_3", objects=[ObjectImport(name="S3")]),
    ]
    for an_import in should_have:
        assert an_import in imports

    # All imported modules and classes should not be generated
    for cls_name in (
        "S1",
        "S1Any",
        "S1Unused",
        "S1Mixin",
        "S2",
        "S2Any",
        "S2Unused",
        "S3",
    ):
        assert cls_name not in rendered.classes


@pytest.mark.pydanticgen_split
def test_generate_split_pattern(input_path):
    """
    I can customize the module part of the import to use attributes from the imported schema
    """
    context_val = {"context_val": "A_CONTEXT_VALUE"}
    custom_pattern = "...{{ schema.name }}.{{ schema.annotations.custom.value }}.{{ context_val }}"
    schema = input_path("split/main.yaml")
    generator = PydanticGenerator(schema, split=True, split_pattern=custom_pattern, split_context=context_val)
    rendered = generator.render()
    imports = Imports(imports=rendered.python_imports)

    should_have = [
        Import(
            module="...schema_1.additional_metadata.a_context_value",
            objects=[
                ObjectImport(name="S1"),
                ObjectImport(name="S1Any"),
                ObjectImport(name="S1Mixin"),
            ],
        ),
        Import(
            module="...schema_2.different_metadata.a_context_value",
            objects=[ObjectImport(name="S2"), ObjectImport(name="S2Any")],
        ),
    ]
    shouldnt_have = [
        Import(module=".schema_3"),
        Import(module=".schema_3", objects=[ObjectImport(name="S3")]),
        Import(module=".schema_1", objects=[ObjectImport(name="S1Unused")]),
        Import(module=".schema_2", objects=[ObjectImport(name="S2Unused")]),
        Import(
            module=".schema_1",
            objects=[ObjectImport(name="S1"), ObjectImport(name="S1Any"), ObjectImport(name="S1Mixin")],
        ),
        Import(module=".schema_2", objects=[ObjectImport(name="S2"), ObjectImport(name="S2Any")]),
    ]

    for an_import in should_have:
        assert an_import in imports, "Missed a necessary import when generating from a pattern"
    for an_import in shouldnt_have:
        assert an_import not in imports, (
            "Got one of the imports with the default template " "instead of the supplied pattern"
        )


@pytest.mark.pydanticgen_split
def test_generate_split_directory(input_path, tmp_path):
    schema = input_path("split/main.yaml")
    pattern = "..{{ schema.version | replace('.', '_') }}.{{ schema.name }}"
    output_file = tmp_path / "test_module" / "v1_2_3" / "main.py"
    result = PydanticGenerator.generate_split(schema, output_file, split_pattern=pattern)

    # should be possible to import the main module
    # (this checks that relative imports resolve correctly!)
    main = [r for r in result if r.main][0]
    imported_spec = importlib.util.spec_from_file_location("test_module.v1_2_3.main", main.path)
    _ = importlib.util.module_from_spec(imported_spec)

    # all expected files should exist in the places we expect them to be
    pkg_path = tmp_path / "test_module"
    all_paths = [
        pkg_path / "__init__.py",
        pkg_path / "v0_1_2" / "__init__.py",
        pkg_path / "v0_1_2" / "schema_1.py",
        pkg_path / "v1_2_3" / "__init__.py",
        pkg_path / "v1_2_3" / "main.py",
        pkg_path / "v2_3_4" / "__init__.py",
        pkg_path / "v2_3_4" / "schema_2.py",
    ]
    for path in all_paths:
        assert path.exists()

    # we didn't generate __init__.py files outside the topmost common directory
    assert not (tmp_path / "__init__.py").exists()


@pytest.mark.parametrize(
    "test,expected", [("Schema 1", "schema_1"), ("SchemaOneTwo", "schema_one_two"), ("Schema! One", "schema__one")]
)
@pytest.mark.pydanticgen_split
def test_snake_case_regex(test, expected):
    assert re.sub(PydanticGenerator.SNAKE_CASE, "_", test).lower() == expected


# --------------------------------------------------
# Lifecycle methods
# --------------------------------------------------


def test_lifecycle_classes(kitchen_sink_path):
    """We can modify the generation process by subclassing lifecycle hooks"""

    class TestPydanticGenerator(PydanticGenerator):
        def before_generate_classes(self, cls: Iterable[ClassDefinition], sv: SchemaView) -> Iterable[ClassDefinition]:
            all_classes = sv.all_classes()
            assert len(cls) == len(all_classes) - 1

            for a_cls in cls:
                assert a_cls.name in all_classes

            # delete a class and make sure we don't get it in the output
            assert cls[0].name == "activity"
            del cls[0]
            return cls

        def after_generate_classes(self, cls: Iterable[TClass], sv: SchemaView) -> Iterable[TClass]:
            for a_cls in cls:
                a_cls.cls.attributes["test"] = PydanticAttribute(name="test", range="str")
            return cls

        def before_generate_class(self, cls: ClassDefinition, sv: SchemaView) -> ClassDefinition:
            # change all the descriptions, idk
            cls.description = "TEST MODIFYING CLASSES"
            return cls

        def after_generate_class(self, cls: TClass, sv: SchemaView) -> TClass:
            cls.imports = Imports(imports=[Import(module="csv")])
            return cls

    generator = TestPydanticGenerator(kitchen_sink_path)
    rendered = generator.render()
    assert "activity" not in rendered.classes
    for cls in rendered.classes.values():
        assert cls.description == "TEST MODIFYING CLASSES"
        assert "test" in cls.attributes
    assert "csv" in [i.module for i in rendered.python_imports]


def test_lifecycle_slots(kitchen_sink_path):
    """We can modify the generation process by subclassing lifecycle hooks"""

    class TestPydanticGenerator(PydanticGenerator):
        def before_generate_slots(self, slot: Iterable[SlotDefinition], sv: SchemaView) -> Iterable[SlotDefinition]:
            # make a new slot that's the number of slots for some reason
            slot.append(SlotDefinition(name="number_of_slots", range="integer", ifabsent=f"integer({len(slot)})"))
            return slot

        def after_generate_slots(self, slot: Iterable[TSlot], sv: SchemaView) -> Iterable[TSlot]:
            for a_slot in slot:
                a_slot.attribute.meta["extra_meta_field"] = True
            return slot

        def before_generate_slot(self, slot: SlotDefinition, sv: SchemaView) -> SlotDefinition:
            slot.description = "TEST MODIFYING SLOTS"
            return slot

        def after_generate_slot(self, slot: TSlot, sv: SchemaView) -> TSlot:
            # make em all required
            slot.attribute.required = True
            return slot

    generator = TestPydanticGenerator(kitchen_sink_path)
    rendered = generator.render()

    for cls in rendered.classes.values():
        assert "number_of_slots" in cls.attributes
        for attr in cls.attributes.values():
            assert attr.description == "TEST MODIFYING SLOTS"
            assert attr.required
            assert attr.meta["extra_meta_field"]


def test_crappy_stdlib_set_removed():
    """
    After support for <3.10 is dropped, remove the dang stdlib list stub

    since this is just a tidiness test rather than a correctness test,
    wrap the whole thing in a try and self-contain its imports
    """
    try:
        from importlib.metadata import metadata

        from packaging.specifiers import SpecifierSet
        from packaging.version import Version

        linkml_meta = metadata("linkml")
        req_python = SpecifierSet(linkml_meta.json["requires_python"])
        assert req_python.contains(
            Version("3.9")
        ), "REMOVE _some_stdlib_module_names from the bottom of pydanticgen/template.py, "
        "and then REMOVE THIS TEST!"
    except Exception:
        pass<|MERGE_RESOLUTION|>--- conflicted
+++ resolved
@@ -1493,10 +1493,6 @@
 
     anyOf = schema["$defs"][array_ref]["items"]["anyOf"]
     assert anyOf[0:-1] == expected
-<<<<<<< HEAD
-    assert anyOf[-1] == {"$ref": f"#/$defs/{array_ref}"}
-=======
-
     last_item = anyOf[-1]
 
     # Structural checks
@@ -1515,7 +1511,6 @@
 
     # Structural equality
     assert isinstance(last_item["items"]["$ref"], str)
->>>>>>> 8e5f3223
 
 
 def test_arrays_anyshape_strict():
