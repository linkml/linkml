--- conflicted
+++ resolved
@@ -2,15 +2,13 @@
 import inspect
 import re
 import typing
-from collections.abc import Iterable, Sequence
 from contextlib import nullcontext as does_not_raise
 from dataclasses import dataclass
 from importlib.metadata import version
 from importlib.util import find_spec
 from pathlib import Path
-from pprint import pprint
 from types import GeneratorType, ModuleType
-from typing import ClassVar, Literal, Optional, Union
+from typing import ClassVar, Dict, Iterable, List, Literal, Optional, Type, Union
 
 import numpy as np
 import pytest
@@ -199,9 +197,9 @@
         """
     gen = PydanticGenerator(schema_str, package=PACKAGE)
     code = gen.serialize()
-    assert "inlined_things: Optional[dict[str, Union[A, B]]] = Field(default=None" in code
-    assert "inlined_as_list_things: Optional[list[Union[A, B]]] = Field(default=None" in code
-    assert "not_inlined_things: Optional[list[str]] = Field(default=None" in code
+    assert "inlined_things: Optional[Dict[str, Union[A, B]]] = Field(default=None" in code
+    assert "inlined_as_list_things: Optional[List[Union[A, B]]] = Field(default=None" in code
+    assert "not_inlined_things: Optional[List[str]] = Field(default=None" in code
 
 
 @pytest.mark.parametrize(
@@ -214,7 +212,7 @@
             False,
             False,
             True,
-            "Optional[list[str]]",
+            "Optional[List[str]]",
             "primitives are never inlined",
         ),
         # attempting to inline a type
@@ -225,7 +223,7 @@
             True,
             True,
             True,
-            "Optional[list[str]]",
+            "Optional[List[str]]",
             "primitives are never inlined, even if requested",
         ),
         # block 2: referenced element is a class
@@ -235,7 +233,7 @@
             False,
             False,
             False,
-            "Optional[list[B]]",
+            "Optional[List[B]]",
             "references to classes without identifiers ALWAYS inlined as list",
         ),
         (
@@ -244,7 +242,7 @@
             True,
             False,
             False,
-            "Optional[list[B]]",
+            "Optional[List[B]]",
             "references to classes without identifiers ALWAYS inlined as list",
         ),
         (
@@ -253,7 +251,7 @@
             True,
             True,
             False,
-            "Optional[list[B]]",
+            "Optional[List[B]]",
             "references to classes without identifiers ALWAYS inlined as list",
         ),
         (
@@ -262,7 +260,7 @@
             True,
             False,
             True,
-            "Optional[dict[str, Union[str, B]]]",
+            "Optional[Dict[str, Union[str, B]]]",
             "references to class with identifier inlined ONLY ON REQUEST, with dict as default",
         ),
         # TODO: fix the next two
@@ -272,20 +270,20 @@
             True,
             True,
             True,
-            "Optional[list[B]]",
+            "Optional[List[B]]",
             "references to class with identifier inlined as list ONLY ON REQUEST",
         ),
-        ("B", True, False, False, True, "Optional[list[str]]", ""),
+        ("B", True, False, False, True, "Optional[List[str]]", ""),
     ],
 )
 def test_pydantic_inlining(range, multivalued, inlined, inlined_as_list, B_has_identifier, expected, notes):
     # Case = namedtuple("multivalued", "inlined", "inlined_as_list", "B_has_identities")
     expected_default_factories = {
-        "Optional[list[str]]": "Field(default=None",
-        "Optional[list[B]]": "Field(default=None",
-        "Optional[dict[str, B]]": "Field(default=None",
-        "Optional[dict[str, str]]": "Field(default=None",
-        "Optional[dict[str, Union[str, B]]]": "Field(default=None",
+        "Optional[List[str]]": "Field(default=None",
+        "Optional[List[B]]": "Field(default=None",
+        "Optional[Dict[str, B]]": "Field(default=None",
+        "Optional[Dict[str, str]]": "Field(default=None",
+        "Optional[Dict[str, Union[str, B]]]": "Field(default=None",
     }
 
     sb = SchemaBuilder("test")
@@ -749,7 +747,7 @@
     field = cls.model_fields["cardinality_array"]
 
     assert field.is_required() == required
-    assert field.annotation == list[float] if required else Optional[list[float]]
+    assert field.annotation == List[float] if required else Optional[List[float]]
 
     # filter down the metadata to only min_length and max_length entries
     min_length = [entry.min_length for entry in field.metadata if getattr(entry, "min_length", None) is not None]
@@ -817,7 +815,7 @@
     code = gen.serialize()
 
     mod = compile_python(code)
-    assert mod.CardinalityArray.model_fields["minimum_cardinality_array"].annotation == list[float]
+    assert mod.CardinalityArray.model_fields["minimum_cardinality_array"].annotation == List[float]
     assert mod.CardinalityArray.model_fields["minimum_cardinality_array"].metadata[0].min_length == 1
     assert mod.CardinalityArray.model_fields["maximum_cardinality_array"].metadata[0].max_length == 10
     assert mod.CardinalityArray.model_fields["exact_cardinality_array"].metadata[0].min_length == 5
@@ -868,11 +866,11 @@
         (
             [
                 Import(
-                    module="collections.abc",
-                    objects=[ObjectImport(name="Iterable"), ObjectImport(name="Sequence")],
+                    module="typing",
+                    objects=[ObjectImport(name="Dict"), ObjectImport(name="List"), ObjectImport(name="Union")],
                 )
             ],
-            (("Iterable", Iterable), ("Sequence", Sequence)),
+            (("Dict", Dict), ("List", List), ("Union", Union)),
         ),
         ([Import(module="typing")], (("typing", typing),)),
         (
@@ -955,7 +953,7 @@
 def sample_class() -> PydanticClass:
     # no pattern makes no validators
     attr_1 = PydanticAttribute(name="attr_1", range="Union[str,int]", required=True)
-    attr_2 = PydanticAttribute(name="attr_2", range="list[float]")
+    attr_2 = PydanticAttribute(name="attr_2", range="List[float]")
     cls = PydanticClass(name="Sample", attributes={"attr_1": attr_1, "attr_2": attr_2})
     return cls
 
@@ -967,7 +965,7 @@
     attr = PydanticAttribute(name="attr")
     assert attr.model_dump()["field"] == "None"
 
-    predefined = "list[Union[str,int]]"
+    predefined = "List[Union[str,int]]"
     attr = PydanticAttribute(name="attr", predefined=predefined)
     assert attr.model_dump()["field"] == predefined
 
@@ -1353,7 +1351,7 @@
 attr: attr_1
 range: Union[str,int]
 attr: attr_2
-range: list[float]"""
+range: List[float]"""
     )
 
 
@@ -1373,8 +1371,8 @@
 
     class TestTemplate(PydanticTemplateModel):
         template: ClassVar[str] = "test.jinja"
-        a_list: list[InnerTemplate] = [InnerTemplate(value=1), InnerTemplate(value=2)]
-        a_dict: dict[str, InnerTemplate] = {"one": InnerTemplate(value="one"), "two": InnerTemplate(value="two")}
+        a_list: List[InnerTemplate] = [InnerTemplate(value=1), InnerTemplate(value=2)]
+        a_dict: Dict[str, InnerTemplate] = {"one": InnerTemplate(value="one"), "two": InnerTemplate(value="two")}
         a_value: int = 1
         plain_model: PlainModel = PlainModel()
         recursive: Optional["TestTemplate"] = None
@@ -1425,13 +1423,8 @@
     arr = np.ones((2, 4, 5, 3, 2), dtype=int)
     _ = MyModel(array=arr.tolist())
 
-    # Coercion that is impossible (floats with a fractional part) fails
+    # Coercion is allowed when not specifying strict
     arr = np.random.random((2, 5, 3))
-    with pytest.raises(ValidationError):
-        _ = MyModel(array=arr.tolist())
-
-    # Coercion that is possible (floats without fractional part) succeeds
-    arr = np.ones((2, 5, 3), dtype=float)
     _ = MyModel(array=arr.tolist())
 
 
@@ -1468,7 +1461,11 @@
 
 @pytest.mark.parametrize(
     "dtype,expected",
-    ((None, [{}]), (int, [{"type": "integer"}]), (Union[int, float], [{"type": "integer"}, {"type": "number"}])),
+    (
+        (None, [{}]),
+        (int, [{"type": "integer"}]),
+        (Union[int, float], [{"type": "integer"}, {"type": "number"}]),
+    ),
 )
 def test_arrays_anyshape_json_schema(dtype, expected):
     if dtype is None:
@@ -1480,27 +1477,40 @@
 
         class MyModel(BaseModel):
             array: AnyShapeArray[dtype]
-            dummy: Optional[AnyShapeArray[str]] = None
 
     schema = MyModel.model_json_schema()
     array_ref = schema["properties"]["array"]["$ref"].split("/")[-1]
-    assert "AnyShapeArray" in array_ref
+
+    assert "AnyShapeArray" in array_ref, f"Unexpected array ref: {array_ref}"
     assert "anyOf" in schema["$defs"][array_ref]["items"]
+
     anyOf = schema["$defs"][array_ref]["items"]["anyOf"]
     assert anyOf[0:-1] == expected
-<<<<<<< HEAD
-    last_ref = anyOf[-1].get("$ref")
-    assert last_ref is not None, "Expected last anyOf item to be a $ref"
-    ref_key = last_ref.split("/")[-1]
-    assert ref_key in schema["$defs"], f"$ref target {ref_key} not found in schema"
-=======
-    assert anyOf[-1] == {"$ref": f"#/$defs/{array_ref}"}
->>>>>>> d2f70aae
-
-
+
+    last_item = anyOf[-1]
+
+    # Structural checks
+    assert last_item.get("type") == "array", f"Expected type 'array', got: {last_item.get('type')}"
+    assert "items" in last_item, f"Missing 'items' key in: {last_item}"
+    assert "$ref" in last_item["items"], f"Missing '$ref' in items: {last_item['items']}"
+
+    ref = last_item["items"]["$ref"]
+    assert ref.startswith("#/$defs/"), f"Unexpected $ref format: {ref}"
+    inner_ref = ref.split("/")[-1]
+
+    # check that we are referentially intact, even if internal name varies between python versions, e.g.
+    # AnyShapeArray_Union_int__float__ > 3.10, < 3.10
+    # AnyShapeArray___T_ == 3.10
+    assert inner_ref in schema["$defs"], f"$ref target {inner_ref} not found in $defs"
+
+    # Structural equality
+    assert isinstance(last_item["items"]["$ref"], str)
+
+
+@pytest.mark.xfail()
 def test_arrays_anyshape_strict():
     """
-    Strict validation should not attempt to coerce, even when possible
+    CURRENTLY FAILING: see https://github.com/pydantic/pydantic/issues/11224
     """
 
     class MyStrictModel(BaseModel):
@@ -1573,7 +1583,7 @@
         pytest.param([ArrayRepresentation.NUMPYDANTIC], marks=pytest.mark.pydanticgen_npd, id="numpydantic"),
     ],
 )
-def array_representation(request) -> list[ArrayRepresentation]:
+def array_representation(request) -> List[ArrayRepresentation]:
     """
     Parameterized fixture to test each array representation
     """
@@ -1586,9 +1596,14 @@
     type: Literal["pass", "fail-shape", "fail-dtype", "fail-scalar"]
     array: np.ndarray
 
-    def expectation(self, array_representation: list[ArrayRepresentation]):
+    def expectation(self, array_representation: List[ArrayRepresentation]):
         if self.type == "pass":
             return does_not_raise()
+        elif self.type in ("fail-dtype", "fail-scalar") and ArrayRepresentation.LIST in array_representation:
+            pytest.xfail(
+                "Pydantic cant apply strict validation with type annotations at the moment, see:"
+                "https://github.com/pydantic/pydantic/issues/11224"
+            )
         else:
             return pytest.raises(ValidationError)
 
@@ -1618,7 +1633,7 @@
     "case",
     [
         TestCase(type="pass", array=np.zeros((2, 3, 4), dtype=int)),
-        TestCase(type="fail-dtype", array=np.random.default_rng().random((2, 3, 4), dtype=float)),
+        TestCase(type="fail-dtype", array=np.zeros((2, 3, 4), dtype=float)),
         TestCase(type="fail-dtype", array=np.zeros((2, 3, 4), dtype=str)),
     ],
 )
@@ -1692,8 +1707,8 @@
 
     generated = PydanticGenerator(array_dtype, array_representations=array_representation, imports=imports).serialize()
     mod = compile_python(generated)
-    cls: type[BaseModel] = getattr(mod, "ClassDtype")
-    target_cls: type[BaseModel] = getattr(mod, "MyClass")
+    cls: Type[BaseModel] = getattr(mod, "ClassDtype")
+    target_cls: Type[BaseModel] = getattr(mod, "MyClass")
 
     array = np.full(shape=(2, 3, 4), fill_value=target_cls())
 
@@ -1703,7 +1718,10 @@
     # validates
     instance = cls(array=array)
     # and preserves object
-    assert isinstance(instance.array[0][0][0], target_cls)
+    if ArrayRepresentation.LIST in array_representation:
+        assert isinstance(next(next(next(instance.array))), target_cls)
+    else:
+        assert isinstance(instance.array[0][0][0], target_cls)
 
 
 @pytest.mark.parametrize(
@@ -2195,7 +2213,7 @@
                 min_length=2,
                 max_length=5,
                 item_type=conlist(
-                    min_length=6, max_length=6, item_type=Union[list[int], list[list[int]], list[list[list[int]]]]
+                    min_length=6, max_length=6, item_type=Union[List[int], List[List[int]], List[List[List[int]]]]
                 ),
             ),
         ),
@@ -2234,7 +2252,7 @@
 
     assert (
         array_repr
-        == "array: Optional[conlist(max_length=5, item_type=conlist(min_length=2, item_type=conlist(min_length=2, max_length=5, item_type=conlist(min_length=6, max_length=6, item_type=Union[list[int], list[list[int]], list[list[list[int]]]]))))] = Field(default=None)"  # noqa: E501
+        == "array: Optional[conlist(max_length=5, item_type=conlist(min_length=2, item_type=conlist(min_length=2, max_length=5, item_type=conlist(min_length=6, max_length=6, item_type=Union[List[int], List[List[int]], List[List[List[int]]]]))))] = Field(default=None)"  # noqa: E501
     )
 
     # trying to render with black when we don't have it should raise a ValueError
@@ -2247,7 +2265,7 @@
 # --------------------------------------------------
 
 
-def _test_meta(linkml_meta, definition: Definition, model: type[PydanticTemplateModel], mode: str):
+def _test_meta(linkml_meta, definition: Definition, model: Type[PydanticTemplateModel], mode: str):
     def_clean = remove_empty_items(definition)
     for k, v in def_clean.items():
         if mode == "auto":
