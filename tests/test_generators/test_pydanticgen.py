--- conflicted
+++ resolved
@@ -339,191 +339,186 @@
         ]
     )
 
-<<<<<<< HEAD
-    def test_pydantic_arrays(self):
-        import numpy as np
-
-        unit_test_schema = """
+    assert 'INTERNAL "REORGANIZATION"' in gen.schema.enums["EmploymentEventType"].permissible_values
+
+
+def test_pydantic_arrays():
+    import numpy as np
+
+    unit_test_schema = """
 id: https://example.org/arrays
 name: arrays-example
 prefixes:
-  linkml: https://w3id.org/linkml/
-  wgs84: http://www.w3.org/2003/01/geo/wgs84_pos#
-  example: https://example.org/
+linkml: https://w3id.org/linkml/
+wgs84: http://www.w3.org/2003/01/geo/wgs84_pos#
+example: https://example.org/
 default_prefix: example
 imports:
-  - linkml:types
+- linkml:types
 
 classes:
-  TemperatureMatrix:
-    tree_root: true
-    implements:
-      - linkml:ThreeDimensionalArray
-      - linkml:RowOrderedArray
-    attributes:
-      x:
-        implements:
-          - linkml:axis0
-        range: LatitudeSeries
-        required: true
-      y:
-        implements:
-          - linkml:axis1
-        range: LongitudeSeries
-        required: true
-      time:
-        implements:
-          - linkml:axis2
-        range: DaySeries
-        required: true
-      temperatures:
-        implements:
-          - linkml:elements
-        multivalued: true
-        range: float
-        required: true
-        unit:
-          ucum_code: K
-
-  LatitudeSeries:
-    description: A series whose values represent latitude
-    implements:
-      - linkml:OneDimensionalSeries
-    attributes:
-      values:
-        range: float
-        multivalued: true
-        implements:
-          - linkml:elements
-        required: true
-        unit:
-          ucum_code: deg
-
-  LongitudeSeries:
-    description: A series whose values represent longitude
-    implements:
-      - linkml:OneDimensionalSeries
-    attributes:
-      values:
-        range: float
-        multivalued: true
-        implements:
-          - linkml:elements
-        required: true
-        unit:
-          ucum_code: deg
-
-  DaySeries:
-    description: A series whose values represent the days since the start of the measurement period
-    implements:
-      - linkml:OneDimensionalSeries
-    attributes:
-      values:
-        range: float
-        multivalued: true
-        implements:
-          - linkml:elements
-        required: true
-        unit:
-          ucum_code: d
+TemperatureMatrix:
+tree_root: true
+implements:
+  - linkml:ThreeDimensionalArray
+  - linkml:RowOrderedArray
+attributes:
+  x:
+    implements:
+      - linkml:axis0
+    range: LatitudeSeries
+    required: true
+  y:
+    implements:
+      - linkml:axis1
+    range: LongitudeSeries
+    required: true
+  time:
+    implements:
+      - linkml:axis2
+    range: DaySeries
+    required: true
+  temperatures:
+    implements:
+      - linkml:elements
+    multivalued: true
+    range: float
+    required: true
+    unit:
+      ucum_code: K
+
+LatitudeSeries:
+description: A series whose values represent latitude
+implements:
+  - linkml:OneDimensionalSeries
+attributes:
+  values:
+    range: float
+    multivalued: true
+    implements:
+      - linkml:elements
+    required: true
+    unit:
+      ucum_code: deg
+
+LongitudeSeries:
+description: A series whose values represent longitude
+implements:
+  - linkml:OneDimensionalSeries
+attributes:
+  values:
+    range: float
+    multivalued: true
+    implements:
+      - linkml:elements
+    required: true
+    unit:
+      ucum_code: deg
+
+DaySeries:
+description: A series whose values represent the days since the start of the measurement period
+implements:
+  - linkml:OneDimensionalSeries
+attributes:
+  values:
+    range: float
+    multivalued: true
+    implements:
+      - linkml:elements
+    required: true
+    unit:
+      ucum_code: d
 """
 
-        gen = PydanticGenerator(schema=unit_test_schema)
-
-        code = gen.serialize()
-        self.assertIn("import numpy as np", code)
-        # self.assertEqual(code.count("values: np.ndarray = Field()"), 3)
-        # self.assertEqual(code.count("temperatures: np.ndarray = Field()"), 1)
-
-        mod = compile_python(code, PACKAGE)
-        lat = mod.LatitudeSeries(values=np.array([1, 2, 3]))
-        np.testing.assert_array_equal(lat.values, np.array([1, 2, 3]))
-        lon = mod.LongitudeSeries(values=np.array([4, 5, 6]))
-        np.testing.assert_array_equal(lon.values, np.array([4, 5, 6]))
-        day = mod.DaySeries(values=np.array([7, 8, 9]))
-        np.testing.assert_array_equal(day.values, np.array([7, 8, 9]))
-        temperature = mod.TemperatureMatrix(
-            x=lat,
-            y=lon,
-            time=day,
-            temperatures=np.ones((3, 3, 3)),
-        )
-        self.assertEqual(temperature.x, lat)
-        self.assertEqual(temperature.y, lon)
-        self.assertEqual(temperature.time, day)
-        np.testing.assert_array_equal(temperature.temperatures, np.ones((3, 3, 3)))
-
-
-    def test_column_ordered_array_not_supported(self):
-        unit_test_schema = """
+    gen = PydanticGenerator(schema=unit_test_schema)
+
+    code = gen.serialize()
+    assert "import numpy as np" in code
+    # assert code.count("values: np.ndarray = Field()") == 3
+    # assert code.count("temperatures: np.ndarray = Field()") == 1
+
+    mod = compile_python(code, PACKAGE)
+    lat = mod.LatitudeSeries(values=np.array([1, 2, 3]))
+    np.testing.assert_array_equal(lat.values, np.array([1, 2, 3]))
+    lon = mod.LongitudeSeries(values=np.array([4, 5, 6]))
+    np.testing.assert_array_equal(lon.values, np.array([4, 5, 6]))
+    day = mod.DaySeries(values=np.array([7, 8, 9]))
+    np.testing.assert_array_equal(day.values, np.array([7, 8, 9]))
+    temperature = mod.TemperatureMatrix(
+        x=lat,
+        y=lon,
+        time=day,
+        temperatures=np.ones((3, 3, 3)),
+    )
+    assert temperature.x == lat
+    assert temperature.y == lon
+    assert temperature.time == day
+    np.testing.assert_array_equal(temperature.temperatures, np.ones((3, 3, 3)))
+
+
+def test_column_ordered_array_not_supported():
+    unit_test_schema = """
 id: https://example.org/arrays
 name: arrays-example
 prefixes:
-  linkml: https://w3id.org/linkml/
-  example: https://example.org/
+linkml: https://w3id.org/linkml/
+example: https://example.org/
 default_prefix: example
 imports:
-  - linkml:types
+- linkml:types
 
 classes:
-  TemperatureMatrix:
-    tree_root: true
-    implements:
-      - linkml:TwoDimensionalArray
-      - linkml:ColumnOrderedArray
-    attributes:
-      x:
-        implements:
-          - linkml:axis0
-        range: LatitudeSeries
-        required: true
-      y:
-        implements:
-          - linkml:axis1
-        range: LongitudeSeries
-        required: true
-      temperatures:
-        implements:
-          - linkml:elements
-        multivalued: true
-        range: float
-        required: true
-        unit:
-          ucum_code: K
-
-  LatitudeSeries:
-    description: A series whose values represent latitude
-    implements:
-      - linkml:OneDimensionalSeries
-    attributes:
-      values:
-        range: float
-        multivalued: true
-        implements:
-          - linkml:elements
-        required: true
-
-  LongitudeSeries:
-    description: A series whose values represent longitude
-    implements:
-      - linkml:OneDimensionalSeries
-    attributes:
-      values:
-        range: float
-        multivalued: true
-        implements:
-          - linkml:elements
-        required: true
+TemperatureMatrix:
+tree_root: true
+implements:
+  - linkml:TwoDimensionalArray
+  - linkml:ColumnOrderedArray
+attributes:
+  x:
+    implements:
+      - linkml:axis0
+    range: LatitudeSeries
+    required: true
+  y:
+    implements:
+      - linkml:axis1
+    range: LongitudeSeries
+    required: true
+  temperatures:
+    implements:
+      - linkml:elements
+    multivalued: true
+    range: float
+    required: true
+    unit:
+      ucum_code: K
+
+LatitudeSeries:
+description: A series whose values represent latitude
+implements:
+  - linkml:OneDimensionalSeries
+attributes:
+  values:
+    range: float
+    multivalued: true
+    implements:
+      - linkml:elements
+    required: true
+
+LongitudeSeries:
+description: A series whose values represent longitude
+implements:
+  - linkml:OneDimensionalSeries
+attributes:
+  values:
+    range: float
+    multivalued: true
+    implements:
+      - linkml:elements
+    required: true
 
 """
 
-        gen = PydanticGenerator(schema=unit_test_schema)
-        with self.assertRaises(NotImplementedError):
-            gen.serialize()
-
-
-if __name__ == "__main__":
-    unittest.main()
-=======
-    assert 'INTERNAL "REORGANIZATION"' in gen.schema.enums["EmploymentEventType"].permissible_values
->>>>>>> bb4acf79
+    gen = PydanticGenerator(schema=unit_test_schema)
+    with pytest.assertRaises(NotImplementedError):
+        gen.serialize()