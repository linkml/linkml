--- conflicted
+++ resolved
@@ -25,16 +25,12 @@
         inst = yaml_loader.load(DATA, target_class=kitchen_module.Dataset)
         shexstr = ShExGenerator(SCHEMA, mergeimports=True).serialize(collections=False)
         self.assertIn("<Person> CLOSED {", shexstr)
-<<<<<<< HEAD
         self.assertIn(
             "<has_familial_relationships> @<FamilialRelationship> * ;", shexstr
         )
         self.assertIn("<EmploymentEvent> CLOSED {", shexstr)
         self.assertIn("<type> [ bizcodes:001 bizcodes:002 bizcodes:003 bizcodes:004 ] ?", shexstr)
 
-=======
-        self.assertIn("<has_familial_relationships> @<FamilialRelationship> * ;", shexstr)
->>>>>>> 7d21903f
         # validation
         # TODO: provide starting shape
         ctxt = ContextGenerator(SCHEMA, mergeimports=True).serialize()
