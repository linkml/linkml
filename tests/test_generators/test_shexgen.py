--- conflicted
+++ resolved
@@ -9,12 +9,9 @@
 from linkml.generators.shexgen import ShExGenerator
 from tests.test_generators.test_pythongen import make_python
 
-
-<<<<<<< HEAD
-
-class ShExTestCase(unittest.TestCase):
-    unittest.skipIf(sys.version_info < (3, 8), "ShEx has issues with python 3.7 at the moment")
-
+@pytest.mark.skipif(
+    sys.version_info < (3, 8), reason="ShEx has issues with python 3.7 at the moment"
+)
     def test_shex(self):
         """tests generation of shex and subsequent evaluation"""
         kitchen_module = make_python(SCHEMA, PYTHON, False)
@@ -48,45 +45,4 @@
 
                 log.write(f"Eval {node} = {r}\n")
                 #               start="http://example.org/model/FriendlyPerson",
-                #            focus="http://example.org/people/42")
-
-
-if __name__ == "__main__":
-    unittest.main()
-=======
-@pytest.mark.skipif(
-    sys.version_info < (3, 8), reason="ShEx has issues with python 3.7 at the moment"
-)
-def test_shex(kitchen_sink_path, input_path, tmp_path):
-    """tests generation of shex and subsequent evaluation"""
-    kitchen_module = make_python(kitchen_sink_path)
-    data = input_path("kitchen_sink_inst_01.yaml")
-    inst = yaml_loader.load(data, target_class=kitchen_module.Dataset)
-    shexstr = ShExGenerator(kitchen_sink_path, mergeimports=True).serialize(collections=False)
-    assert "<Person> CLOSED {" in shexstr
-    assert "<has_familial_relationships> @<FamilialRelationship> * ;" in shexstr
-    # validation
-    # TODO: provide starting shape
-    ctxt = ContextGenerator(kitchen_sink_path, mergeimports=True).serialize()
-    inst = yaml_loader.load(data, target_class=kitchen_module.Dataset)
-
-    # TODO: turn this into an actual test
-    with open(tmp_path / "shexgen_log.txt", "w") as log:
-        log.write(json_dumper.dumps(element=inst, contexts=ctxt))
-        try:
-            g = rdf_dumper.as_rdf_graph(element=inst, contexts=ctxt)
-        except Exception as e:
-            if "URL could not be dereferenced" in str(e):
-                print("WARNING: non-modified version of pyld detected. RDF dumping test skipped")
-                return
-            raise e
-        nodes = set()
-        for s, p, o in g.triples((None, None, None)):
-            nodes.add(s)
-        for node in nodes:
-            r = evaluate(g, shexstr, focus=node)
-
-            log.write(f"Eval {node} = {r}\n")
-            #               start="http://example.org/model/FriendlyPerson",
-            #            focus="http://example.org/people/42")
->>>>>>> b68cf767
+                #            focus="http://example.org/people/42"