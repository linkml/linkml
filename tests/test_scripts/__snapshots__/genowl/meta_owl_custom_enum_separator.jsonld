[
  {
    "@id": "https://w3id.org/linkml/tests/kitchen_sink/KitchenStatus",
    "@type": [
      "http://www.w3.org/2002/07/owl#Class"
    ],
    "http://www.w3.org/2002/07/owl#unionOf": [
      {
        "@list": [
          {
            "@id": "https://w3id.org/linkml/tests/kitchen_sink/KitchenStatus#DIRTY"
          },
          {
            "@id": "https://w3id.org/linkml/tests/kitchen_sink/KitchenStatus#CLEAN"
          }
        ]
      }
    ],
    "https://w3id.org/linkml/permissible_values": [
      {
        "@id": "https://w3id.org/linkml/tests/kitchen_sink/KitchenStatus#DIRTY"
      },
      {
        "@id": "https://w3id.org/linkml/tests/kitchen_sink/KitchenStatus#CLEAN"
      }
    ]
  },
  {
    "@id": "https://w3id.org/linkml/tests/kitchen_sink/FamilialRelationshipType#SIBLING_OF",
    "@type": [
      "http://www.w3.org/2002/07/owl#Class"
    ],
    "http://www.w3.org/2000/01/rdf-schema#label": [
      {
        "@value": "SIBLING_OF"
      }
    ],
    "http://www.w3.org/2000/01/rdf-schema#subClassOf": [
      {
        "@id": "https://w3id.org/linkml/tests/kitchen_sink/FamilialRelationshipType"
      }
    ]
  },
  {
    "@id": "https://w3id.org/linkml/tests/kitchen_sink/Friend",
    "@type": [
      "http://www.w3.org/2002/07/owl#Class"
    ],
    "http://www.w3.org/2000/01/rdf-schema#label": [
      {
        "@value": "Friend"
      }
    ],
    "http://www.w3.org/2000/01/rdf-schema#subClassOf": [
      {
        "@id": "_:N3965617ec17e407cbfb57b84cc35d179"
      },
      {
        "@id": "_:Ncb854c919c9f4a31a3ca3f4280d339ad"
      },
      {
        "@id": "_:Ne2625241d7c24e1dbab86e274f6986ca"
      }
    ],
    "http://www.w3.org/2004/02/skos/core#inScheme": [
      {
        "@id": "https://w3id.org/linkml/tests/kitchen_sink"
      }
    ]
  },
  {
    "@id": "_:N3965617ec17e407cbfb57b84cc35d179",
    "@type": [
      "http://www.w3.org/2002/07/owl#Restriction"
    ],
    "http://www.w3.org/2002/07/owl#allValuesFrom": [
      {
        "@id": "http://www.w3.org/2001/XMLSchema#string"
      }
    ],
    "http://www.w3.org/2002/07/owl#onProperty": [
      {
        "@id": "https://w3id.org/linkml/tests/core/name"
      }
    ]
  },
  {
    "@id": "_:Ncb854c919c9f4a31a3ca3f4280d339ad",
    "@type": [
      "http://www.w3.org/2002/07/owl#Restriction"
    ],
    "http://www.w3.org/2002/07/owl#minCardinality": [
      {
        "@type": "http://www.w3.org/2001/XMLSchema#integer",
        "@value": 0
      }
    ],
    "http://www.w3.org/2002/07/owl#onProperty": [
      {
        "@id": "https://w3id.org/linkml/tests/core/name"
      }
    ]
  },
  {
    "@id": "_:Ne2625241d7c24e1dbab86e274f6986ca",
    "@type": [
      "http://www.w3.org/2002/07/owl#Restriction"
    ],
    "http://www.w3.org/2002/07/owl#maxCardinality": [
      {
        "@type": "http://www.w3.org/2001/XMLSchema#integer",
        "@value": 1
      }
    ],
    "http://www.w3.org/2002/07/owl#onProperty": [
      {
        "@id": "https://w3id.org/linkml/tests/core/name"
      }
    ]
  },
  {
    "@id": "https://w3id.org/linkml/tests/kitchen_sink/KitchenStatus#DIRTY",
    "@type": [
      "http://www.w3.org/2002/07/owl#Class"
    ],
    "http://www.w3.org/2000/01/rdf-schema#label": [
      {
        "@value": "DIRTY"
      }
    ],
    "http://www.w3.org/2000/01/rdf-schema#subClassOf": [
      {
        "@id": "https://w3id.org/linkml/tests/kitchen_sink/KitchenStatus"
      }
    ]
  },
  {
    "@id": "https://w3id.org/linkml/tests/kitchen_sink/Organization",
    "@type": [
      "http://www.w3.org/2002/07/owl#Class"
    ],
    "http://www.w3.org/2000/01/rdf-schema#label": [
      {
        "@value": "Organization"
      }
    ],
    "http://www.w3.org/2000/01/rdf-schema#subClassOf": [
      {
        "@id": "https://w3id.org/linkml/tests/kitchen_sink/HasAliases"
      },
      {
        "@id": "_:N49f67e02e2eb4ed8a8951f7c20cee8fb"
      },
      {
        "@id": "_:Nf57dccf94aa6475396a9de0912c70609"
      },
      {
        "@id": "_:N37ae5d8bd7ab421aa22200d01cd02b8a"
      },
      {
        "@id": "_:Nc94fd4e20c6c4865bf1bfdf58efe8572"
      },
      {
        "@id": "_:Nb8f799fd1fc54f499b3190e70cb5949b"
      },
      {
        "@id": "_:N1710e6192ce0420cac93cbcf36f48f86"
      }
    ],
    "http://www.w3.org/2004/02/skos/core#definition": [
      {
        "@value": "An organization.\n\nThis description\nincludes newlines\n\n## Markdown headers\n\n * and\n * a\n * list"
      }
    ],
    "http://www.w3.org/2004/02/skos/core#inScheme": [
      {
        "@id": "https://w3id.org/linkml/tests/kitchen_sink"
      }
    ],
    "http://www.w3.org/ns/shacl#order": [
      {
        "@type": "http://www.w3.org/2001/XMLSchema#integer",
        "@value": 3
      }
    ]
  },
  {
    "@id": "_:N49f67e02e2eb4ed8a8951f7c20cee8fb",
    "@type": [
      "http://www.w3.org/2002/07/owl#Restriction"
    ],
    "http://www.w3.org/2002/07/owl#allValuesFrom": [
      {
        "@id": "http://www.w3.org/2001/XMLSchema#string"
      }
    ],
    "http://www.w3.org/2002/07/owl#onProperty": [
      {
        "@id": "https://w3id.org/linkml/tests/core/id"
      }
    ]
  },
  {
    "@id": "_:Nf57dccf94aa6475396a9de0912c70609",
    "@type": [
      "http://www.w3.org/2002/07/owl#Restriction"
    ],
    "http://www.w3.org/2002/07/owl#minCardinality": [
      {
        "@type": "http://www.w3.org/2001/XMLSchema#integer",
        "@value": 1
      }
    ],
    "http://www.w3.org/2002/07/owl#onProperty": [
      {
        "@id": "https://w3id.org/linkml/tests/core/id"
      }
    ]
  },
  {
    "@id": "_:N37ae5d8bd7ab421aa22200d01cd02b8a",
    "@type": [
      "http://www.w3.org/2002/07/owl#Restriction"
    ],
    "http://www.w3.org/2002/07/owl#maxCardinality": [
      {
        "@type": "http://www.w3.org/2001/XMLSchema#integer",
        "@value": 1
      }
    ],
    "http://www.w3.org/2002/07/owl#onProperty": [
      {
        "@id": "https://w3id.org/linkml/tests/core/id"
      }
    ]
  },
  {
    "@id": "_:Nc94fd4e20c6c4865bf1bfdf58efe8572",
    "@type": [
      "http://www.w3.org/2002/07/owl#Restriction"
    ],
    "http://www.w3.org/2002/07/owl#allValuesFrom": [
      {
        "@id": "http://www.w3.org/2001/XMLSchema#string"
      }
    ],
    "http://www.w3.org/2002/07/owl#onProperty": [
      {
        "@id": "https://w3id.org/linkml/tests/core/name"
      }
    ]
  },
  {
    "@id": "_:Nb8f799fd1fc54f499b3190e70cb5949b",
    "@type": [
      "http://www.w3.org/2002/07/owl#Restriction"
    ],
    "http://www.w3.org/2002/07/owl#minCardinality": [
      {
        "@type": "http://www.w3.org/2001/XMLSchema#integer",
        "@value": 0
      }
    ],
    "http://www.w3.org/2002/07/owl#onProperty": [
      {
        "@id": "https://w3id.org/linkml/tests/core/name"
      }
    ]
  },
  {
    "@id": "_:N1710e6192ce0420cac93cbcf36f48f86",
    "@type": [
      "http://www.w3.org/2002/07/owl#Restriction"
    ],
    "http://www.w3.org/2002/07/owl#maxCardinality": [
      {
        "@type": "http://www.w3.org/2001/XMLSchema#integer",
        "@value": 1
      }
    ],
    "http://www.w3.org/2002/07/owl#onProperty": [
      {
        "@id": "https://w3id.org/linkml/tests/core/name"
      }
    ]
  },
  {
    "@id": "https://w3id.org/linkml/tests/kitchen_sink/has_birth_event",
    "@type": [
      "http://www.w3.org/2002/07/owl#ObjectProperty"
    ],
    "http://www.w3.org/2000/01/rdf-schema#label": [
      {
        "@value": "has birth event"
      }
    ],
    "http://www.w3.org/2000/01/rdf-schema#range": [
      {
        "@id": "https://w3id.org/linkml/tests/kitchen_sink/BirthEvent"
      }
    ],
    "http://www.w3.org/2004/02/skos/core#inScheme": [
      {
        "@id": "https://w3id.org/linkml/tests/kitchen_sink"
      }
    ]
  },
  {
    "@id": "https://w3id.org/linkml/tests/core/was_generated_by",
    "@type": [
      "http://www.w3.org/2002/07/owl#ObjectProperty"
    ],
    "http://www.w3.org/2000/01/rdf-schema#label": [
      {
        "@value": "was generated by"
      }
    ],
    "http://www.w3.org/2000/01/rdf-schema#range": [
      {
        "@id": "https://w3id.org/linkml/tests/core/Activity"
      }
    ],
    "http://www.w3.org/2004/02/skos/core#inScheme": [
      {
        "@id": "https://w3id.org/linkml/tests/core"
      }
    ]
  },
  {
    "@id": "https://w3id.org/linkml/tests/kitchen_sink/Dataset",
    "@type": [
      "http://www.w3.org/2002/07/owl#Class"
    ],
    "http://www.w3.org/2000/01/rdf-schema#label": [
      {
        "@value": "Dataset"
      }
    ],
    "http://www.w3.org/2000/01/rdf-schema#subClassOf": [
      {
        "@id": "_:Nd5463d19ed0e44d6a95087363d0c7dc4"
      },
      {
        "@id": "_:N022bd0b0c80e46dc94e0c377b8ed9457"
      },
      {
        "@id": "_:N93d1ffa9d71b49afbe68e5e0d2998338"
      },
      {
        "@id": "_:Nbbc1aa9574cc49b983518f37445ae5a6"
      },
      {
        "@id": "_:N1b139ee0291f4753bda564bd0401df02"
      },
      {
        "@id": "_:N396b1a1660b04ce88ac1c7e328b5949c"
      },
      {
        "@id": "_:N083e1e3b1c4441fb8cdcf9fed2fa73ee"
      },
      {
        "@id": "_:N3c5b295206a1420db42913b9049d4b33"
      },
      {
        "@id": "_:Nb0f81d1136e14df882fb346c192e7dfa"
      },
      {
        "@id": "_:Na6c71f4429f2400cacc35c8ea853d173"
      },
      {
        "@id": "_:N19fb1378c74f4df4947ff767c0131233"
      }
    ],
    "http://www.w3.org/2004/02/skos/core#inScheme": [
      {
        "@id": "https://w3id.org/linkml/tests/kitchen_sink"
      }
    ],
    "http://www.w3.org/ns/shacl#order": [
      {
        "@type": "http://www.w3.org/2001/XMLSchema#integer",
        "@value": 1
      }
    ]
  },
  {
    "@id": "_:Nd5463d19ed0e44d6a95087363d0c7dc4",
    "@type": [
      "http://www.w3.org/2002/07/owl#Restriction"
    ],
    "http://www.w3.org/2002/07/owl#allValuesFrom": [
      {
        "@id": "https://w3id.org/linkml/tests/core/Activity"
      }
    ],
    "http://www.w3.org/2002/07/owl#onProperty": [
      {
        "@id": "https://w3id.org/linkml/tests/kitchen_sink/activities"
      }
    ]
  },
  {
    "@id": "_:N022bd0b0c80e46dc94e0c377b8ed9457",
    "@type": [
      "http://www.w3.org/2002/07/owl#Restriction"
    ],
    "http://www.w3.org/2002/07/owl#minCardinality": [
      {
        "@type": "http://www.w3.org/2001/XMLSchema#integer",
        "@value": 0
      }
    ],
    "http://www.w3.org/2002/07/owl#onProperty": [
      {
        "@id": "https://w3id.org/linkml/tests/kitchen_sink/activities"
      }
    ]
  },
  {
    "@id": "_:N93d1ffa9d71b49afbe68e5e0d2998338",
    "@type": [
      "http://www.w3.org/2002/07/owl#Restriction"
    ],
    "http://www.w3.org/2002/07/owl#allValuesFrom": [
      {
        "@id": "https://w3id.org/linkml/tests/kitchen_sink/CodeSystem"
      }
    ],
    "http://www.w3.org/2002/07/owl#onProperty": [
      {
        "@id": "https://w3id.org/linkml/tests/kitchen_sink/code_systems"
      }
    ]
  },
  {
    "@id": "_:Nbbc1aa9574cc49b983518f37445ae5a6",
    "@type": [
      "http://www.w3.org/2002/07/owl#Restriction"
    ],
    "http://www.w3.org/2002/07/owl#minCardinality": [
      {
        "@type": "http://www.w3.org/2001/XMLSchema#integer",
        "@value": 0
      }
    ],
    "http://www.w3.org/2002/07/owl#onProperty": [
      {
        "@id": "https://w3id.org/linkml/tests/kitchen_sink/code_systems"
      }
    ]
  },
  {
    "@id": "_:N1b139ee0291f4753bda564bd0401df02",
    "@type": [
      "http://www.w3.org/2002/07/owl#Restriction"
    ],
    "http://www.w3.org/2002/07/owl#allValuesFrom": [
      {
        "@id": "https://w3id.org/linkml/tests/kitchen_sink/Company"
      }
    ],
    "http://www.w3.org/2002/07/owl#onProperty": [
      {
        "@id": "https://w3id.org/linkml/tests/kitchen_sink/companies"
      }
    ]
  },
  {
    "@id": "_:N396b1a1660b04ce88ac1c7e328b5949c",
    "@type": [
      "http://www.w3.org/2002/07/owl#Restriction"
    ],
    "http://www.w3.org/2002/07/owl#minCardinality": [
      {
        "@type": "http://www.w3.org/2001/XMLSchema#integer",
        "@value": 0
      }
    ],
    "http://www.w3.org/2002/07/owl#onProperty": [
      {
        "@id": "https://w3id.org/linkml/tests/kitchen_sink/companies"
      }
    ]
  },
  {
    "@id": "_:N083e1e3b1c4441fb8cdcf9fed2fa73ee",
    "@type": [
      "http://www.w3.org/2002/07/owl#Restriction"
    ],
    "http://www.w3.org/2002/07/owl#allValuesFrom": [
      {
        "@id": "https://w3id.org/linkml/tests/kitchen_sink/AnyObject"
      }
    ],
    "http://www.w3.org/2002/07/owl#onProperty": [
      {
        "@id": "https://w3id.org/linkml/tests/kitchen_sink/metadata"
      }
    ]
  },
  {
    "@id": "_:N3c5b295206a1420db42913b9049d4b33",
    "@type": [
      "http://www.w3.org/2002/07/owl#Restriction"
    ],
    "http://www.w3.org/2002/07/owl#minCardinality": [
      {
        "@type": "http://www.w3.org/2001/XMLSchema#integer",
        "@value": 0
      }
    ],
    "http://www.w3.org/2002/07/owl#onProperty": [
      {
        "@id": "https://w3id.org/linkml/tests/kitchen_sink/metadata"
      }
    ]
  },
  {
    "@id": "_:Nb0f81d1136e14df882fb346c192e7dfa",
    "@type": [
      "http://www.w3.org/2002/07/owl#Restriction"
    ],
    "http://www.w3.org/2002/07/owl#maxCardinality": [
      {
        "@type": "http://www.w3.org/2001/XMLSchema#integer",
        "@value": 1
      }
    ],
    "http://www.w3.org/2002/07/owl#onProperty": [
      {
        "@id": "https://w3id.org/linkml/tests/kitchen_sink/metadata"
      }
    ]
  },
  {
    "@id": "_:Na6c71f4429f2400cacc35c8ea853d173",
    "@type": [
      "http://www.w3.org/2002/07/owl#Restriction"
    ],
    "http://www.w3.org/2002/07/owl#allValuesFrom": [
      {
        "@id": "https://w3id.org/linkml/tests/kitchen_sink/Person"
      }
    ],
    "http://www.w3.org/2002/07/owl#onProperty": [
      {
        "@id": "https://w3id.org/linkml/tests/kitchen_sink/persons"
      }
    ]
  },
  {
    "@id": "_:N19fb1378c74f4df4947ff767c0131233",
    "@type": [
      "http://www.w3.org/2002/07/owl#Restriction"
    ],
    "http://www.w3.org/2002/07/owl#minCardinality": [
      {
        "@type": "http://www.w3.org/2001/XMLSchema#integer",
        "@value": 0
      }
    ],
    "http://www.w3.org/2002/07/owl#onProperty": [
      {
        "@id": "https://w3id.org/linkml/tests/kitchen_sink/persons"
      }
    ]
  },
  {
    "@id": "https://w3id.org/linkml/tests/kitchen_sink/attribute1",
    "@type": [
      "http://www.w3.org/2002/07/owl#DatatypeProperty"
    ],
    "http://www.w3.org/2000/01/rdf-schema#label": [
      {
        "@value": "attribute1"
      }
    ],
    "http://www.w3.org/2004/02/skos/core#inScheme": [
      {
        "@id": "https://w3id.org/linkml/tests/kitchen_sink"
      }
    ]
  },
  {
    "@id": "https://w3id.org/linkml/tests/kitchen_sink/HasAliases",
    "@type": [
      "http://www.w3.org/2002/07/owl#Class"
    ],
    "http://www.w3.org/2000/01/rdf-schema#label": [
      {
        "@value": "HasAliases"
      }
    ],
    "http://www.w3.org/2000/01/rdf-schema#subClassOf": [
      {
        "@id": "_:N3097720e55414f29b44b5ec272106010"
      },
      {
        "@id": "_:N01b8c1228a444f5285264040dcc9f856"
      }
    ],
    "http://www.w3.org/2004/02/skos/core#inScheme": [
      {
        "@id": "https://w3id.org/linkml/tests/kitchen_sink"
      }
    ]
  },
  {
    "@id": "_:N3097720e55414f29b44b5ec272106010",
    "@type": [
      "http://www.w3.org/2002/07/owl#Restriction"
    ],
    "http://www.w3.org/2002/07/owl#allValuesFrom": [
      {
        "@id": "http://www.w3.org/2001/XMLSchema#string"
      }
    ],
    "http://www.w3.org/2002/07/owl#onProperty": [
      {
        "@id": "https://w3id.org/linkml/tests/kitchen_sink/aliases"
      }
    ]
  },
  {
    "@id": "_:N01b8c1228a444f5285264040dcc9f856",
    "@type": [
      "http://www.w3.org/2002/07/owl#Restriction"
    ],
    "http://www.w3.org/2002/07/owl#minCardinality": [
      {
        "@type": "http://www.w3.org/2001/XMLSchema#integer",
        "@value": 0
      }
    ],
    "http://www.w3.org/2002/07/owl#onProperty": [
      {
        "@id": "https://w3id.org/linkml/tests/kitchen_sink/aliases"
      }
    ]
  },
  {
    "@id": "https://w3id.org/linkml/tests/kitchen_sink/tree_slot_A",
    "@type": [
      "http://www.w3.org/2002/07/owl#DatatypeProperty"
    ],
    "http://www.w3.org/2000/01/rdf-schema#label": [
      {
        "@value": "tree_slot_A"
      }
    ],
    "http://www.w3.org/2004/02/skos/core#inScheme": [
      {
        "@id": "https://w3id.org/linkml/tests/kitchen_sink"
      }
    ]
  },
  {
    "@id": "https://w3id.org/linkml/tests/kitchen_sink/CordialnessEnum#hateful",
    "@type": [
      "http://www.w3.org/2002/07/owl#Class"
    ],
    "http://www.w3.org/2000/01/rdf-schema#label": [
      {
        "@value": "hateful"
      }
    ],
    "http://www.w3.org/2000/01/rdf-schema#subClassOf": [
      {
        "@id": "https://w3id.org/linkml/tests/kitchen_sink/CordialnessEnum"
      }
    ]
  },
  {
    "@id": "https://w3id.org/linkml/tests/kitchen_sink/BirthEvent",
    "@type": [
      "http://www.w3.org/2002/07/owl#Class"
    ],
    "http://www.w3.org/2000/01/rdf-schema#label": [
      {
        "@value": "BirthEvent"
      }
    ],
    "http://www.w3.org/2000/01/rdf-schema#subClassOf": [
      {
        "@id": "https://w3id.org/linkml/tests/kitchen_sink/Event"
      },
      {
        "@id": "_:Nca2372366a3d4771a081cb9cc1067f12"
      },
      {
        "@id": "_:N67aa655fb2f849d5bad07cc51258767f"
      },
      {
        "@id": "_:N22bbc4250cd84a3cbe948f5764eddf5e"
      }
    ],
    "http://www.w3.org/2004/02/skos/core#inScheme": [
      {
        "@id": "https://w3id.org/linkml/tests/kitchen_sink"
      }
    ]
  },
  {
    "@id": "_:Nca2372366a3d4771a081cb9cc1067f12",
    "@type": [
      "http://www.w3.org/2002/07/owl#Restriction"
    ],
    "http://www.w3.org/2002/07/owl#allValuesFrom": [
      {
        "@id": "https://w3id.org/linkml/tests/kitchen_sink/Place"
      }
    ],
    "http://www.w3.org/2002/07/owl#onProperty": [
      {
        "@id": "https://w3id.org/linkml/tests/kitchen_sink/in_location"
      }
    ]
  },
  {
    "@id": "_:N67aa655fb2f849d5bad07cc51258767f",
    "@type": [
      "http://www.w3.org/2002/07/owl#Restriction"
    ],
    "http://www.w3.org/2002/07/owl#minCardinality": [
      {
        "@type": "http://www.w3.org/2001/XMLSchema#integer",
        "@value": 0
      }
    ],
    "http://www.w3.org/2002/07/owl#onProperty": [
      {
        "@id": "https://w3id.org/linkml/tests/kitchen_sink/in_location"
      }
    ]
  },
  {
    "@id": "_:N22bbc4250cd84a3cbe948f5764eddf5e",
    "@type": [
      "http://www.w3.org/2002/07/owl#Restriction"
    ],
    "http://www.w3.org/2002/07/owl#maxCardinality": [
      {
        "@type": "http://www.w3.org/2001/XMLSchema#integer",
        "@value": 1
      }
    ],
    "http://www.w3.org/2002/07/owl#onProperty": [
      {
        "@id": "https://w3id.org/linkml/tests/kitchen_sink/in_location"
      }
    ]
  },
  {
    "@id": "https://w3id.org/linkml/tests/kitchen_sink/SubclassTest",
    "@type": [
      "http://www.w3.org/2002/07/owl#Class"
    ],
    "http://www.w3.org/2000/01/rdf-schema#label": [
      {
        "@value": "subclass test"
      }
    ],
    "http://www.w3.org/2000/01/rdf-schema#subClassOf": [
      {
        "@id": "https://w3id.org/linkml/tests/kitchen_sink/ClassWithSpaces"
      },
      {
        "@id": "_:Nc64736b6710648e89a8fbdc582366cb5"
      },
      {
        "@id": "_:Nca34f781f2674ddba74b0c16266bc6a4"
      },
      {
        "@id": "_:N6d4951d1361642b2b36ea797d0e34253"
      }
    ],
    "http://www.w3.org/2004/02/skos/core#inScheme": [
      {
        "@id": "https://w3id.org/linkml/tests/kitchen_sink"
      }
    ]
  },
  {
    "@id": "_:Nc64736b6710648e89a8fbdc582366cb5",
    "@type": [
      "http://www.w3.org/2002/07/owl#Restriction"
    ],
    "http://www.w3.org/2002/07/owl#allValuesFrom": [
      {
        "@id": "https://w3id.org/linkml/tests/kitchen_sink/ClassWithSpaces"
      }
    ],
    "http://www.w3.org/2002/07/owl#onProperty": [
      {
        "@id": "https://w3id.org/linkml/tests/kitchen_sink/slot_with_space_2"
      }
    ]
  },
  {
    "@id": "_:Nca34f781f2674ddba74b0c16266bc6a4",
    "@type": [
      "http://www.w3.org/2002/07/owl#Restriction"
    ],
    "http://www.w3.org/2002/07/owl#minCardinality": [
      {
        "@type": "http://www.w3.org/2001/XMLSchema#integer",
        "@value": 0
      }
    ],
    "http://www.w3.org/2002/07/owl#onProperty": [
      {
        "@id": "https://w3id.org/linkml/tests/kitchen_sink/slot_with_space_2"
      }
    ]
  },
  {
    "@id": "_:N6d4951d1361642b2b36ea797d0e34253",
    "@type": [
      "http://www.w3.org/2002/07/owl#Restriction"
    ],
    "http://www.w3.org/2002/07/owl#maxCardinality": [
      {
        "@type": "http://www.w3.org/2001/XMLSchema#integer",
        "@value": 1
      }
    ],
    "http://www.w3.org/2002/07/owl#onProperty": [
      {
        "@id": "https://w3id.org/linkml/tests/kitchen_sink/slot_with_space_2"
      }
    ]
  },
  {
    "@id": "https://w3id.org/linkml/tests/kitchen_sink/Concept",
    "@type": [
      "http://www.w3.org/2002/07/owl#Class"
    ],
    "http://www.w3.org/2000/01/rdf-schema#label": [
      {
        "@value": "Concept"
      }
    ],
    "http://www.w3.org/2000/01/rdf-schema#subClassOf": [
      {
        "@id": "_:N4f99c81ac766402d81f9849e952c91b5"
      },
      {
        "@id": "_:Nbf59273af0ee4333bfe5a1f67af9489d"
      },
      {
        "@id": "_:N05be73c6c70e474b8796c48b9ee05390"
      },
      {
        "@id": "_:Nc35be125f8e842c69c88bad0259f62c1"
      },
      {
        "@id": "_:Nf87b82d9fadf4099819904d0b9512557"
      },
      {
        "@id": "_:N7c083b53773746d28febbb771e54d15f"
      },
      {
        "@id": "_:N79b09d5ee1c9498cad0db9523dd72683"
      },
      {
        "@id": "_:N1717e928460c4e6ca2f76620c7e5d9ed"
      },
      {
        "@id": "_:N7fb1530a4b5f43d0b630437bd0ebeaa7"
      }
    ],
    "http://www.w3.org/2004/02/skos/core#inScheme": [
      {
        "@id": "https://w3id.org/linkml/tests/kitchen_sink"
      }
    ]
  },
  {
    "@id": "_:N4f99c81ac766402d81f9849e952c91b5",
    "@type": [
      "http://www.w3.org/2002/07/owl#Restriction"
    ],
    "http://www.w3.org/2002/07/owl#allValuesFrom": [
      {
        "@id": "http://www.w3.org/2001/XMLSchema#string"
      }
    ],
    "http://www.w3.org/2002/07/owl#onProperty": [
      {
        "@id": "https://w3id.org/linkml/tests/core/id"
      }
    ]
  },
  {
    "@id": "_:Nbf59273af0ee4333bfe5a1f67af9489d",
    "@type": [
      "http://www.w3.org/2002/07/owl#Restriction"
    ],
    "http://www.w3.org/2002/07/owl#minCardinality": [
      {
        "@type": "http://www.w3.org/2001/XMLSchema#integer",
        "@value": 1
      }
    ],
    "http://www.w3.org/2002/07/owl#onProperty": [
      {
        "@id": "https://w3id.org/linkml/tests/core/id"
      }
    ]
  },
  {
    "@id": "_:N05be73c6c70e474b8796c48b9ee05390",
    "@type": [
      "http://www.w3.org/2002/07/owl#Restriction"
    ],
    "http://www.w3.org/2002/07/owl#maxCardinality": [
      {
        "@type": "http://www.w3.org/2001/XMLSchema#integer",
        "@value": 1
      }
    ],
    "http://www.w3.org/2002/07/owl#onProperty": [
      {
        "@id": "https://w3id.org/linkml/tests/core/id"
      }
    ]
  },
  {
    "@id": "_:Nc35be125f8e842c69c88bad0259f62c1",
    "@type": [
      "http://www.w3.org/2002/07/owl#Restriction"
    ],
    "http://www.w3.org/2002/07/owl#allValuesFrom": [
      {
        "@id": "https://w3id.org/linkml/tests/kitchen_sink/CodeSystem"
      }
    ],
    "http://www.w3.org/2002/07/owl#onProperty": [
      {
        "@id": "https://w3id.org/linkml/tests/kitchen_sink/in_code_system"
      }
    ]
  },
  {
    "@id": "_:Nf87b82d9fadf4099819904d0b9512557",
    "@type": [
      "http://www.w3.org/2002/07/owl#Restriction"
    ],
    "http://www.w3.org/2002/07/owl#minCardinality": [
      {
        "@type": "http://www.w3.org/2001/XMLSchema#integer",
        "@value": 0
      }
    ],
    "http://www.w3.org/2002/07/owl#onProperty": [
      {
        "@id": "https://w3id.org/linkml/tests/kitchen_sink/in_code_system"
      }
    ]
  },
  {
    "@id": "_:N7c083b53773746d28febbb771e54d15f",
    "@type": [
      "http://www.w3.org/2002/07/owl#Restriction"
    ],
    "http://www.w3.org/2002/07/owl#maxCardinality": [
      {
        "@type": "http://www.w3.org/2001/XMLSchema#integer",
        "@value": 1
      }
    ],
    "http://www.w3.org/2002/07/owl#onProperty": [
      {
        "@id": "https://w3id.org/linkml/tests/kitchen_sink/in_code_system"
      }
    ]
  },
  {
    "@id": "_:N79b09d5ee1c9498cad0db9523dd72683",
    "@type": [
      "http://www.w3.org/2002/07/owl#Restriction"
    ],
    "http://www.w3.org/2002/07/owl#allValuesFrom": [
      {
        "@id": "http://www.w3.org/2001/XMLSchema#string"
      }
    ],
    "http://www.w3.org/2002/07/owl#onProperty": [
      {
        "@id": "https://w3id.org/linkml/tests/core/name"
      }
    ]
  },
  {
    "@id": "_:N1717e928460c4e6ca2f76620c7e5d9ed",
    "@type": [
      "http://www.w3.org/2002/07/owl#Restriction"
    ],
    "http://www.w3.org/2002/07/owl#minCardinality": [
      {
        "@type": "http://www.w3.org/2001/XMLSchema#integer",
        "@value": 0
      }
    ],
    "http://www.w3.org/2002/07/owl#onProperty": [
      {
        "@id": "https://w3id.org/linkml/tests/core/name"
      }
    ]
  },
  {
    "@id": "_:N7fb1530a4b5f43d0b630437bd0ebeaa7",
    "@type": [
      "http://www.w3.org/2002/07/owl#Restriction"
    ],
    "http://www.w3.org/2002/07/owl#maxCardinality": [
      {
        "@type": "http://www.w3.org/2001/XMLSchema#integer",
        "@value": 1
      }
    ],
    "http://www.w3.org/2002/07/owl#onProperty": [
      {
        "@id": "https://w3id.org/linkml/tests/core/name"
      }
    ]
  },
  {
    "@id": "https://w3id.org/linkml/tests/core/description",
    "@type": [
      "http://www.w3.org/2002/07/owl#DatatypeProperty"
    ],
    "http://www.w3.org/2000/01/rdf-schema#label": [
      {
        "@value": "description"
      }
    ],
    "http://www.w3.org/2004/02/skos/core#inScheme": [
      {
        "@id": "https://w3id.org/linkml/tests/core"
      }
    ]
  },
  {
    "@id": "https://w3id.org/linkml/tests/core/was_informed_by",
    "@type": [
      "http://www.w3.org/2002/07/owl#ObjectProperty"
    ],
    "http://www.w3.org/2000/01/rdf-schema#label": [
      {
        "@value": "was informed by"
      }
    ],
    "http://www.w3.org/2000/01/rdf-schema#range": [
      {
        "@id": "https://w3id.org/linkml/tests/core/Activity"
      }
    ],
    "http://www.w3.org/2004/02/skos/core#inScheme": [
      {
        "@id": "https://w3id.org/linkml/tests/core"
      }
    ]
  },
  {
    "@id": "https://w3id.org/linkml/tests/core/agent_set",
    "@type": [
      "http://www.w3.org/2002/07/owl#ObjectProperty"
    ],
    "http://www.w3.org/2000/01/rdf-schema#label": [
      {
        "@value": "agent set"
      }
    ],
    "http://www.w3.org/2000/01/rdf-schema#range": [
      {
        "@id": "https://w3id.org/linkml/tests/core/Agent"
      }
    ],
    "http://www.w3.org/2004/02/skos/core#inScheme": [
      {
        "@id": "https://w3id.org/linkml/tests/core"
      }
    ]
  },
  {
    "@id": "https://w3id.org/linkml/tests/kitchen_sink/altitude",
    "@type": [
      "http://www.w3.org/2002/07/owl#DatatypeProperty"
    ],
    "http://www.w3.org/2000/01/rdf-schema#label": [
      {
        "@value": "altitude"
      }
    ],
    "http://www.w3.org/2000/01/rdf-schema#range": [
      {
        "@id": "http://www.w3.org/2001/XMLSchema#decimal"
      }
    ],
    "http://www.w3.org/2004/02/skos/core#inScheme": [
      {
        "@id": "https://w3id.org/linkml/tests/kitchen_sink"
      }
    ],
    "http://www.w3.org/2004/02/skos/core#prefLabel": [
      {
        "@value": "alt"
      }
    ]
  },
  {
    "@id": "https://w3id.org/linkml/tests/kitchen_sink/slot_with_space_2",
    "@type": [
      "http://www.w3.org/2002/07/owl#ObjectProperty"
    ],
    "http://www.w3.org/2000/01/rdf-schema#label": [
      {
        "@value": "slot with space 2"
      }
    ],
    "http://www.w3.org/2004/02/skos/core#inScheme": [
      {
        "@id": "https://w3id.org/linkml/tests/kitchen_sink"
      }
    ]
  },
  {
    "@id": "https://w3id.org/linkml/tests/kitchen_sink/is_living",
    "@type": [
      "http://www.w3.org/2002/07/owl#ObjectProperty"
    ],
    "http://www.w3.org/2000/01/rdf-schema#label": [
      {
        "@value": "is_living"
      }
    ],
    "http://www.w3.org/2004/02/skos/core#inScheme": [
      {
        "@id": "https://w3id.org/linkml/tests/kitchen_sink"
      }
    ]
  },
  {
    "@id": "https://w3id.org/linkml/tests/kitchen_sink.owl.ttl",
    "@type": [
      "http://www.w3.org/2002/07/owl#Ontology"
    ],
    "http://purl.org/dc/terms/title": [
      {
        "@value": "Kitchen Sink Schema"
      }
    ],
    "http://www.w3.org/2000/01/rdf-schema#label": [
      {
        "@value": "kitchen_sink"
      }
    ],
    "http://www.w3.org/2000/01/rdf-schema#seeAlso": [
      {
        "@id": "https://example.org/"
      }
    ],
    "http://www.w3.org/2004/02/skos/core#definition": [
      {
        "@value": "Kitchen Sink Schema\n\nThis schema does not do anything useful. It exists to test all features of linkml.\n\nThis particular text field exists to demonstrate markdown within a text field:\n\nLists:\n\n   * a\n   * b\n   * c\n\nAnd links, e.g to [Person](Person.md)"
      }
    ]
  },
  {
    "@id": "https://w3id.org/linkml/tests/kitchen_sink/MarriageEvent",
    "@type": [
      "http://www.w3.org/2002/07/owl#Class"
    ],
    "http://www.w3.org/2000/01/rdf-schema#label": [
      {
        "@value": "MarriageEvent"
      }
    ],
    "http://www.w3.org/2000/01/rdf-schema#subClassOf": [
      {
        "@id": "https://w3id.org/linkml/tests/kitchen_sink/Event"
      },
      {
        "@id": "https://w3id.org/linkml/tests/kitchen_sink/WithLocation"
      },
      {
        "@id": "_:Nd00c8f7474504bf98e13dc7104708367"
      },
      {
        "@id": "_:N8f759758da2142d0aaf6217a4c9cf572"
      },
      {
        "@id": "_:Nb952cf0b070642cda5c6143af31ed9f7"
      }
    ],
    "http://www.w3.org/2004/02/skos/core#inScheme": [
      {
        "@id": "https://w3id.org/linkml/tests/kitchen_sink"
      }
    ]
  },
  {
    "@id": "_:Nd00c8f7474504bf98e13dc7104708367",
    "@type": [
      "http://www.w3.org/2002/07/owl#Restriction"
    ],
    "http://www.w3.org/2002/07/owl#allValuesFrom": [
      {
        "@id": "https://w3id.org/linkml/tests/kitchen_sink/Person"
      }
    ],
    "http://www.w3.org/2002/07/owl#onProperty": [
      {
        "@id": "https://w3id.org/linkml/tests/kitchen_sink/married_to"
      }
    ]
  },
  {
    "@id": "_:N8f759758da2142d0aaf6217a4c9cf572",
    "@type": [
      "http://www.w3.org/2002/07/owl#Restriction"
    ],
    "http://www.w3.org/2002/07/owl#minCardinality": [
      {
        "@type": "http://www.w3.org/2001/XMLSchema#integer",
        "@value": 0
      }
    ],
    "http://www.w3.org/2002/07/owl#onProperty": [
      {
        "@id": "https://w3id.org/linkml/tests/kitchen_sink/married_to"
      }
    ]
  },
  {
    "@id": "_:Nb952cf0b070642cda5c6143af31ed9f7",
    "@type": [
      "http://www.w3.org/2002/07/owl#Restriction"
    ],
    "http://www.w3.org/2002/07/owl#maxCardinality": [
      {
        "@type": "http://www.w3.org/2001/XMLSchema#integer",
        "@value": 1
      }
    ],
    "http://www.w3.org/2002/07/owl#onProperty": [
      {
        "@id": "https://w3id.org/linkml/tests/kitchen_sink/married_to"
      }
    ]
  },
  {
    "@id": "https://w3id.org/linkml/tests/kitchen_sink/attribute6",
    "@type": [
      "http://www.w3.org/2002/07/owl#DatatypeProperty"
    ],
    "http://www.w3.org/2000/01/rdf-schema#label": [
      {
        "@value": "attribute6"
      }
    ],
    "http://www.w3.org/2004/02/skos/core#inScheme": [
      {
        "@id": "https://w3id.org/linkml/tests/kitchen_sink"
      }
    ]
  },
  {
    "@id": "https://w3id.org/linkml/tests/kitchen_sink/Company",
    "@type": [
      "http://www.w3.org/2002/07/owl#Class"
    ],
    "http://www.w3.org/2000/01/rdf-schema#label": [
      {
        "@value": "Company"
      }
    ],
    "http://www.w3.org/2000/01/rdf-schema#subClassOf": [
      {
        "@id": "https://w3id.org/linkml/tests/kitchen_sink/Organization"
      },
      {
        "@id": "_:N046f0ae8b0424f2a960b17811daf0a17"
      },
      {
        "@id": "_:Nc3f4aa6a2ac14a1e9450286c5db50c13"
      },
      {
        "@id": "_:N5effafa11a7841f7a73ab0a534f7ded0"
      }
    ],
    "http://www.w3.org/2004/02/skos/core#inScheme": [
      {
        "@id": "https://w3id.org/linkml/tests/kitchen_sink"
      }
    ]
  },
  {
    "@id": "_:N046f0ae8b0424f2a960b17811daf0a17",
    "@type": [
      "http://www.w3.org/2002/07/owl#Restriction"
    ],
    "http://www.w3.org/2002/07/owl#allValuesFrom": [
      {
        "@id": "https://w3id.org/linkml/tests/kitchen_sink/Person"
      }
    ],
    "http://www.w3.org/2002/07/owl#onProperty": [
      {
        "@id": "https://w3id.org/linkml/tests/kitchen_sink/ceo"
      }
    ]
  },
  {
    "@id": "_:Nc3f4aa6a2ac14a1e9450286c5db50c13",
    "@type": [
      "http://www.w3.org/2002/07/owl#Restriction"
    ],
    "http://www.w3.org/2002/07/owl#minCardinality": [
      {
        "@type": "http://www.w3.org/2001/XMLSchema#integer",
        "@value": 0
      }
    ],
    "http://www.w3.org/2002/07/owl#onProperty": [
      {
        "@id": "https://w3id.org/linkml/tests/kitchen_sink/ceo"
      }
    ]
  },
  {
    "@id": "_:N5effafa11a7841f7a73ab0a534f7ded0",
    "@type": [
      "http://www.w3.org/2002/07/owl#Restriction"
    ],
    "http://www.w3.org/2002/07/owl#maxCardinality": [
      {
        "@type": "http://www.w3.org/2001/XMLSchema#integer",
        "@value": 1
      }
    ],
    "http://www.w3.org/2002/07/owl#onProperty": [
      {
        "@id": "https://w3id.org/linkml/tests/kitchen_sink/ceo"
      }
    ]
  },
  {
    "@id": "https://w3id.org/linkml/tests/kitchen_sink/EqualsString",
    "@type": [
      "http://www.w3.org/2002/07/owl#Class"
    ],
    "http://www.w3.org/2000/01/rdf-schema#label": [
      {
        "@value": "EqualsString"
      }
    ],
    "http://www.w3.org/2000/01/rdf-schema#subClassOf": [
      {
        "@id": "_:N5593d7c224f24792998745f7b4507b9c"
      },
      {
        "@id": "_:N523b08f32b1a4ab8bdd8025ecbd2eed3"
      },
      {
        "@id": "_:N75bf63ce84ed4a53bc39c9629919393d"
      }
    ],
    "http://www.w3.org/2004/02/skos/core#inScheme": [
      {
        "@id": "https://w3id.org/linkml/tests/kitchen_sink"
      }
    ]
  },
  {
    "@id": "_:N5593d7c224f24792998745f7b4507b9c",
    "@type": [
      "http://www.w3.org/2002/07/owl#Restriction"
    ],
    "http://www.w3.org/2002/07/owl#allValuesFrom": [
      {
        "@id": "http://www.w3.org/2001/XMLSchema#string"
      }
    ],
    "http://www.w3.org/2002/07/owl#onProperty": [
      {
        "@id": "https://w3id.org/linkml/tests/kitchen_sink/attribute5"
      }
    ]
  },
  {
    "@id": "_:N523b08f32b1a4ab8bdd8025ecbd2eed3",
    "@type": [
      "http://www.w3.org/2002/07/owl#Restriction"
    ],
    "http://www.w3.org/2002/07/owl#minCardinality": [
      {
        "@type": "http://www.w3.org/2001/XMLSchema#integer",
        "@value": 0
      }
    ],
    "http://www.w3.org/2002/07/owl#onProperty": [
      {
        "@id": "https://w3id.org/linkml/tests/kitchen_sink/attribute5"
      }
    ]
  },
  {
    "@id": "_:N75bf63ce84ed4a53bc39c9629919393d",
    "@type": [
      "http://www.w3.org/2002/07/owl#Restriction"
    ],
    "http://www.w3.org/2002/07/owl#maxCardinality": [
      {
        "@type": "http://www.w3.org/2001/XMLSchema#integer",
        "@value": 1
      }
    ],
    "http://www.w3.org/2002/07/owl#onProperty": [
      {
        "@id": "https://w3id.org/linkml/tests/kitchen_sink/attribute5"
      }
    ]
  },
  {
    "@id": "https://w3id.org/linkml/tests/kitchen_sink/CordialnessEnum#heartfelt",
    "@type": [
      "http://www.w3.org/2002/07/owl#Class"
    ],
    "http://www.w3.org/2000/01/rdf-schema#label": [
      {
        "@value": "heartfelt"
      }
    ],
    "http://www.w3.org/2000/01/rdf-schema#subClassOf": [
      {
        "@id": "https://w3id.org/linkml/tests/kitchen_sink/CordialnessEnum"
      }
    ]
  },
  {
    "@id": "https://w3id.org/linkml/tests/kitchen_sink/employed_at",
    "@type": [
      "http://www.w3.org/2002/07/owl#ObjectProperty"
    ],
    "http://www.w3.org/2000/01/rdf-schema#label": [
      {
        "@value": "employed at"
      }
    ],
    "http://www.w3.org/2000/01/rdf-schema#range": [
      {
        "@id": "https://w3id.org/linkml/tests/kitchen_sink/Company"
      }
    ],
    "http://www.w3.org/2004/02/skos/core#inScheme": [
      {
        "@id": "https://w3id.org/linkml/tests/kitchen_sink"
      }
    ]
  },
  {
    "@id": "https://w3id.org/linkml/tests/kitchen_sink/procedure",
    "@type": [
      "http://www.w3.org/2002/07/owl#ObjectProperty"
    ],
    "http://www.w3.org/2000/01/rdf-schema#label": [
      {
        "@value": "procedure"
      }
    ],
    "http://www.w3.org/2000/01/rdf-schema#range": [
      {
        "@id": "https://w3id.org/linkml/tests/kitchen_sink/ProcedureConcept"
      }
    ],
    "http://www.w3.org/2004/02/skos/core#inScheme": [
      {
        "@id": "https://w3id.org/linkml/tests/kitchen_sink"
      }
    ]
  },
  {
    "@id": "https://w3id.org/linkml/tests/kitchen_sink/Address",
    "@type": [
      "http://www.w3.org/2002/07/owl#Class"
    ],
    "http://www.w3.org/2000/01/rdf-schema#label": [
      {
        "@value": "Address"
      }
    ],
    "http://www.w3.org/2000/01/rdf-schema#subClassOf": [
      {
        "@id": "_:N37c4356d0e15498eb5592399ed4b9672"
      },
      {
        "@id": "_:N88e37b9b1b5c444eb1fd13fb9cc62b1e"
      },
      {
        "@id": "_:Nb96cdbc392ad45bf9af4c501d1424011"
      },
      {
        "@id": "_:N2b07754c78984cc2a1565930fb032016"
      },
      {
        "@id": "_:N78ac61130475486db5b33b15019e01b8"
      },
      {
        "@id": "_:N480baa6cbf5d467a9fa4866441eb8b60"
      },
      {
        "@id": "_:N247f969e80c941b7a4546caf66010f43"
      },
      {
        "@id": "_:Nbfee9f3d46304b2199e0fa6542b6e8cc"
      },
      {
        "@id": "_:N3518618dfb854ec98351adeac903cd1e"
      }
    ],
    "http://www.w3.org/2004/02/skos/core#inScheme": [
      {
        "@id": "https://w3id.org/linkml/tests/kitchen_sink"
      }
    ]
  },
  {
    "@id": "_:N37c4356d0e15498eb5592399ed4b9672",
    "@type": [
      "http://www.w3.org/2002/07/owl#Restriction"
    ],
    "http://www.w3.org/2002/07/owl#allValuesFrom": [
      {
        "@id": "http://www.w3.org/2001/XMLSchema#decimal"
      }
    ],
    "http://www.w3.org/2002/07/owl#onProperty": [
      {
        "@id": "https://w3id.org/linkml/tests/kitchen_sink/altitude"
      }
    ]
  },
  {
    "@id": "_:N88e37b9b1b5c444eb1fd13fb9cc62b1e",
    "@type": [
      "http://www.w3.org/2002/07/owl#Restriction"
    ],
    "http://www.w3.org/2002/07/owl#minCardinality": [
      {
        "@type": "http://www.w3.org/2001/XMLSchema#integer",
        "@value": 0
      }
    ],
    "http://www.w3.org/2002/07/owl#onProperty": [
      {
        "@id": "https://w3id.org/linkml/tests/kitchen_sink/altitude"
      }
    ]
  },
  {
    "@id": "_:Nb96cdbc392ad45bf9af4c501d1424011",
    "@type": [
      "http://www.w3.org/2002/07/owl#Restriction"
    ],
    "http://www.w3.org/2002/07/owl#maxCardinality": [
      {
        "@type": "http://www.w3.org/2001/XMLSchema#integer",
        "@value": 1
      }
    ],
    "http://www.w3.org/2002/07/owl#onProperty": [
      {
        "@id": "https://w3id.org/linkml/tests/kitchen_sink/altitude"
      }
    ]
  },
  {
    "@id": "_:N2b07754c78984cc2a1565930fb032016",
    "@type": [
      "http://www.w3.org/2002/07/owl#Restriction"
    ],
    "http://www.w3.org/2002/07/owl#allValuesFrom": [
      {
        "@id": "http://www.w3.org/2001/XMLSchema#string"
      }
    ],
    "http://www.w3.org/2002/07/owl#onProperty": [
      {
        "@id": "https://w3id.org/linkml/tests/kitchen_sink/city"
      }
    ]
  },
  {
    "@id": "_:N78ac61130475486db5b33b15019e01b8",
    "@type": [
      "http://www.w3.org/2002/07/owl#Restriction"
    ],
    "http://www.w3.org/2002/07/owl#minCardinality": [
      {
        "@type": "http://www.w3.org/2001/XMLSchema#integer",
        "@value": 0
      }
    ],
    "http://www.w3.org/2002/07/owl#onProperty": [
      {
        "@id": "https://w3id.org/linkml/tests/kitchen_sink/city"
      }
    ]
  },
  {
    "@id": "_:N480baa6cbf5d467a9fa4866441eb8b60",
    "@type": [
      "http://www.w3.org/2002/07/owl#Restriction"
    ],
    "http://www.w3.org/2002/07/owl#maxCardinality": [
      {
        "@type": "http://www.w3.org/2001/XMLSchema#integer",
        "@value": 1
      }
    ],
    "http://www.w3.org/2002/07/owl#onProperty": [
      {
        "@id": "https://w3id.org/linkml/tests/kitchen_sink/city"
      }
    ]
  },
  {
    "@id": "_:N247f969e80c941b7a4546caf66010f43",
    "@type": [
      "http://www.w3.org/2002/07/owl#Restriction"
    ],
    "http://www.w3.org/2002/07/owl#allValuesFrom": [
      {
        "@id": "http://www.w3.org/2001/XMLSchema#string"
      }
    ],
    "http://www.w3.org/2002/07/owl#onProperty": [
      {
        "@id": "https://w3id.org/linkml/tests/kitchen_sink/street"
      }
    ]
  },
  {
    "@id": "_:Nbfee9f3d46304b2199e0fa6542b6e8cc",
    "@type": [
      "http://www.w3.org/2002/07/owl#Restriction"
    ],
    "http://www.w3.org/2002/07/owl#minCardinality": [
      {
        "@type": "http://www.w3.org/2001/XMLSchema#integer",
        "@value": 0
      }
    ],
    "http://www.w3.org/2002/07/owl#onProperty": [
      {
        "@id": "https://w3id.org/linkml/tests/kitchen_sink/street"
      }
    ]
  },
  {
    "@id": "_:N3518618dfb854ec98351adeac903cd1e",
    "@type": [
      "http://www.w3.org/2002/07/owl#Restriction"
    ],
    "http://www.w3.org/2002/07/owl#maxCardinality": [
      {
        "@type": "http://www.w3.org/2001/XMLSchema#integer",
        "@value": 1
      }
    ],
    "http://www.w3.org/2002/07/owl#onProperty": [
      {
        "@id": "https://w3id.org/linkml/tests/kitchen_sink/street"
      }
    ]
  },
  {
    "@id": "https://w3id.org/linkml/tests/kitchen_sink/has_familial_relationships",
    "@type": [
      "http://www.w3.org/2002/07/owl#ObjectProperty"
    ],
    "http://www.w3.org/2000/01/rdf-schema#label": [
      {
        "@value": "has familial relationships"
      }
    ],
    "http://www.w3.org/2000/01/rdf-schema#range": [
      {
        "@id": "https://w3id.org/linkml/tests/kitchen_sink/FamilialRelationship"
      }
    ],
    "http://www.w3.org/2004/02/skos/core#inScheme": [
      {
        "@id": "https://w3id.org/linkml/tests/kitchen_sink"
      }
    ]
  },
  {
    "@id": "https://w3id.org/linkml/tests/kitchen_sink/in_code_system",
    "@type": [
      "http://www.w3.org/2002/07/owl#ObjectProperty"
    ],
    "http://www.w3.org/2000/01/rdf-schema#label": [
      {
        "@value": "in code system"
      }
    ],
    "http://www.w3.org/2000/01/rdf-schema#range": [
      {
        "@id": "https://w3id.org/linkml/tests/kitchen_sink/CodeSystem"
      }
    ],
    "http://www.w3.org/2004/02/skos/core#inScheme": [
      {
        "@id": "https://w3id.org/linkml/tests/kitchen_sink"
      }
    ]
  },
  {
    "@id": "https://w3id.org/linkml/tests/kitchen_sink/LifeStatusEnum#DEAD",
    "@type": [
      "http://www.w3.org/2002/07/owl#Class"
    ],
    "http://www.w3.org/2000/01/rdf-schema#label": [
      {
        "@value": "DEAD"
      }
    ],
    "http://www.w3.org/2000/01/rdf-schema#subClassOf": [
      {
        "@id": "https://w3id.org/linkml/tests/kitchen_sink/LifeStatusEnum"
      }
    ]
  },
  {
    "@id": "https://w3id.org/linkml/tests/kitchen_sink/TubSubClass1",
    "@type": [
      "http://www.w3.org/2002/07/owl#Class"
    ],
    "http://www.w3.org/2000/01/rdf-schema#label": [
      {
        "@value": "tub sub class 1"
      }
    ],
    "http://www.w3.org/2000/01/rdf-schema#subClassOf": [
      {
        "@id": "https://w3id.org/linkml/tests/kitchen_sink/SubclassTest"
      }
    ],
    "http://www.w3.org/2004/02/skos/core#definition": [
      {
        "@value": "Same depth as Sub sub class 1"
      }
    ],
    "http://www.w3.org/2004/02/skos/core#inScheme": [
      {
        "@id": "https://w3id.org/linkml/tests/kitchen_sink"
      }
    ]
  },
  {
    "@id": "https://w3id.org/linkml/tests/core/started_at_time",
    "@type": [
      "http://www.w3.org/2002/07/owl#DatatypeProperty"
    ],
    "http://www.w3.org/2000/01/rdf-schema#label": [
      {
        "@value": "started at time"
      }
    ],
    "http://www.w3.org/2000/01/rdf-schema#range": [
      {
        "@id": "http://www.w3.org/2001/XMLSchema#date"
      }
    ],
    "http://www.w3.org/2004/02/skos/core#inScheme": [
      {
        "@id": "https://w3id.org/linkml/tests/core"
      }
    ]
  },
  {
    "@id": "https://w3id.org/linkml/tests/kitchen_sink/DiagnosisType",
    "@type": [
      "http://www.w3.org/2002/07/owl#Class"
    ],
    "https://w3id.org/linkml/permissible_values": [
      {
        "@id": "https://w3id.org/linkml/tests/kitchen_sink/DiagnosisType#TODO"
      }
    ]
  },
  {
    "@id": "https://w3id.org/linkml/tests/kitchen_sink/ceo",
    "@type": [
      "http://www.w3.org/2002/07/owl#ObjectProperty"
    ],
    "http://www.w3.org/2000/01/rdf-schema#label": [
      {
        "@value": "ceo"
      }
    ],
    "http://www.w3.org/2004/02/skos/core#inScheme": [
      {
        "@id": "https://w3id.org/linkml/tests/kitchen_sink"
      }
    ]
  },
  {
    "@id": "https://w3id.org/linkml/tests/kitchen_sink/EqualsStringIn",
    "@type": [
      "http://www.w3.org/2002/07/owl#Class"
    ],
    "http://www.w3.org/2000/01/rdf-schema#label": [
      {
        "@value": "EqualsStringIn"
      }
    ],
    "http://www.w3.org/2000/01/rdf-schema#subClassOf": [
      {
        "@id": "_:Nbd6db0615a1f4d65b84f0f03cc9e88d0"
      },
      {
        "@id": "_:Nab20504f51df4ee29fe956f42c96c8b5"
      },
      {
        "@id": "_:N16aee5db97c548a59cd32904cf90d904"
      }
    ],
    "http://www.w3.org/2004/02/skos/core#inScheme": [
      {
        "@id": "https://w3id.org/linkml/tests/kitchen_sink"
      }
    ]
  },
  {
    "@id": "_:Nbd6db0615a1f4d65b84f0f03cc9e88d0",
    "@type": [
      "http://www.w3.org/2002/07/owl#Restriction"
    ],
    "http://www.w3.org/2002/07/owl#allValuesFrom": [
      {
        "@id": "http://www.w3.org/2001/XMLSchema#string"
      }
    ],
    "http://www.w3.org/2002/07/owl#onProperty": [
      {
        "@id": "https://w3id.org/linkml/tests/kitchen_sink/attribute6"
      }
    ]
  },
  {
    "@id": "_:Nab20504f51df4ee29fe956f42c96c8b5",
    "@type": [
      "http://www.w3.org/2002/07/owl#Restriction"
    ],
    "http://www.w3.org/2002/07/owl#minCardinality": [
      {
        "@type": "http://www.w3.org/2001/XMLSchema#integer",
        "@value": 0
      }
    ],
    "http://www.w3.org/2002/07/owl#onProperty": [
      {
        "@id": "https://w3id.org/linkml/tests/kitchen_sink/attribute6"
      }
    ]
  },
  {
    "@id": "_:N16aee5db97c548a59cd32904cf90d904",
    "@type": [
      "http://www.w3.org/2002/07/owl#Restriction"
    ],
    "http://www.w3.org/2002/07/owl#maxCardinality": [
      {
        "@type": "http://www.w3.org/2001/XMLSchema#integer",
        "@value": 1
      }
    ],
    "http://www.w3.org/2002/07/owl#onProperty": [
      {
        "@id": "https://w3id.org/linkml/tests/kitchen_sink/attribute6"
      }
    ]
  },
  {
    "@id": "https://w3id.org/linkml/tests/kitchen_sink/SubSubClass2",
    "@type": [
      "http://www.w3.org/2002/07/owl#Class"
    ],
    "http://www.w3.org/2000/01/rdf-schema#label": [
      {
        "@value": "Sub sub class 2"
      }
    ],
    "http://www.w3.org/2000/01/rdf-schema#subClassOf": [
      {
        "@id": "https://w3id.org/linkml/tests/kitchen_sink/SubclassTest"
      }
    ],
    "http://www.w3.org/2004/02/skos/core#inScheme": [
      {
        "@id": "https://w3id.org/linkml/tests/kitchen_sink"
      }
    ]
  },
  {
    "@id": "https://w3id.org/linkml/tests/kitchen_sink/ProcedureConcept",
    "@type": [
      "http://www.w3.org/2002/07/owl#Class"
    ],
    "http://www.w3.org/2000/01/rdf-schema#label": [
      {
        "@value": "ProcedureConcept"
      }
    ],
    "http://www.w3.org/2000/01/rdf-schema#subClassOf": [
      {
        "@id": "https://w3id.org/linkml/tests/kitchen_sink/Concept"
      }
    ],
    "http://www.w3.org/2004/02/skos/core#inScheme": [
      {
        "@id": "https://w3id.org/linkml/tests/kitchen_sink"
      }
    ]
  },
  {
    "@id": "https://w3id.org/linkml/tests/kitchen_sink/species_name",
    "@type": [
      "http://www.w3.org/2002/07/owl#DatatypeProperty"
    ],
    "http://www.w3.org/2000/01/rdf-schema#label": [
      {
        "@value": "species name"
      }
    ],
    "http://www.w3.org/2000/01/rdf-schema#range": [
      {
        "@id": "_:N5b109d4253bb4510a4e94173bbeea449"
      }
    ],
    "http://www.w3.org/2004/02/skos/core#inScheme": [
      {
        "@id": "https://w3id.org/linkml/tests/kitchen_sink"
      }
    ]
  },
  {
    "@id": "_:N5b109d4253bb4510a4e94173bbeea449",
    "@type": [
      "http://www.w3.org/2000/01/rdf-schema#Datatype"
    ],
    "http://www.w3.org/2002/07/owl#onDatatype": [
      {
        "@id": "http://www.w3.org/2001/XMLSchema#string"
      }
    ],
    "http://www.w3.org/2002/07/owl#withRestrictions": [
      {
        "@list": [
          {
            "@id": "_:Ne68b127e75134fb5a43b983afabe412b"
          }
        ]
      }
    ]
  },
  {
    "@id": "_:Ne68b127e75134fb5a43b983afabe412b",
    "http://www.w3.org/2001/XMLSchema#pattern": [
      {
        "@value": "^[A-Z]+[a-z]+(-[A-Z]+[a-z]+)?\\\\.[A-Z]+(-[0-9]{4})?$"
      }
    ]
  },
  {
    "@id": "https://w3id.org/linkml/tests/kitchen_sink/tree_slot_C",
    "@type": [
      "http://www.w3.org/2002/07/owl#DatatypeProperty"
    ],
    "http://www.w3.org/2000/01/rdf-schema#label": [
      {
        "@value": "tree_slot_C"
      }
    ],
    "http://www.w3.org/2000/01/rdf-schema#subPropertyOf": [
      {
        "@id": "https://w3id.org/linkml/tests/kitchen_sink/tree_slot_B"
      },
      {
        "@id": "https://w3id.org/linkml/tests/kitchen_sink/mixin_slot_I"
      }
    ],
    "http://www.w3.org/2004/02/skos/core#inScheme": [
      {
        "@id": "https://w3id.org/linkml/tests/kitchen_sink"
      }
    ]
  },
  {
    "@id": "https://w3id.org/linkml/tests/core/ended_at_time",
    "@type": [
      "http://www.w3.org/2002/07/owl#DatatypeProperty"
    ],
    "http://www.w3.org/2000/01/rdf-schema#label": [
      {
        "@value": "ended at time"
      }
    ],
    "http://www.w3.org/2000/01/rdf-schema#range": [
      {
        "@id": "http://www.w3.org/2001/XMLSchema#date"
      }
    ],
    "http://www.w3.org/2004/02/skos/core#inScheme": [
      {
        "@id": "https://w3id.org/linkml/tests/core"
      }
    ]
  },
  {
    "@id": "https://w3id.org/linkml/tests/kitchen_sink/diagnosis",
    "@type": [
      "http://www.w3.org/2002/07/owl#ObjectProperty"
    ],
    "http://www.w3.org/2000/01/rdf-schema#label": [
      {
        "@value": "diagnosis"
      }
    ],
    "http://www.w3.org/2000/01/rdf-schema#range": [
      {
        "@id": "https://w3id.org/linkml/tests/kitchen_sink/DiagnosisConcept"
      }
    ],
    "http://www.w3.org/2004/02/skos/core#inScheme": [
      {
        "@id": "https://w3id.org/linkml/tests/kitchen_sink"
      }
    ]
  },
  {
    "@id": "https://w3id.org/linkml/tests/kitchen_sink/attribute3",
    "@type": [
      "http://www.w3.org/2002/07/owl#DatatypeProperty"
    ],
    "http://www.w3.org/2000/01/rdf-schema#label": [
      {
        "@value": "attribute3"
      }
    ],
    "http://www.w3.org/2004/02/skos/core#inScheme": [
      {
        "@id": "https://w3id.org/linkml/tests/kitchen_sink"
      }
    ]
  },
  {
    "@id": "https://w3id.org/linkml/tests/kitchen_sink/AnyOfMix",
    "@type": [
      "http://www.w3.org/2002/07/owl#Class"
    ],
    "http://www.w3.org/2000/01/rdf-schema#label": [
      {
        "@value": "AnyOfMix"
      }
    ],
    "http://www.w3.org/2000/01/rdf-schema#subClassOf": [
      {
        "@id": "_:N132d33c577354b4db2aaf70d70db8d29"
      },
      {
        "@id": "_:N5585aaaa54664066b233acd86c65ec53"
      },
      {
        "@id": "_:Ne520901f789a4acea457208b0e2cc34e"
      }
    ],
    "http://www.w3.org/2004/02/skos/core#inScheme": [
      {
        "@id": "https://w3id.org/linkml/tests/kitchen_sink"
      }
    ]
  },
  {
    "@id": "_:N132d33c577354b4db2aaf70d70db8d29",
    "@type": [
      "http://www.w3.org/2002/07/owl#Restriction"
    ],
    "http://www.w3.org/2002/07/owl#allValuesFrom": [
      {
        "@id": "_:Na65d5400dd3a43dcb13c7b6c3cd353c5"
      }
    ],
    "http://www.w3.org/2002/07/owl#onProperty": [
      {
        "@id": "https://w3id.org/linkml/tests/kitchen_sink/attribute4"
      }
    ]
  },
  {
    "@id": "_:Na65d5400dd3a43dcb13c7b6c3cd353c5",
    "http://www.w3.org/2002/07/owl#unionOf": [
      {
        "@list": [
          {
            "@id": "http://www.w3.org/2001/XMLSchema#integer"
          },
          {
            "@id": "https://w3id.org/linkml/tests/kitchen_sink/Person"
          },
          {
            "@id": "https://w3id.org/linkml/tests/kitchen_sink/EmploymentEventType"
          }
        ]
      }
    ]
  },
  {
    "@id": "_:N5585aaaa54664066b233acd86c65ec53",
    "@type": [
      "http://www.w3.org/2002/07/owl#Restriction"
    ],
    "http://www.w3.org/2002/07/owl#minCardinality": [
      {
        "@type": "http://www.w3.org/2001/XMLSchema#integer",
        "@value": 0
      }
    ],
    "http://www.w3.org/2002/07/owl#onProperty": [
      {
        "@id": "https://w3id.org/linkml/tests/kitchen_sink/attribute4"
      }
    ]
  },
  {
    "@id": "_:Ne520901f789a4acea457208b0e2cc34e",
    "@type": [
      "http://www.w3.org/2002/07/owl#Restriction"
    ],
    "http://www.w3.org/2002/07/owl#maxCardinality": [
      {
        "@type": "http://www.w3.org/2001/XMLSchema#integer",
        "@value": 1
      }
    ],
    "http://www.w3.org/2002/07/owl#onProperty": [
      {
        "@id": "https://w3id.org/linkml/tests/kitchen_sink/attribute4"
      }
    ]
  },
  {
    "@id": "https://example.org/bizcodes/003",
    "@type": [
      "http://www.w3.org/2002/07/owl#Class"
    ],
    "http://www.w3.org/2000/01/rdf-schema#label": [
      {
        "@value": "PROMOTION"
      }
    ],
    "http://www.w3.org/2000/01/rdf-schema#subClassOf": [
      {
        "@id": "https://w3id.org/linkml/tests/kitchen_sink/EmploymentEventType"
      }
    ]
  },
  {
    "@id": "https://w3id.org/linkml/tests/kitchen_sink/mixin_slot_I",
    "@type": [
      "http://www.w3.org/2002/07/owl#DatatypeProperty"
    ],
    "http://www.w3.org/2000/01/rdf-schema#label": [
      {
        "@value": "mixin_slot_I"
      }
    ],
    "http://www.w3.org/2004/02/skos/core#inScheme": [
      {
        "@id": "https://w3id.org/linkml/tests/kitchen_sink"
      }
    ]
  },
  {
    "@id": "https://w3id.org/linkml/tests/kitchen_sink/slot_with_space_1",
    "@type": [
      "http://www.w3.org/2002/07/owl#DatatypeProperty"
    ],
    "http://www.w3.org/2000/01/rdf-schema#label": [
      {
        "@value": "slot with space 1"
      }
    ],
    "http://www.w3.org/2004/02/skos/core#inScheme": [
      {
        "@id": "https://w3id.org/linkml/tests/kitchen_sink"
      }
    ]
  },
  {
    "@id": "https://w3id.org/linkml/tests/kitchen_sink/FamilialRelationshipType#PARENT_OF",
    "@type": [
      "http://www.w3.org/2002/07/owl#Class"
    ],
    "http://www.w3.org/2000/01/rdf-schema#label": [
      {
        "@value": "PARENT_OF"
      }
    ],
    "http://www.w3.org/2000/01/rdf-schema#subClassOf": [
      {
        "@id": "https://w3id.org/linkml/tests/kitchen_sink/FamilialRelationshipType"
      }
    ]
  },
  {
    "@id": "https://w3id.org/linkml/tests/kitchen_sink/persons",
    "@type": [
      "http://www.w3.org/2002/07/owl#ObjectProperty"
    ],
    "http://www.w3.org/2000/01/rdf-schema#label": [
      {
        "@value": "persons"
      }
    ],
    "http://www.w3.org/2004/02/skos/core#inScheme": [
      {
        "@id": "https://w3id.org/linkml/tests/kitchen_sink"
      }
    ]
  },
  {
    "@id": "https://w3id.org/linkml/tests/kitchen_sink/cordialness",
    "@type": [
      "http://www.w3.org/2002/07/owl#DatatypeProperty"
    ],
    "http://www.w3.org/2000/01/rdf-schema#label": [
      {
        "@value": "cordialness"
      }
    ],
    "http://www.w3.org/2004/02/skos/core#inScheme": [
      {
        "@id": "https://w3id.org/linkml/tests/kitchen_sink"
      }
    ]
  },
  {
    "@id": "https://w3id.org/linkml/tests/kitchen_sink/tree_slot_B",
    "@type": [
      "http://www.w3.org/2002/07/owl#DatatypeProperty"
    ],
    "http://www.w3.org/2000/01/rdf-schema#label": [
      {
        "@value": "tree_slot_B"
      }
    ],
    "http://www.w3.org/2000/01/rdf-schema#subPropertyOf": [
      {
        "@id": "https://w3id.org/linkml/tests/kitchen_sink/tree_slot_A"
      }
    ],
    "http://www.w3.org/2004/02/skos/core#inScheme": [
      {
        "@id": "https://w3id.org/linkml/tests/kitchen_sink"
      }
    ]
  },
  {
    "@id": "https://w3id.org/linkml/tests/kitchen_sink/CordialnessEnum",
    "@type": [
      "http://www.w3.org/2002/07/owl#Class"
    ],
    "http://www.w3.org/2002/07/owl#unionOf": [
      {
        "@list": [
          {
            "@id": "https://w3id.org/linkml/tests/kitchen_sink/CordialnessEnum#heartfelt"
          },
          {
            "@id": "https://w3id.org/linkml/tests/kitchen_sink/CordialnessEnum#hateful"
          },
          {
            "@id": "https://w3id.org/linkml/tests/kitchen_sink/CordialnessEnum#indifferent"
          }
        ]
      }
    ],
    "https://w3id.org/linkml/permissible_values": [
      {
        "@id": "https://w3id.org/linkml/tests/kitchen_sink/CordialnessEnum#heartfelt"
      },
      {
        "@id": "https://w3id.org/linkml/tests/kitchen_sink/CordialnessEnum#hateful"
      },
      {
        "@id": "https://w3id.org/linkml/tests/kitchen_sink/CordialnessEnum#indifferent"
      }
    ]
  },
  {
    "@id": "https://w3id.org/linkml/tests/kitchen_sink/FamilialRelationshipType#CHILD_OF",
    "@type": [
      "http://www.w3.org/2002/07/owl#Class"
    ],
    "http://www.w3.org/2000/01/rdf-schema#label": [
      {
        "@value": "CHILD_OF"
      }
    ],
    "http://www.w3.org/2000/01/rdf-schema#subClassOf": [
      {
        "@id": "https://w3id.org/linkml/tests/kitchen_sink/FamilialRelationshipType"
      }
    ]
  },
  {
    "@id": "https://w3id.org/linkml/tests/kitchen_sink/LifeStatusEnum#LIVING",
    "@type": [
      "http://www.w3.org/2002/07/owl#Class"
    ],
    "http://www.w3.org/2000/01/rdf-schema#label": [
      {
        "@value": "LIVING"
      }
    ],
    "http://www.w3.org/2000/01/rdf-schema#subClassOf": [
      {
        "@id": "https://w3id.org/linkml/tests/kitchen_sink/LifeStatusEnum"
      }
    ]
  },
  {
    "@id": "https://w3id.org/linkml/tests/kitchen_sink/Place",
    "@type": [
      "http://www.w3.org/2002/07/owl#Class"
    ],
    "http://www.w3.org/2000/01/rdf-schema#label": [
      {
        "@value": "Place"
      }
    ],
    "http://www.w3.org/2000/01/rdf-schema#subClassOf": [
      {
        "@id": "https://w3id.org/linkml/tests/kitchen_sink/HasAliases"
      },
      {
        "@id": "_:N6f6132c5ed9545c39221b2f1f715fda6"
      },
      {
        "@id": "_:N74be17f7572d440f99df596f322a8520"
      },
      {
        "@id": "_:Ne33dfcbc88c942c0baa8b45ef534d22f"
      },
      {
        "@id": "_:Nf5503a4880fd4de995aea34956aabfc0"
      },
      {
        "@id": "_:N6367707f298c4aebace9c6f7f28806b9"
      },
      {
        "@id": "_:N0686dc43761340e7b364b24cb1d4978a"
      }
    ],
    "http://www.w3.org/2004/02/skos/core#inScheme": [
      {
        "@id": "https://w3id.org/linkml/tests/kitchen_sink"
      }
    ]
  },
  {
    "@id": "_:N6f6132c5ed9545c39221b2f1f715fda6",
    "@type": [
      "http://www.w3.org/2002/07/owl#Restriction"
    ],
    "http://www.w3.org/2002/07/owl#allValuesFrom": [
      {
        "@id": "http://www.w3.org/2001/XMLSchema#string"
      }
    ],
    "http://www.w3.org/2002/07/owl#onProperty": [
      {
        "@id": "https://w3id.org/linkml/tests/core/id"
      }
    ]
  },
  {
    "@id": "_:N74be17f7572d440f99df596f322a8520",
    "@type": [
      "http://www.w3.org/2002/07/owl#Restriction"
    ],
    "http://www.w3.org/2002/07/owl#minCardinality": [
      {
        "@type": "http://www.w3.org/2001/XMLSchema#integer",
        "@value": 1
      }
    ],
    "http://www.w3.org/2002/07/owl#onProperty": [
      {
        "@id": "https://w3id.org/linkml/tests/core/id"
      }
    ]
  },
  {
    "@id": "_:Ne33dfcbc88c942c0baa8b45ef534d22f",
    "@type": [
      "http://www.w3.org/2002/07/owl#Restriction"
    ],
    "http://www.w3.org/2002/07/owl#maxCardinality": [
      {
        "@type": "http://www.w3.org/2001/XMLSchema#integer",
        "@value": 1
      }
    ],
    "http://www.w3.org/2002/07/owl#onProperty": [
      {
        "@id": "https://w3id.org/linkml/tests/core/id"
      }
    ]
  },
  {
    "@id": "_:Nf5503a4880fd4de995aea34956aabfc0",
    "@type": [
      "http://www.w3.org/2002/07/owl#Restriction"
    ],
    "http://www.w3.org/2002/07/owl#allValuesFrom": [
      {
        "@id": "http://www.w3.org/2001/XMLSchema#string"
      }
    ],
    "http://www.w3.org/2002/07/owl#onProperty": [
      {
        "@id": "https://w3id.org/linkml/tests/core/name"
      }
    ]
  },
  {
    "@id": "_:N6367707f298c4aebace9c6f7f28806b9",
    "@type": [
      "http://www.w3.org/2002/07/owl#Restriction"
    ],
    "http://www.w3.org/2002/07/owl#minCardinality": [
      {
        "@type": "http://www.w3.org/2001/XMLSchema#integer",
        "@value": 0
      }
    ],
    "http://www.w3.org/2002/07/owl#onProperty": [
      {
        "@id": "https://w3id.org/linkml/tests/core/name"
      }
    ]
  },
  {
    "@id": "_:N0686dc43761340e7b364b24cb1d4978a",
    "@type": [
      "http://www.w3.org/2002/07/owl#Restriction"
    ],
    "http://www.w3.org/2002/07/owl#maxCardinality": [
      {
        "@type": "http://www.w3.org/2001/XMLSchema#integer",
        "@value": 1
      }
    ],
    "http://www.w3.org/2002/07/owl#onProperty": [
      {
        "@id": "https://w3id.org/linkml/tests/core/name"
      }
    ]
  },
  {
    "@id": "https://w3id.org/linkml/tests/kitchen_sink/age_in_years",
    "@type": [
      "http://www.w3.org/2002/07/owl#DatatypeProperty"
    ],
    "http://www.w3.org/2000/01/rdf-schema#label": [
      {
        "@value": "age in years"
      }
    ],
    "http://www.w3.org/2000/01/rdf-schema#range": [
      {
        "@id": "_:Nb38709dabd6441c6b1770ec2a523ba14"
      }
    ],
    "http://www.w3.org/2004/02/skos/core#definition": [
      {
        "@value": "number of years since birth"
      }
    ],
    "http://www.w3.org/2004/02/skos/core#inScheme": [
      {
        "@id": "https://w3id.org/linkml/tests/kitchen_sink"
      }
    ]
  },
  {
    "@id": "_:Nb38709dabd6441c6b1770ec2a523ba14",
    "@type": [
      "http://www.w3.org/2000/01/rdf-schema#Datatype"
    ],
    "http://www.w3.org/2002/07/owl#intersectionOf": [
      {
        "@list": [
          {
            "@id": "http://www.w3.org/2001/XMLSchema#integer"
          },
          {
            "@id": "_:N25915a5f6294447cbbd8e60a0929c7ab"
          },
          {
            "@id": "_:N976d30ce0e5a445f877c495e15c419ba"
          }
        ]
      }
    ]
  },
  {
    "@id": "_:N25915a5f6294447cbbd8e60a0929c7ab",
    "@type": [
      "http://www.w3.org/2000/01/rdf-schema#Datatype"
    ],
    "http://www.w3.org/2002/07/owl#onDatatype": [
      {
        "@id": "http://www.w3.org/2001/XMLSchema#integer"
      }
    ],
    "http://www.w3.org/2002/07/owl#withRestrictions": [
      {
        "@list": [
          {
            "@id": "_:N4176c13c9ffb4ad98fdd02619a956fb1"
          }
        ]
      }
    ]
  },
  {
    "@id": "_:N4176c13c9ffb4ad98fdd02619a956fb1",
    "http://www.w3.org/2001/XMLSchema#minInclusive": [
      {
        "@type": "http://www.w3.org/2001/XMLSchema#integer",
        "@value": 0
      }
    ]
  },
  {
    "@id": "_:N976d30ce0e5a445f877c495e15c419ba",
    "@type": [
      "http://www.w3.org/2000/01/rdf-schema#Datatype"
    ],
    "http://www.w3.org/2002/07/owl#onDatatype": [
      {
        "@id": "http://www.w3.org/2001/XMLSchema#integer"
      }
    ],
    "http://www.w3.org/2002/07/owl#withRestrictions": [
      {
        "@list": [
          {
            "@id": "_:N58d37eba65164a9ba2a8f42eb490c89e"
          }
        ]
      }
    ]
  },
  {
    "@id": "_:N58d37eba65164a9ba2a8f42eb490c89e",
    "http://www.w3.org/2001/XMLSchema#maxInclusive": [
      {
        "@type": "http://www.w3.org/2001/XMLSchema#integer",
        "@value": 999
      }
    ]
  },
  {
    "@id": "https://w3id.org/linkml/tests/kitchen_sink/Person",
    "@type": [
      "http://www.w3.org/2002/07/owl#Class"
    ],
    "http://www.w3.org/2000/01/rdf-schema#label": [
      {
        "@value": "Person"
      }
    ],
    "http://www.w3.org/2000/01/rdf-schema#seeAlso": [
      {
        "@id": "https://en.wikipedia.org/wiki/Person"
      },
      {
        "@id": "http://schema.org/Person"
      }
    ],
    "http://www.w3.org/2000/01/rdf-schema#subClassOf": [
      {
        "@id": "https://w3id.org/linkml/tests/kitchen_sink/HasAliases"
      },
      {
        "@id": "_:N6d86ec59e5004775b8e22dbd2ee19f5f"
      },
      {
        "@id": "_:N21ad6179dd854473a895bc5629200499"
      },
      {
        "@id": "_:N433b1cbaba5a4f1cb422a562705db118"
      },
      {
        "@id": "_:Ne4984ea8387a4752bfdc0e19f98853c0"
      },
      {
        "@id": "_:N31ce200edc5a4f9b9bbf78e81c8e848a"
      },
      {
        "@id": "_:N8d79c515f7a8409faff52239a71de26c"
      },
      {
        "@id": "_:N04bb51148936433c8e008897e79ad8fa"
      },
      {
        "@id": "_:N8332f23aef884970b705ab93735fd694"
      },
      {
        "@id": "_:N4e230f4de83a4cbc94ae7c853e5d7e50"
      },
      {
        "@id": "_:Nfba03afb6c094122839dcb65be0503d1"
      },
      {
        "@id": "_:N1de1a2a8217a4618b7d3cfda6c2d74d1"
      },
      {
        "@id": "_:N122535f7de8a4f92904eab60a87e07f3"
      },
      {
        "@id": "_:Nf6f1559ea7674cdf92d00128b83aa32e"
      },
      {
        "@id": "_:Nf15e4a63f37e47699c59c65f6c7d315d"
      },
      {
        "@id": "_:N8e6fd7cd90b64ffaa47bee399e551fec"
      },
      {
        "@id": "_:Ne993095316a341b48878bf51877ffdfe"
      },
      {
        "@id": "_:Nf5b2c0d38440423694eed75974adcb7c"
      },
      {
        "@id": "_:N9aa9847cdf314b5992a335a4e46d9918"
      },
      {
        "@id": "_:Nd0f37f576e0e425ead24b3a78e21983f"
      },
      {
        "@id": "_:N4010d23d088d4cfaa8b67330555faf32"
      },
      {
        "@id": "_:Nc426e0d5581042c08bb519d9f1d3f2a2"
      },
      {
        "@id": "_:Na1a49c4a26bd42e385e6d076dffc4782"
      },
      {
        "@id": "_:Nc3eb771fcb314a22b5142ba2aa0c5302"
      },
      {
        "@id": "_:N4d1cc513482448fbb53b3533f6cdd343"
      },
      {
        "@id": "_:N4c81a1efee8c4a97a18ff628bd223777"
      },
      {
        "@id": "_:Nfd1b76e945454adfa25b0e2f1f3d715e"
      },
      {
        "@id": "_:Nab7d148b08764155bbdc5db343ed8033"
      },
      {
        "@id": "_:N7d65321081834fe7a68ab00d6a9011c8"
      },
      {
        "@id": "_:N2a86861b83054705a27f89b074e05a55"
      }
    ],
    "http://www.w3.org/2004/02/skos/core#definition": [
      {
        "@value": "A person, living or dead"
      }
    ],
    "http://www.w3.org/2004/02/skos/core#exactMatch": [
      {
        "@id": "http://schema.org/Person"
      }
    ],
    "http://www.w3.org/2004/02/skos/core#inScheme": [
      {
        "@id": "https://w3id.org/linkml/tests/kitchen_sink"
      }
    ],
    "http://www.w3.org/ns/shacl#order": [
      {
        "@type": "http://www.w3.org/2001/XMLSchema#integer",
        "@value": 2
      }
    ],
    "https://w3id.org/linkml/tests/kitchen_sink/fallible": [
      {
        "@type": "http://www.w3.org/2001/XMLSchema#boolean",
        "@value": true
      }
    ],
    "https://w3id.org/linkml/tests/kitchen_sink/opinions": [
      {
        "@type": "http://www.w3.org/2001/XMLSchema#integer",
        "@value": 1000
      }
    ],
    "https://w3id.org/linkml/tests/kitchen_sink/resting": [
      {
        "@value": "supine"
      }
    ],
    "https://w3id.org/linkml/tests/kitchen_sink/viewer": [
      {
        "@value": "ks:PersonViewer"
      }
    ]
  },
  {
    "@id": "_:N6d86ec59e5004775b8e22dbd2ee19f5f",
    "@type": [
      "http://www.w3.org/2002/07/owl#Restriction"
    ],
    "http://www.w3.org/2002/07/owl#allValuesFrom": [
      {
        "@id": "https://w3id.org/linkml/tests/kitchen_sink/Address"
      }
    ],
    "http://www.w3.org/2002/07/owl#onProperty": [
      {
        "@id": "https://w3id.org/linkml/tests/kitchen_sink/addresses"
      }
    ]
  },
  {
    "@id": "_:N21ad6179dd854473a895bc5629200499",
    "@type": [
      "http://www.w3.org/2002/07/owl#Restriction"
    ],
    "http://www.w3.org/2002/07/owl#minCardinality": [
      {
        "@type": "http://www.w3.org/2001/XMLSchema#integer",
        "@value": 0
      }
    ],
    "http://www.w3.org/2002/07/owl#onProperty": [
      {
        "@id": "https://w3id.org/linkml/tests/kitchen_sink/addresses"
      }
    ]
  },
  {
    "@id": "_:N433b1cbaba5a4f1cb422a562705db118",
    "@type": [
      "http://www.w3.org/2002/07/owl#Restriction"
    ],
    "http://www.w3.org/2002/07/owl#allValuesFrom": [
      {
        "@id": "_:N6710425429d74a358310ddaaaa9490b1"
      }
    ],
    "http://www.w3.org/2002/07/owl#onProperty": [
      {
        "@id": "https://w3id.org/linkml/tests/kitchen_sink/age_in_years"
      }
    ]
  },
  {
    "@id": "_:N6710425429d74a358310ddaaaa9490b1",
    "@type": [
      "http://www.w3.org/2000/01/rdf-schema#Datatype"
    ],
    "http://www.w3.org/2002/07/owl#intersectionOf": [
      {
        "@list": [
          {
            "@id": "http://www.w3.org/2001/XMLSchema#integer"
          },
          {
            "@id": "_:N5a5ab53c4d524587b8f177f9ec026e58"
          },
          {
            "@id": "_:Nefc0b795be614665a231f598e6c18e30"
          }
        ]
      }
    ]
  },
  {
    "@id": "_:N5a5ab53c4d524587b8f177f9ec026e58",
    "@type": [
      "http://www.w3.org/2000/01/rdf-schema#Datatype"
    ],
    "http://www.w3.org/2002/07/owl#onDatatype": [
      {
        "@id": "http://www.w3.org/2001/XMLSchema#integer"
      }
    ],
    "http://www.w3.org/2002/07/owl#withRestrictions": [
      {
        "@list": [
          {
            "@id": "_:Nebd2d4260b184b8190d5ae284ce3ba93"
          }
        ]
      }
    ]
  },
  {
    "@id": "_:Nebd2d4260b184b8190d5ae284ce3ba93",
    "http://www.w3.org/2001/XMLSchema#minInclusive": [
      {
        "@type": "http://www.w3.org/2001/XMLSchema#integer",
        "@value": 0
      }
    ]
  },
  {
    "@id": "_:Nefc0b795be614665a231f598e6c18e30",
    "@type": [
      "http://www.w3.org/2000/01/rdf-schema#Datatype"
    ],
    "http://www.w3.org/2002/07/owl#onDatatype": [
      {
        "@id": "http://www.w3.org/2001/XMLSchema#integer"
      }
    ],
    "http://www.w3.org/2002/07/owl#withRestrictions": [
      {
        "@list": [
          {
            "@id": "_:N594773efc1334fc291e64ebffb24a227"
          }
        ]
      }
    ]
  },
  {
    "@id": "_:N594773efc1334fc291e64ebffb24a227",
    "http://www.w3.org/2001/XMLSchema#maxInclusive": [
      {
        "@type": "http://www.w3.org/2001/XMLSchema#integer",
        "@value": 999
      }
    ]
  },
  {
    "@id": "_:Ne4984ea8387a4752bfdc0e19f98853c0",
    "@type": [
      "http://www.w3.org/2002/07/owl#Restriction"
    ],
    "http://www.w3.org/2002/07/owl#minCardinality": [
      {
        "@type": "http://www.w3.org/2001/XMLSchema#integer",
        "@value": 0
      }
    ],
    "http://www.w3.org/2002/07/owl#onProperty": [
      {
        "@id": "https://w3id.org/linkml/tests/kitchen_sink/age_in_years"
      }
    ]
  },
  {
    "@id": "_:N31ce200edc5a4f9b9bbf78e81c8e848a",
    "@type": [
      "http://www.w3.org/2002/07/owl#Restriction"
    ],
    "http://www.w3.org/2002/07/owl#maxCardinality": [
      {
        "@type": "http://www.w3.org/2001/XMLSchema#integer",
        "@value": 1
      }
    ],
    "http://www.w3.org/2002/07/owl#onProperty": [
      {
        "@id": "https://w3id.org/linkml/tests/kitchen_sink/age_in_years"
      }
    ]
  },
  {
    "@id": "_:N8d79c515f7a8409faff52239a71de26c",
    "@type": [
      "http://www.w3.org/2002/07/owl#Restriction"
    ],
    "http://www.w3.org/2002/07/owl#allValuesFrom": [
      {
        "@id": "https://w3id.org/linkml/tests/kitchen_sink/BirthEvent"
      }
    ],
    "http://www.w3.org/2002/07/owl#onProperty": [
      {
        "@id": "https://w3id.org/linkml/tests/kitchen_sink/has_birth_event"
      }
    ]
  },
  {
    "@id": "_:N04bb51148936433c8e008897e79ad8fa",
    "@type": [
      "http://www.w3.org/2002/07/owl#Restriction"
    ],
    "http://www.w3.org/2002/07/owl#minCardinality": [
      {
        "@type": "http://www.w3.org/2001/XMLSchema#integer",
        "@value": 0
      }
    ],
    "http://www.w3.org/2002/07/owl#onProperty": [
      {
        "@id": "https://w3id.org/linkml/tests/kitchen_sink/has_birth_event"
      }
    ]
  },
  {
    "@id": "_:N8332f23aef884970b705ab93735fd694",
    "@type": [
      "http://www.w3.org/2002/07/owl#Restriction"
    ],
    "http://www.w3.org/2002/07/owl#maxCardinality": [
      {
        "@type": "http://www.w3.org/2001/XMLSchema#integer",
        "@value": 1
      }
    ],
    "http://www.w3.org/2002/07/owl#onProperty": [
      {
        "@id": "https://w3id.org/linkml/tests/kitchen_sink/has_birth_event"
      }
    ]
  },
  {
    "@id": "_:N4e230f4de83a4cbc94ae7c853e5d7e50",
    "@type": [
      "http://www.w3.org/2002/07/owl#Restriction"
    ],
    "http://www.w3.org/2002/07/owl#allValuesFrom": [
      {
        "@id": "https://w3id.org/linkml/tests/kitchen_sink/EmploymentEvent"
      }
    ],
    "http://www.w3.org/2002/07/owl#onProperty": [
      {
        "@id": "https://w3id.org/linkml/tests/kitchen_sink/has_employment_history"
      }
    ]
  },
  {
    "@id": "_:Nfba03afb6c094122839dcb65be0503d1",
    "@type": [
      "http://www.w3.org/2002/07/owl#Restriction"
    ],
    "http://www.w3.org/2002/07/owl#minCardinality": [
      {
        "@type": "http://www.w3.org/2001/XMLSchema#integer",
        "@value": 0
      }
    ],
    "http://www.w3.org/2002/07/owl#onProperty": [
      {
        "@id": "https://w3id.org/linkml/tests/kitchen_sink/has_employment_history"
      }
    ]
  },
  {
    "@id": "_:N1de1a2a8217a4618b7d3cfda6c2d74d1",
    "@type": [
      "http://www.w3.org/2002/07/owl#Restriction"
    ],
    "http://www.w3.org/2002/07/owl#allValuesFrom": [
      {
        "@id": "https://w3id.org/linkml/tests/kitchen_sink/FamilialRelationship"
      }
    ],
    "http://www.w3.org/2002/07/owl#onProperty": [
      {
        "@id": "https://w3id.org/linkml/tests/kitchen_sink/has_familial_relationships"
      }
    ]
  },
  {
    "@id": "_:N122535f7de8a4f92904eab60a87e07f3",
    "@type": [
      "http://www.w3.org/2002/07/owl#Restriction"
    ],
    "http://www.w3.org/2002/07/owl#minCardinality": [
      {
        "@type": "http://www.w3.org/2001/XMLSchema#integer",
        "@value": 0
      }
    ],
    "http://www.w3.org/2002/07/owl#onProperty": [
      {
        "@id": "https://w3id.org/linkml/tests/kitchen_sink/has_familial_relationships"
      }
    ]
  },
  {
    "@id": "_:Nf6f1559ea7674cdf92d00128b83aa32e",
    "@type": [
      "http://www.w3.org/2002/07/owl#Restriction"
    ],
    "http://www.w3.org/2002/07/owl#allValuesFrom": [
      {
        "@id": "https://w3id.org/linkml/tests/kitchen_sink/MedicalEvent"
      }
    ],
    "http://www.w3.org/2002/07/owl#onProperty": [
      {
        "@id": "https://w3id.org/linkml/tests/kitchen_sink/has_medical_history"
      }
    ]
  },
  {
    "@id": "_:Nf15e4a63f37e47699c59c65f6c7d315d",
    "@type": [
      "http://www.w3.org/2002/07/owl#Restriction"
    ],
    "http://www.w3.org/2002/07/owl#minCardinality": [
      {
        "@type": "http://www.w3.org/2001/XMLSchema#integer",
        "@value": 0
      }
    ],
    "http://www.w3.org/2002/07/owl#onProperty": [
      {
        "@id": "https://w3id.org/linkml/tests/kitchen_sink/has_medical_history"
      }
    ]
  },
  {
    "@id": "_:N8e6fd7cd90b64ffaa47bee399e551fec",
    "@type": [
      "http://www.w3.org/2002/07/owl#Restriction"
    ],
    "http://www.w3.org/2002/07/owl#allValuesFrom": [
      {
        "@id": "http://www.w3.org/2001/XMLSchema#string"
      }
    ],
    "http://www.w3.org/2002/07/owl#onProperty": [
      {
        "@id": "https://w3id.org/linkml/tests/core/id"
      }
    ]
  },
  {
    "@id": "_:Ne993095316a341b48878bf51877ffdfe",
    "@type": [
      "http://www.w3.org/2002/07/owl#Restriction"
    ],
    "http://www.w3.org/2002/07/owl#minCardinality": [
      {
        "@type": "http://www.w3.org/2001/XMLSchema#integer",
        "@value": 1
      }
    ],
    "http://www.w3.org/2002/07/owl#onProperty": [
      {
        "@id": "https://w3id.org/linkml/tests/core/id"
      }
    ]
  },
  {
    "@id": "_:Nf5b2c0d38440423694eed75974adcb7c",
    "@type": [
      "http://www.w3.org/2002/07/owl#Restriction"
    ],
    "http://www.w3.org/2002/07/owl#maxCardinality": [
      {
        "@type": "http://www.w3.org/2001/XMLSchema#integer",
        "@value": 1
      }
    ],
    "http://www.w3.org/2002/07/owl#onProperty": [
      {
        "@id": "https://w3id.org/linkml/tests/core/id"
      }
    ]
  },
  {
    "@id": "_:N9aa9847cdf314b5992a335a4e46d9918",
    "@type": [
      "http://www.w3.org/2002/07/owl#Restriction"
    ],
    "http://www.w3.org/2002/07/owl#allValuesFrom": [
      {
        "@id": "https://w3id.org/linkml/tests/kitchen_sink/LifeStatusEnum"
      }
    ],
    "http://www.w3.org/2002/07/owl#onProperty": [
      {
        "@id": "https://w3id.org/linkml/tests/kitchen_sink/is_living"
      }
    ]
  },
  {
    "@id": "_:Nd0f37f576e0e425ead24b3a78e21983f",
    "@type": [
      "http://www.w3.org/2002/07/owl#Restriction"
    ],
    "http://www.w3.org/2002/07/owl#minCardinality": [
      {
        "@type": "http://www.w3.org/2001/XMLSchema#integer",
        "@value": 0
      }
    ],
    "http://www.w3.org/2002/07/owl#onProperty": [
      {
        "@id": "https://w3id.org/linkml/tests/kitchen_sink/is_living"
      }
    ]
  },
  {
    "@id": "_:N4010d23d088d4cfaa8b67330555faf32",
    "@type": [
      "http://www.w3.org/2002/07/owl#Restriction"
    ],
    "http://www.w3.org/2002/07/owl#maxCardinality": [
      {
        "@type": "http://www.w3.org/2001/XMLSchema#integer",
        "@value": 1
      }
    ],
    "http://www.w3.org/2002/07/owl#onProperty": [
      {
        "@id": "https://w3id.org/linkml/tests/kitchen_sink/is_living"
      }
    ]
  },
  {
    "@id": "_:Nc426e0d5581042c08bb519d9f1d3f2a2",
    "@type": [
      "http://www.w3.org/2002/07/owl#Restriction"
    ],
    "http://www.w3.org/2002/07/owl#allValuesFrom": [
      {
        "@id": "_:N2477c4c5197c4db587a8431d57b36271"
      }
    ],
    "http://www.w3.org/2002/07/owl#onProperty": [
      {
        "@id": "https://w3id.org/linkml/tests/core/name"
      }
    ]
  },
  {
    "@id": "_:N2477c4c5197c4db587a8431d57b36271",
    "@type": [
      "http://www.w3.org/2000/01/rdf-schema#Datatype"
    ],
    "http://www.w3.org/2002/07/owl#onDatatype": [
      {
        "@id": "http://www.w3.org/2001/XMLSchema#string"
      }
    ],
    "http://www.w3.org/2002/07/owl#withRestrictions": [
      {
        "@list": [
          {
            "@id": "_:Nfb30eb3f61a44b9c85936cd6d274183c"
          }
        ]
      }
    ]
  },
  {
    "@id": "_:Nfb30eb3f61a44b9c85936cd6d274183c",
    "http://www.w3.org/2001/XMLSchema#pattern": [
      {
        "@value": "^\\S+ \\S+$"
      }
    ]
  },
  {
    "@id": "_:Na1a49c4a26bd42e385e6d076dffc4782",
    "@type": [
      "http://www.w3.org/2002/07/owl#Restriction"
    ],
    "http://www.w3.org/2002/07/owl#minCardinality": [
      {
        "@type": "http://www.w3.org/2001/XMLSchema#integer",
        "@value": 0
      }
    ],
    "http://www.w3.org/2002/07/owl#onProperty": [
      {
        "@id": "https://w3id.org/linkml/tests/core/name"
      }
    ]
  },
  {
    "@id": "_:Nc3eb771fcb314a22b5142ba2aa0c5302",
    "@type": [
      "http://www.w3.org/2002/07/owl#Restriction"
    ],
    "http://www.w3.org/2002/07/owl#maxCardinality": [
      {
        "@type": "http://www.w3.org/2001/XMLSchema#integer",
        "@value": 1
      }
    ],
    "http://www.w3.org/2002/07/owl#onProperty": [
      {
        "@id": "https://w3id.org/linkml/tests/core/name"
      }
    ]
  },
  {
    "@id": "_:N4d1cc513482448fbb53b3533f6cdd343",
    "@type": [
      "http://www.w3.org/2002/07/owl#Restriction"
    ],
    "http://www.w3.org/2002/07/owl#allValuesFrom": [
      {
        "@id": "_:N78cdbb66fc8642f69870da97bec7acbc"
      }
    ],
    "http://www.w3.org/2002/07/owl#onProperty": [
      {
        "@id": "https://w3id.org/linkml/tests/kitchen_sink/species_name"
      }
    ]
  },
  {
    "@id": "_:N78cdbb66fc8642f69870da97bec7acbc",
    "@type": [
      "http://www.w3.org/2000/01/rdf-schema#Datatype"
    ],
    "http://www.w3.org/2002/07/owl#onDatatype": [
      {
        "@id": "http://www.w3.org/2001/XMLSchema#string"
      }
    ],
    "http://www.w3.org/2002/07/owl#withRestrictions": [
      {
        "@list": [
          {
            "@id": "_:Nc2ff4901191147e5b4a4e4dff927ec70"
          }
        ]
      }
    ]
  },
  {
    "@id": "_:Nc2ff4901191147e5b4a4e4dff927ec70",
    "http://www.w3.org/2001/XMLSchema#pattern": [
      {
        "@value": "^[A-Z]+[a-z]+(-[A-Z]+[a-z]+)?\\\\.[A-Z]+(-[0-9]{4})?$"
      }
    ]
  },
  {
    "@id": "_:N4c81a1efee8c4a97a18ff628bd223777",
    "@type": [
      "http://www.w3.org/2002/07/owl#Restriction"
    ],
    "http://www.w3.org/2002/07/owl#minCardinality": [
      {
        "@type": "http://www.w3.org/2001/XMLSchema#integer",
        "@value": 0
      }
    ],
    "http://www.w3.org/2002/07/owl#onProperty": [
      {
        "@id": "https://w3id.org/linkml/tests/kitchen_sink/species_name"
      }
    ]
  },
  {
    "@id": "_:Nfd1b76e945454adfa25b0e2f1f3d715e",
    "@type": [
      "http://www.w3.org/2002/07/owl#Restriction"
    ],
    "http://www.w3.org/2002/07/owl#maxCardinality": [
      {
        "@type": "http://www.w3.org/2001/XMLSchema#integer",
        "@value": 1
      }
    ],
    "http://www.w3.org/2002/07/owl#onProperty": [
      {
        "@id": "https://w3id.org/linkml/tests/kitchen_sink/species_name"
      }
    ]
  },
  {
    "@id": "_:Nab7d148b08764155bbdc5db343ed8033",
    "@type": [
      "http://www.w3.org/2002/07/owl#Restriction"
    ],
    "http://www.w3.org/2002/07/owl#allValuesFrom": [
      {
        "@id": "_:N879aa49a2e9d491baffc10d4ba45746e"
      }
    ],
    "http://www.w3.org/2002/07/owl#onProperty": [
      {
        "@id": "https://w3id.org/linkml/tests/kitchen_sink/stomach_count"
      }
    ]
  },
  {
    "@id": "_:N879aa49a2e9d491baffc10d4ba45746e",
    "@type": [
      "http://www.w3.org/2000/01/rdf-schema#Datatype"
    ],
    "http://www.w3.org/2002/07/owl#intersectionOf": [
      {
        "@list": [
          {
            "@id": "http://www.w3.org/2001/XMLSchema#integer"
          },
          {
            "@id": "_:N8802ed0a313b4dfdbf6d10f2930b9712"
          },
          {
            "@id": "_:N113fdb16d2124b7e8600d9a96254ea7c"
          }
        ]
      }
    ]
  },
  {
    "@id": "_:N8802ed0a313b4dfdbf6d10f2930b9712",
    "@type": [
      "http://www.w3.org/2000/01/rdf-schema#Datatype"
    ],
    "http://www.w3.org/2002/07/owl#onDatatype": [
      {
        "@id": "http://www.w3.org/2001/XMLSchema#integer"
      }
    ],
    "http://www.w3.org/2002/07/owl#withRestrictions": [
      {
        "@list": [
          {
            "@id": "_:N74f9abe933f8408bacb416796dc00dbd"
          }
        ]
      }
    ]
  },
  {
    "@id": "_:N74f9abe933f8408bacb416796dc00dbd",
    "http://www.w3.org/2001/XMLSchema#minInclusive": [
      {
        "@type": "http://www.w3.org/2001/XMLSchema#integer",
        "@value": 1
      }
    ]
  },
  {
    "@id": "_:N113fdb16d2124b7e8600d9a96254ea7c",
    "@type": [
      "http://www.w3.org/2000/01/rdf-schema#Datatype"
    ],
    "http://www.w3.org/2002/07/owl#onDatatype": [
      {
        "@id": "http://www.w3.org/2001/XMLSchema#integer"
      }
    ],
    "http://www.w3.org/2002/07/owl#withRestrictions": [
      {
        "@list": [
          {
            "@id": "_:Ne7969eca4b8840e68e575d5cbe171ec0"
          }
        ]
      }
    ]
  },
  {
    "@id": "_:Ne7969eca4b8840e68e575d5cbe171ec0",
    "http://www.w3.org/2001/XMLSchema#maxInclusive": [
      {
        "@type": "http://www.w3.org/2001/XMLSchema#integer",
        "@value": 1
      }
    ]
  },
  {
    "@id": "_:N7d65321081834fe7a68ab00d6a9011c8",
    "@type": [
      "http://www.w3.org/2002/07/owl#Restriction"
    ],
    "http://www.w3.org/2002/07/owl#minCardinality": [
      {
        "@type": "http://www.w3.org/2001/XMLSchema#integer",
        "@value": 0
      }
    ],
    "http://www.w3.org/2002/07/owl#onProperty": [
      {
        "@id": "https://w3id.org/linkml/tests/kitchen_sink/stomach_count"
      }
    ]
  },
  {
    "@id": "_:N2a86861b83054705a27f89b074e05a55",
    "@type": [
      "http://www.w3.org/2002/07/owl#Restriction"
    ],
    "http://www.w3.org/2002/07/owl#maxCardinality": [
      {
        "@type": "http://www.w3.org/2001/XMLSchema#integer",
        "@value": 1
      }
    ],
    "http://www.w3.org/2002/07/owl#onProperty": [
      {
        "@id": "https://w3id.org/linkml/tests/kitchen_sink/stomach_count"
      }
    ]
  },
  {
    "@id": "https://w3id.org/linkml/tests/kitchen_sink/ClassWithSpaces",
    "@type": [
      "http://www.w3.org/2002/07/owl#Class"
    ],
    "http://www.w3.org/2000/01/rdf-schema#label": [
      {
        "@value": "class with spaces"
      }
    ],
    "http://www.w3.org/2000/01/rdf-schema#subClassOf": [
      {
        "@id": "_:N7de1d13411494cb7bdc619e0ec7dfa71"
      },
      {
        "@id": "_:N142c0c78434b485a9c7f78bef2d4d808"
      },
      {
        "@id": "_:Nc5b35c7f66cf490d9e14d07cf050b8e1"
      }
    ],
    "http://www.w3.org/2004/02/skos/core#inScheme": [
      {
        "@id": "https://w3id.org/linkml/tests/kitchen_sink"
      }
    ]
  },
  {
    "@id": "_:N7de1d13411494cb7bdc619e0ec7dfa71",
    "@type": [
      "http://www.w3.org/2002/07/owl#Restriction"
    ],
    "http://www.w3.org/2002/07/owl#allValuesFrom": [
      {
        "@id": "http://www.w3.org/2001/XMLSchema#string"
      }
    ],
    "http://www.w3.org/2002/07/owl#onProperty": [
      {
        "@id": "https://w3id.org/linkml/tests/kitchen_sink/slot_with_space_1"
      }
    ]
  },
  {
    "@id": "_:N142c0c78434b485a9c7f78bef2d4d808",
    "@type": [
      "http://www.w3.org/2002/07/owl#Restriction"
    ],
    "http://www.w3.org/2002/07/owl#minCardinality": [
      {
        "@type": "http://www.w3.org/2001/XMLSchema#integer",
        "@value": 0
      }
    ],
    "http://www.w3.org/2002/07/owl#onProperty": [
      {
        "@id": "https://w3id.org/linkml/tests/kitchen_sink/slot_with_space_1"
      }
    ]
  },
  {
    "@id": "_:Nc5b35c7f66cf490d9e14d07cf050b8e1",
    "@type": [
      "http://www.w3.org/2002/07/owl#Restriction"
    ],
    "http://www.w3.org/2002/07/owl#maxCardinality": [
      {
        "@type": "http://www.w3.org/2001/XMLSchema#integer",
        "@value": 1
      }
    ],
    "http://www.w3.org/2002/07/owl#onProperty": [
      {
        "@id": "https://w3id.org/linkml/tests/kitchen_sink/slot_with_space_1"
      }
    ]
  },
  {
    "@id": "https://w3id.org/linkml/tests/kitchen_sink/AnyOfClasses",
    "@type": [
      "http://www.w3.org/2002/07/owl#Class"
    ],
    "http://www.w3.org/2000/01/rdf-schema#label": [
      {
        "@value": "AnyOfClasses"
      }
    ],
    "http://www.w3.org/2000/01/rdf-schema#subClassOf": [
      {
        "@id": "_:N4f592819599a40a398eec37434603af2"
      },
      {
        "@id": "_:N51d8a6c585604c62abd97f3ae2cec15a"
      },
      {
        "@id": "_:Nac568bdc1bad4cef8a5968762ea50862"
      }
    ],
    "http://www.w3.org/2004/02/skos/core#inScheme": [
      {
        "@id": "https://w3id.org/linkml/tests/kitchen_sink"
      }
    ]
  },
  {
    "@id": "_:N4f592819599a40a398eec37434603af2",
    "@type": [
      "http://www.w3.org/2002/07/owl#Restriction"
    ],
    "http://www.w3.org/2002/07/owl#allValuesFrom": [
      {
        "@id": "_:N281fa9d768d0474abf50ccbebcc4a576"
      }
    ],
    "http://www.w3.org/2002/07/owl#onProperty": [
      {
        "@id": "https://w3id.org/linkml/tests/kitchen_sink/attribute2"
      }
    ]
  },
  {
    "@id": "_:N281fa9d768d0474abf50ccbebcc4a576",
    "http://www.w3.org/2002/07/owl#unionOf": [
      {
        "@list": [
          {
            "@id": "https://w3id.org/linkml/tests/kitchen_sink/Person"
          },
          {
            "@id": "https://w3id.org/linkml/tests/kitchen_sink/Organization"
          }
        ]
      }
    ]
  },
  {
    "@id": "_:N51d8a6c585604c62abd97f3ae2cec15a",
    "@type": [
      "http://www.w3.org/2002/07/owl#Restriction"
    ],
    "http://www.w3.org/2002/07/owl#minCardinality": [
      {
        "@type": "http://www.w3.org/2001/XMLSchema#integer",
        "@value": 0
      }
    ],
    "http://www.w3.org/2002/07/owl#onProperty": [
      {
        "@id": "https://w3id.org/linkml/tests/kitchen_sink/attribute2"
      }
    ]
  },
  {
    "@id": "_:Nac568bdc1bad4cef8a5968762ea50862",
    "@type": [
      "http://www.w3.org/2002/07/owl#Restriction"
    ],
    "http://www.w3.org/2002/07/owl#maxCardinality": [
      {
        "@type": "http://www.w3.org/2001/XMLSchema#integer",
        "@value": 1
      }
    ],
    "http://www.w3.org/2002/07/owl#onProperty": [
      {
        "@id": "https://w3id.org/linkml/tests/kitchen_sink/attribute2"
      }
    ]
  },
  {
    "@id": "https://w3id.org/linkml/tests/core/name",
    "@type": [
      "http://www.w3.org/2002/07/owl#DatatypeProperty"
    ],
    "http://www.w3.org/2000/01/rdf-schema#label": [
      {
        "@value": "name"
      }
    ],
    "http://www.w3.org/2004/02/skos/core#inScheme": [
      {
        "@id": "https://w3id.org/linkml/tests/core"
      }
    ],
    "http://www.w3.org/ns/shacl#order": [
      {
        "@type": "http://www.w3.org/2001/XMLSchema#integer",
        "@value": 2
      }
    ]
  },
  {
    "@id": "https://w3id.org/linkml/tests/core/id",
    "@type": [
      "http://www.w3.org/2002/07/owl#DatatypeProperty"
    ],
    "http://www.w3.org/2000/01/rdf-schema#label": [
      {
        "@value": "id"
      }
    ],
    "http://www.w3.org/2004/02/skos/core#inScheme": [
      {
        "@id": "https://w3id.org/linkml/tests/core"
      }
    ],
    "http://www.w3.org/ns/shacl#order": [
      {
        "@type": "http://www.w3.org/2001/XMLSchema#integer",
        "@value": 1
      }
    ]
  },
  {
    "@id": "https://w3id.org/linkml/tests/kitchen_sink/KitchenStatus#CLEAN",
    "@type": [
      "http://www.w3.org/2002/07/owl#Class"
    ],
    "http://www.w3.org/2000/01/rdf-schema#label": [
      {
        "@value": "CLEAN"
      }
    ],
    "http://www.w3.org/2000/01/rdf-schema#subClassOf": [
      {
        "@id": "https://w3id.org/linkml/tests/kitchen_sink/KitchenStatus"
      }
    ]
  },
  {
    "@id": "https://w3id.org/linkml/tests/kitchen_sink/has_medical_history",
    "@type": [
      "http://www.w3.org/2002/07/owl#ObjectProperty"
    ],
    "http://www.w3.org/2000/01/rdf-schema#label": [
      {
        "@value": "has medical history"
      }
    ],
    "http://www.w3.org/2000/01/rdf-schema#range": [
      {
        "@id": "https://w3id.org/linkml/tests/kitchen_sink/MedicalEvent"
      }
    ],
    "http://www.w3.org/2004/02/skos/core#inScheme": [
      {
        "@id": "https://w3id.org/linkml/tests/kitchen_sink"
      }
    ],
    "http://www.w3.org/ns/shacl#order": [
      {
        "@type": "http://www.w3.org/2001/XMLSchema#integer",
        "@value": 5
      }
    ]
  },
  {
    "@id": "https://w3id.org/linkml/tests/kitchen_sink/CodeSystem",
    "@type": [
      "http://www.w3.org/2002/07/owl#Class"
    ],
    "http://www.w3.org/2000/01/rdf-schema#label": [
      {
        "@value": "CodeSystem"
      }
    ],
    "http://www.w3.org/2000/01/rdf-schema#subClassOf": [
      {
        "@id": "_:N5d4a6e00816a4f74be4058150becd968"
      },
      {
        "@id": "_:N061222043b76443c82126cee7cc3917b"
      },
      {
        "@id": "_:N97256dd84cd747b8baaa952aa0852e1a"
      },
      {
        "@id": "_:Nca9db052e3064ce18d7ea865852feda7"
      },
      {
        "@id": "_:N9baa91da84c2498b97ad4006a1ba4846"
      },
      {
        "@id": "_:Nc0d7d3b1409d42f08dfcc529b289561c"
      }
    ],
    "http://www.w3.org/2004/02/skos/core#inScheme": [
      {
        "@id": "https://w3id.org/linkml/tests/kitchen_sink"
      }
    ]
  },
  {
    "@id": "_:N5d4a6e00816a4f74be4058150becd968",
    "@type": [
      "http://www.w3.org/2002/07/owl#Restriction"
    ],
    "http://www.w3.org/2002/07/owl#allValuesFrom": [
      {
        "@id": "http://www.w3.org/2001/XMLSchema#string"
      }
    ],
    "http://www.w3.org/2002/07/owl#onProperty": [
      {
        "@id": "https://w3id.org/linkml/tests/core/id"
      }
    ]
  },
  {
    "@id": "_:N061222043b76443c82126cee7cc3917b",
    "@type": [
      "http://www.w3.org/2002/07/owl#Restriction"
    ],
    "http://www.w3.org/2002/07/owl#minCardinality": [
      {
        "@type": "http://www.w3.org/2001/XMLSchema#integer",
        "@value": 1
      }
    ],
    "http://www.w3.org/2002/07/owl#onProperty": [
      {
        "@id": "https://w3id.org/linkml/tests/core/id"
      }
    ]
  },
  {
    "@id": "_:N97256dd84cd747b8baaa952aa0852e1a",
    "@type": [
      "http://www.w3.org/2002/07/owl#Restriction"
    ],
    "http://www.w3.org/2002/07/owl#maxCardinality": [
      {
        "@type": "http://www.w3.org/2001/XMLSchema#integer",
        "@value": 1
      }
    ],
    "http://www.w3.org/2002/07/owl#onProperty": [
      {
        "@id": "https://w3id.org/linkml/tests/core/id"
      }
    ]
  },
  {
    "@id": "_:Nca9db052e3064ce18d7ea865852feda7",
    "@type": [
      "http://www.w3.org/2002/07/owl#Restriction"
    ],
    "http://www.w3.org/2002/07/owl#allValuesFrom": [
      {
        "@id": "http://www.w3.org/2001/XMLSchema#string"
      }
    ],
    "http://www.w3.org/2002/07/owl#onProperty": [
      {
        "@id": "https://w3id.org/linkml/tests/core/name"
      }
    ]
  },
  {
    "@id": "_:N9baa91da84c2498b97ad4006a1ba4846",
    "@type": [
      "http://www.w3.org/2002/07/owl#Restriction"
    ],
    "http://www.w3.org/2002/07/owl#minCardinality": [
      {
        "@type": "http://www.w3.org/2001/XMLSchema#integer",
        "@value": 0
      }
    ],
    "http://www.w3.org/2002/07/owl#onProperty": [
      {
        "@id": "https://w3id.org/linkml/tests/core/name"
      }
    ]
  },
  {
    "@id": "_:Nc0d7d3b1409d42f08dfcc529b289561c",
    "@type": [
      "http://www.w3.org/2002/07/owl#Restriction"
    ],
    "http://www.w3.org/2002/07/owl#maxCardinality": [
      {
        "@type": "http://www.w3.org/2001/XMLSchema#integer",
        "@value": 1
      }
    ],
    "http://www.w3.org/2002/07/owl#onProperty": [
      {
        "@id": "https://w3id.org/linkml/tests/core/name"
      }
    ]
  },
  {
    "@id": "https://w3id.org/linkml/tests/kitchen_sink/related_to",
    "@type": [
      "http://www.w3.org/2002/07/owl#DatatypeProperty"
    ],
    "http://www.w3.org/2000/01/rdf-schema#label": [
      {
        "@value": "related to"
      }
    ],
    "http://www.w3.org/2004/02/skos/core#inScheme": [
      {
        "@id": "https://w3id.org/linkml/tests/kitchen_sink"
      }
    ]
  },
  {
    "@id": "https://w3id.org/linkml/tests/kitchen_sink/test_attribute",
    "@type": [
      "http://www.w3.org/2002/07/owl#DatatypeProperty"
    ],
    "http://www.w3.org/2000/01/rdf-schema#label": [
      {
        "@value": "test_attribute"
      }
    ],
    "http://www.w3.org/2004/02/skos/core#inScheme": [
      {
        "@id": "https://w3id.org/linkml/tests/kitchen_sink"
      }
    ]
  },
  {
    "@id": "https://example.org/bizcodes/001",
    "@type": [
      "http://www.w3.org/2002/07/owl#Class"
    ],
    "http://www.w3.org/2000/01/rdf-schema#label": [
      {
        "@value": "HIRE"
      }
    ],
    "http://www.w3.org/2000/01/rdf-schema#subClassOf": [
      {
        "@id": "https://w3id.org/linkml/tests/kitchen_sink/EmploymentEventType"
      }
    ]
  },
  {
    "@id": "https://w3id.org/linkml/tests/kitchen_sink/attribute5",
    "@type": [
      "http://www.w3.org/2002/07/owl#DatatypeProperty"
    ],
    "http://www.w3.org/2000/01/rdf-schema#label": [
      {
        "@value": "attribute5"
      }
    ],
    "http://www.w3.org/2004/02/skos/core#inScheme": [
      {
        "@id": "https://w3id.org/linkml/tests/kitchen_sink"
      }
    ]
  },
  {
    "@id": "https://w3id.org/linkml/tests/core/Agent",
    "@type": [
      "http://www.w3.org/2002/07/owl#Class"
    ],
    "http://www.w3.org/2000/01/rdf-schema#label": [
      {
        "@value": "agent"
      }
    ],
    "http://www.w3.org/2000/01/rdf-schema#subClassOf": [
      {
        "@id": "_:N9a648b355f6a4ce2afb6496c44945a90"
      },
      {
        "@id": "_:Nf12c3cd5c179455ebf10f1d6db8e2f54"
      },
      {
        "@id": "_:Na87ba9f0d482455c95ee61652e2d99e7"
      },
      {
        "@id": "_:N7168e2c511374b4a87dad28cb3f7bfee"
      },
      {
        "@id": "_:N5dbd75531a1a4af7aba9ac3734e4ca8a"
      },
      {
        "@id": "_:N24defa8c56444b1c8a5e13b8db42f69e"
      },
      {
        "@id": "_:N58a73aaff4f74cc7932f8c54ee6bab47"
      },
      {
        "@id": "_:N1f87f7cd4fb64d70b1e67d109646faf0"
      },
      {
        "@id": "_:N0156071240644e4dbab3b2554ec374c2"
      }
    ],
    "http://www.w3.org/2004/02/skos/core#definition": [
      {
        "@value": "a provence-generating agent"
      }
    ],
    "http://www.w3.org/2004/02/skos/core#exactMatch": [
      {
        "@id": "http://www.w3.org/ns/prov#Agent"
      }
    ],
    "http://www.w3.org/2004/02/skos/core#inScheme": [
      {
        "@id": "https://w3id.org/linkml/tests/core"
      }
    ]
  },
  {
    "@id": "_:N9a648b355f6a4ce2afb6496c44945a90",
    "@type": [
      "http://www.w3.org/2002/07/owl#Restriction"
    ],
    "http://www.w3.org/2002/07/owl#allValuesFrom": [
      {
        "@id": "https://w3id.org/linkml/tests/core/Agent"
      }
    ],
    "http://www.w3.org/2002/07/owl#onProperty": [
      {
        "@id": "https://w3id.org/linkml/tests/core/acted_on_behalf_of"
      }
    ]
  },
  {
    "@id": "_:Nf12c3cd5c179455ebf10f1d6db8e2f54",
    "@type": [
      "http://www.w3.org/2002/07/owl#Restriction"
    ],
    "http://www.w3.org/2002/07/owl#minCardinality": [
      {
        "@type": "http://www.w3.org/2001/XMLSchema#integer",
        "@value": 0
      }
    ],
    "http://www.w3.org/2002/07/owl#onProperty": [
      {
        "@id": "https://w3id.org/linkml/tests/core/acted_on_behalf_of"
      }
    ]
  },
  {
    "@id": "_:Na87ba9f0d482455c95ee61652e2d99e7",
    "@type": [
      "http://www.w3.org/2002/07/owl#Restriction"
    ],
    "http://www.w3.org/2002/07/owl#maxCardinality": [
      {
        "@type": "http://www.w3.org/2001/XMLSchema#integer",
        "@value": 1
      }
    ],
    "http://www.w3.org/2002/07/owl#onProperty": [
      {
        "@id": "https://w3id.org/linkml/tests/core/acted_on_behalf_of"
      }
    ]
  },
  {
    "@id": "_:N7168e2c511374b4a87dad28cb3f7bfee",
    "@type": [
      "http://www.w3.org/2002/07/owl#Restriction"
    ],
    "http://www.w3.org/2002/07/owl#allValuesFrom": [
      {
        "@id": "http://www.w3.org/2001/XMLSchema#string"
      }
    ],
    "http://www.w3.org/2002/07/owl#onProperty": [
      {
        "@id": "https://w3id.org/linkml/tests/core/id"
      }
    ]
  },
  {
    "@id": "_:N5dbd75531a1a4af7aba9ac3734e4ca8a",
    "@type": [
      "http://www.w3.org/2002/07/owl#Restriction"
    ],
    "http://www.w3.org/2002/07/owl#minCardinality": [
      {
        "@type": "http://www.w3.org/2001/XMLSchema#integer",
        "@value": 1
      }
    ],
    "http://www.w3.org/2002/07/owl#onProperty": [
      {
        "@id": "https://w3id.org/linkml/tests/core/id"
      }
    ]
  },
  {
    "@id": "_:N24defa8c56444b1c8a5e13b8db42f69e",
    "@type": [
      "http://www.w3.org/2002/07/owl#Restriction"
    ],
    "http://www.w3.org/2002/07/owl#maxCardinality": [
      {
        "@type": "http://www.w3.org/2001/XMLSchema#integer",
        "@value": 1
      }
    ],
    "http://www.w3.org/2002/07/owl#onProperty": [
      {
        "@id": "https://w3id.org/linkml/tests/core/id"
      }
    ]
  },
  {
    "@id": "_:N58a73aaff4f74cc7932f8c54ee6bab47",
    "@type": [
      "http://www.w3.org/2002/07/owl#Restriction"
    ],
    "http://www.w3.org/2002/07/owl#allValuesFrom": [
      {
        "@id": "https://w3id.org/linkml/tests/core/Activity"
      }
    ],
    "http://www.w3.org/2002/07/owl#onProperty": [
      {
        "@id": "https://w3id.org/linkml/tests/core/was_informed_by"
      }
    ]
  },
  {
    "@id": "_:N1f87f7cd4fb64d70b1e67d109646faf0",
    "@type": [
      "http://www.w3.org/2002/07/owl#Restriction"
    ],
    "http://www.w3.org/2002/07/owl#minCardinality": [
      {
        "@type": "http://www.w3.org/2001/XMLSchema#integer",
        "@value": 0
      }
    ],
    "http://www.w3.org/2002/07/owl#onProperty": [
      {
        "@id": "https://w3id.org/linkml/tests/core/was_informed_by"
      }
    ]
  },
  {
    "@id": "_:N0156071240644e4dbab3b2554ec374c2",
    "@type": [
      "http://www.w3.org/2002/07/owl#Restriction"
    ],
    "http://www.w3.org/2002/07/owl#maxCardinality": [
      {
        "@type": "http://www.w3.org/2001/XMLSchema#integer",
        "@value": 1
      }
    ],
    "http://www.w3.org/2002/07/owl#onProperty": [
      {
        "@id": "https://w3id.org/linkml/tests/core/was_informed_by"
      }
    ]
  },
  {
    "@id": "https://w3id.org/linkml/tests/core/was_associated_with",
    "@type": [
      "http://www.w3.org/2002/07/owl#ObjectProperty"
    ],
    "http://www.w3.org/2000/01/rdf-schema#label": [
      {
        "@value": "was associated with"
      }
    ],
    "http://www.w3.org/2000/01/rdf-schema#range": [
      {
        "@id": "https://w3id.org/linkml/tests/core/Agent"
      }
    ],
    "http://www.w3.org/2004/02/skos/core#inScheme": [
      {
        "@id": "https://w3id.org/linkml/tests/core"
      }
    ]
  },
  {
    "@id": "https://w3id.org/linkml/tests/kitchen_sink/Relationship",
    "@type": [
      "http://www.w3.org/2002/07/owl#Class"
    ],
    "http://www.w3.org/2000/01/rdf-schema#label": [
      {
        "@value": "Relationship"
      }
    ],
    "http://www.w3.org/2000/01/rdf-schema#subClassOf": [
      {
        "@id": "_:N3350ed5f000f4497abd5d1a00a3b9bb1"
      },
      {
        "@id": "_:N8b3e080b5fc0430d8f4497573c01f6db"
      },
      {
        "@id": "_:Nf80fec94623b4584824d3e71c9a125ed"
      },
      {
        "@id": "_:N4e90d4ab71ff4ede883c01a582525bea"
      },
      {
        "@id": "_:Naee4656e7f4b4bc39b915147ec5a5b7b"
      },
      {
        "@id": "_:Nc9e6468ac898409a93e6ed2f945e248e"
      },
      {
        "@id": "_:N5a08db9219974adca77d825e939a6fcd"
      },
      {
        "@id": "_:N942b69ab1aa24b779a7936f8d8fb458e"
      },
      {
        "@id": "_:Nac9fc9197a6f45fe825da60f0ba3456b"
      },
      {
        "@id": "_:Nad97b593c8e44e3f9c7a867ff5e49761"
      },
      {
        "@id": "_:N36d07694803f4b8c80d74c3c97199458"
      },
      {
        "@id": "_:N9b920fbaf23246a8ac78f53eae2d8d0a"
      },
      {
        "@id": "_:Nc2c91476a4ff4d84ad68f48cb04a7478"
      },
      {
        "@id": "_:Nf904adac333e492f8ae09318fb86f16b"
      },
      {
        "@id": "_:N87767daefa2941c090dd723f63d93b2f"
      }
    ],
    "http://www.w3.org/2004/02/skos/core#inScheme": [
      {
        "@id": "https://w3id.org/linkml/tests/kitchen_sink"
      }
    ]
  },
  {
    "@id": "_:N3350ed5f000f4497abd5d1a00a3b9bb1",
    "@type": [
      "http://www.w3.org/2002/07/owl#Restriction"
    ],
    "http://www.w3.org/2002/07/owl#allValuesFrom": [
      {
        "@id": "https://w3id.org/linkml/tests/kitchen_sink/CordialnessEnum"
      }
    ],
    "http://www.w3.org/2002/07/owl#onProperty": [
      {
        "@id": "https://w3id.org/linkml/tests/kitchen_sink/cordialness"
      }
    ]
  },
  {
    "@id": "_:N8b3e080b5fc0430d8f4497573c01f6db",
    "@type": [
      "http://www.w3.org/2002/07/owl#Restriction"
    ],
    "http://www.w3.org/2002/07/owl#minCardinality": [
      {
        "@type": "http://www.w3.org/2001/XMLSchema#integer",
        "@value": 0
      }
    ],
    "http://www.w3.org/2002/07/owl#onProperty": [
      {
        "@id": "https://w3id.org/linkml/tests/kitchen_sink/cordialness"
      }
    ]
  },
  {
    "@id": "_:Nf80fec94623b4584824d3e71c9a125ed",
    "@type": [
      "http://www.w3.org/2002/07/owl#Restriction"
    ],
    "http://www.w3.org/2002/07/owl#maxCardinality": [
      {
        "@type": "http://www.w3.org/2001/XMLSchema#integer",
        "@value": 1
      }
    ],
    "http://www.w3.org/2002/07/owl#onProperty": [
      {
        "@id": "https://w3id.org/linkml/tests/kitchen_sink/cordialness"
      }
    ]
  },
  {
    "@id": "_:N4e90d4ab71ff4ede883c01a582525bea",
    "@type": [
      "http://www.w3.org/2002/07/owl#Restriction"
    ],
    "http://www.w3.org/2002/07/owl#allValuesFrom": [
      {
        "@id": "http://www.w3.org/2001/XMLSchema#date"
      }
    ],
    "http://www.w3.org/2002/07/owl#onProperty": [
      {
        "@id": "https://w3id.org/linkml/tests/core/ended_at_time"
      }
    ]
  },
  {
    "@id": "_:Naee4656e7f4b4bc39b915147ec5a5b7b",
    "@type": [
      "http://www.w3.org/2002/07/owl#Restriction"
    ],
    "http://www.w3.org/2002/07/owl#minCardinality": [
      {
        "@type": "http://www.w3.org/2001/XMLSchema#integer",
        "@value": 0
      }
    ],
    "http://www.w3.org/2002/07/owl#onProperty": [
      {
        "@id": "https://w3id.org/linkml/tests/core/ended_at_time"
      }
    ]
  },
  {
    "@id": "_:Nc9e6468ac898409a93e6ed2f945e248e",
    "@type": [
      "http://www.w3.org/2002/07/owl#Restriction"
    ],
    "http://www.w3.org/2002/07/owl#maxCardinality": [
      {
        "@type": "http://www.w3.org/2001/XMLSchema#integer",
        "@value": 1
      }
    ],
    "http://www.w3.org/2002/07/owl#onProperty": [
      {
        "@id": "https://w3id.org/linkml/tests/core/ended_at_time"
      }
    ]
  },
  {
    "@id": "_:N5a08db9219974adca77d825e939a6fcd",
    "@type": [
      "http://www.w3.org/2002/07/owl#Restriction"
    ],
    "http://www.w3.org/2002/07/owl#allValuesFrom": [
      {
        "@id": "http://www.w3.org/2001/XMLSchema#string"
      }
    ],
    "http://www.w3.org/2002/07/owl#onProperty": [
      {
        "@id": "https://w3id.org/linkml/tests/kitchen_sink/related_to"
      }
    ]
  },
  {
    "@id": "_:N942b69ab1aa24b779a7936f8d8fb458e",
    "@type": [
      "http://www.w3.org/2002/07/owl#Restriction"
    ],
    "http://www.w3.org/2002/07/owl#minCardinality": [
      {
        "@type": "http://www.w3.org/2001/XMLSchema#integer",
        "@value": 0
      }
    ],
    "http://www.w3.org/2002/07/owl#onProperty": [
      {
        "@id": "https://w3id.org/linkml/tests/kitchen_sink/related_to"
      }
    ]
  },
  {
    "@id": "_:Nac9fc9197a6f45fe825da60f0ba3456b",
    "@type": [
      "http://www.w3.org/2002/07/owl#Restriction"
    ],
    "http://www.w3.org/2002/07/owl#maxCardinality": [
      {
        "@type": "http://www.w3.org/2001/XMLSchema#integer",
        "@value": 1
      }
    ],
    "http://www.w3.org/2002/07/owl#onProperty": [
      {
        "@id": "https://w3id.org/linkml/tests/kitchen_sink/related_to"
      }
    ]
  },
  {
    "@id": "_:Nad97b593c8e44e3f9c7a867ff5e49761",
    "@type": [
      "http://www.w3.org/2002/07/owl#Restriction"
    ],
    "http://www.w3.org/2002/07/owl#allValuesFrom": [
      {
        "@id": "http://www.w3.org/2001/XMLSchema#date"
      }
    ],
    "http://www.w3.org/2002/07/owl#onProperty": [
      {
        "@id": "https://w3id.org/linkml/tests/core/started_at_time"
      }
    ]
  },
  {
    "@id": "_:N36d07694803f4b8c80d74c3c97199458",
    "@type": [
      "http://www.w3.org/2002/07/owl#Restriction"
    ],
    "http://www.w3.org/2002/07/owl#minCardinality": [
      {
        "@type": "http://www.w3.org/2001/XMLSchema#integer",
        "@value": 0
      }
    ],
    "http://www.w3.org/2002/07/owl#onProperty": [
      {
        "@id": "https://w3id.org/linkml/tests/core/started_at_time"
      }
    ]
  },
  {
    "@id": "_:N9b920fbaf23246a8ac78f53eae2d8d0a",
    "@type": [
      "http://www.w3.org/2002/07/owl#Restriction"
    ],
    "http://www.w3.org/2002/07/owl#maxCardinality": [
      {
        "@type": "http://www.w3.org/2001/XMLSchema#integer",
        "@value": 1
      }
    ],
    "http://www.w3.org/2002/07/owl#onProperty": [
      {
        "@id": "https://w3id.org/linkml/tests/core/started_at_time"
      }
    ]
  },
  {
    "@id": "_:Nc2c91476a4ff4d84ad68f48cb04a7478",
    "@type": [
      "http://www.w3.org/2002/07/owl#Restriction"
    ],
    "http://www.w3.org/2002/07/owl#allValuesFrom": [
      {
        "@id": "http://www.w3.org/2001/XMLSchema#string"
      }
    ],
    "http://www.w3.org/2002/07/owl#onProperty": [
      {
        "@id": "https://w3id.org/linkml/tests/kitchen_sink/type"
      }
    ]
  },
  {
    "@id": "_:Nf904adac333e492f8ae09318fb86f16b",
    "@type": [
      "http://www.w3.org/2002/07/owl#Restriction"
    ],
    "http://www.w3.org/2002/07/owl#minCardinality": [
      {
        "@type": "http://www.w3.org/2001/XMLSchema#integer",
        "@value": 0
      }
    ],
    "http://www.w3.org/2002/07/owl#onProperty": [
      {
        "@id": "https://w3id.org/linkml/tests/kitchen_sink/type"
      }
    ]
  },
  {
    "@id": "_:N87767daefa2941c090dd723f63d93b2f",
    "@type": [
      "http://www.w3.org/2002/07/owl#Restriction"
    ],
    "http://www.w3.org/2002/07/owl#maxCardinality": [
      {
        "@type": "http://www.w3.org/2001/XMLSchema#integer",
        "@value": 1
      }
    ],
    "http://www.w3.org/2002/07/owl#onProperty": [
      {
        "@id": "https://w3id.org/linkml/tests/kitchen_sink/type"
      }
    ]
  },
  {
    "@id": "https://w3id.org/linkml/tests/kitchen_sink/addresses",
    "@type": [
      "http://www.w3.org/2002/07/owl#ObjectProperty"
    ],
    "http://www.w3.org/2000/01/rdf-schema#label": [
      {
        "@value": "addresses"
      }
    ],
    "http://www.w3.org/2000/01/rdf-schema#range": [
      {
        "@id": "https://w3id.org/linkml/tests/kitchen_sink/Address"
      }
    ],
    "http://www.w3.org/2004/02/skos/core#inScheme": [
      {
        "@id": "https://w3id.org/linkml/tests/kitchen_sink"
      }
    ]
  },
  {
    "@id": "https://w3id.org/linkml/tests/kitchen_sink/life_status",
    "@type": [
      "http://www.w3.org/2002/07/owl#ObjectProperty"
    ],
    "http://www.w3.org/2000/01/rdf-schema#label": [
      {
        "@value": "life_status"
      }
    ],
    "http://www.w3.org/2000/01/rdf-schema#range": [
      {
        "@id": "https://w3id.org/linkml/tests/kitchen_sink/LifeStatusEnum"
      }
    ],
    "http://www.w3.org/2004/02/skos/core#inScheme": [
      {
        "@id": "https://w3id.org/linkml/tests/kitchen_sink"
      }
    ]
  },
  {
    "@id": "https://w3id.org/linkml/tests/kitchen_sink/code_systems",
    "@type": [
      "http://www.w3.org/2002/07/owl#ObjectProperty"
    ],
    "http://www.w3.org/2000/01/rdf-schema#label": [
      {
        "@value": "code systems"
      }
    ],
    "http://www.w3.org/2004/02/skos/core#inScheme": [
      {
        "@id": "https://w3id.org/linkml/tests/kitchen_sink"
      }
    ]
  },
  {
    "@id": "http://www.w3.org/2001/XMLSchema#integer",
    "@type": [
      "http://www.w3.org/2000/01/rdf-schema#Datatype"
    ]
  },
  {
    "@id": "https://w3id.org/linkml/tests/kitchen_sink/CordialnessEnum#indifferent",
    "@type": [
      "http://www.w3.org/2002/07/owl#Class"
    ],
    "http://www.w3.org/2000/01/rdf-schema#label": [
      {
        "@value": "indifferent"
      }
    ],
    "http://www.w3.org/2000/01/rdf-schema#subClassOf": [
      {
        "@id": "https://w3id.org/linkml/tests/kitchen_sink/CordialnessEnum"
      }
    ]
  },
  {
    "@id": "https://w3id.org/linkml/tests/kitchen_sink/AnyObject",
    "@type": [
      "http://www.w3.org/2002/07/owl#Class"
    ],
    "http://www.w3.org/2000/01/rdf-schema#label": [
      {
        "@value": "AnyObject"
      }
    ],
    "http://www.w3.org/2004/02/skos/core#definition": [
      {
        "@value": "Example of unconstrained class"
      }
    ],
    "http://www.w3.org/2004/02/skos/core#exactMatch": [
      {
        "@id": "https://w3id.org/linkml/Any"
      }
    ],
    "http://www.w3.org/2004/02/skos/core#inScheme": [
      {
        "@id": "https://w3id.org/linkml/tests/kitchen_sink"
      }
    ]
  },
  {
    "@id": "https://w3id.org/linkml/tests/core/activity_set",
    "@type": [
      "http://www.w3.org/2002/07/owl#ObjectProperty"
    ],
    "http://www.w3.org/2000/01/rdf-schema#label": [
      {
        "@value": "activity set"
      }
    ],
    "http://www.w3.org/2000/01/rdf-schema#range": [
      {
        "@id": "https://w3id.org/linkml/tests/core/Activity"
      }
    ],
    "http://www.w3.org/2004/02/skos/core#inScheme": [
      {
        "@id": "https://w3id.org/linkml/tests/core"
      }
    ]
  },
  {
    "@id": "https://w3id.org/linkml/tests/kitchen_sink/FamilialRelationship",
    "@type": [
      "http://www.w3.org/2002/07/owl#Class"
    ],
    "http://www.w3.org/2000/01/rdf-schema#label": [
      {
        "@value": "FamilialRelationship"
      }
    ],
    "http://www.w3.org/2000/01/rdf-schema#subClassOf": [
      {
        "@id": "https://w3id.org/linkml/tests/kitchen_sink/Relationship"
      },
      {
        "@id": "_:Ne807cd782f2f4cbd8da5255c76aab8c8"
      },
      {
        "@id": "_:N490618dcc7cd4e5a8af0201802d34072"
      },
      {
        "@id": "_:N8abd2252277b45dba396fd65fcf53cd0"
      },
      {
        "@id": "_:N7d0415c25a28475b881b5bcbdae239be"
      },
      {
        "@id": "_:Nb8731f0a4cde47fd9fb3a5f8ee9a6e6e"
      },
      {
        "@id": "_:Ne633bbf764cd4cdeb5972f5ffc28c212"
      },
      {
        "@id": "_:N916ab17eef354bec8e74d1795f2ca9d8"
      },
      {
        "@id": "_:Nd4d168ae07d142488a842943d0af7ce8"
      },
      {
        "@id": "_:Nb7d1c8b1395c48679a5d937c69dd7a94"
      }
    ],
    "http://www.w3.org/2004/02/skos/core#inScheme": [
      {
        "@id": "https://w3id.org/linkml/tests/kitchen_sink"
      }
    ],
    "http://www.w3.org/ns/shacl#order": [
      {
        "@type": "http://www.w3.org/2001/XMLSchema#integer",
        "@value": 5
      }
    ]
  },
  {
    "@id": "_:Ne807cd782f2f4cbd8da5255c76aab8c8",
    "@type": [
      "http://www.w3.org/2002/07/owl#Restriction"
    ],
    "http://www.w3.org/2002/07/owl#allValuesFrom": [
      {
        "@id": "http://www.w3.org/2001/XMLSchema#string"
      }
    ],
    "http://www.w3.org/2002/07/owl#onProperty": [
      {
        "@id": "https://w3id.org/linkml/tests/kitchen_sink/cordialness"
      }
    ]
  },
  {
    "@id": "_:N490618dcc7cd4e5a8af0201802d34072",
    "@type": [
      "http://www.w3.org/2002/07/owl#Restriction"
    ],
    "http://www.w3.org/2002/07/owl#minCardinality": [
      {
        "@type": "http://www.w3.org/2001/XMLSchema#integer",
        "@value": 0
      }
    ],
    "http://www.w3.org/2002/07/owl#onProperty": [
      {
        "@id": "https://w3id.org/linkml/tests/kitchen_sink/cordialness"
      }
    ]
  },
  {
    "@id": "_:N8abd2252277b45dba396fd65fcf53cd0",
    "@type": [
      "http://www.w3.org/2002/07/owl#Restriction"
    ],
    "http://www.w3.org/2002/07/owl#maxCardinality": [
      {
        "@type": "http://www.w3.org/2001/XMLSchema#integer",
        "@value": 1
      }
    ],
    "http://www.w3.org/2002/07/owl#onProperty": [
      {
        "@id": "https://w3id.org/linkml/tests/kitchen_sink/cordialness"
      }
    ]
  },
  {
    "@id": "_:N7d0415c25a28475b881b5bcbdae239be",
    "@type": [
      "http://www.w3.org/2002/07/owl#Restriction"
    ],
    "http://www.w3.org/2002/07/owl#allValuesFrom": [
      {
        "@id": "https://w3id.org/linkml/tests/kitchen_sink/Person"
      }
    ],
    "http://www.w3.org/2002/07/owl#onProperty": [
      {
        "@id": "https://w3id.org/linkml/tests/kitchen_sink/related_to"
      }
    ]
  },
  {
    "@id": "_:Nb8731f0a4cde47fd9fb3a5f8ee9a6e6e",
    "@type": [
      "http://www.w3.org/2002/07/owl#Restriction"
    ],
    "http://www.w3.org/2002/07/owl#minCardinality": [
      {
        "@type": "http://www.w3.org/2001/XMLSchema#integer",
        "@value": 1
      }
    ],
    "http://www.w3.org/2002/07/owl#onProperty": [
      {
        "@id": "https://w3id.org/linkml/tests/kitchen_sink/related_to"
      }
    ]
  },
  {
    "@id": "_:Ne633bbf764cd4cdeb5972f5ffc28c212",
    "@type": [
      "http://www.w3.org/2002/07/owl#Restriction"
    ],
    "http://www.w3.org/2002/07/owl#maxCardinality": [
      {
        "@type": "http://www.w3.org/2001/XMLSchema#integer",
        "@value": 1
      }
    ],
    "http://www.w3.org/2002/07/owl#onProperty": [
      {
        "@id": "https://w3id.org/linkml/tests/kitchen_sink/related_to"
      }
    ]
  },
  {
    "@id": "_:N916ab17eef354bec8e74d1795f2ca9d8",
    "@type": [
      "http://www.w3.org/2002/07/owl#Restriction"
    ],
    "http://www.w3.org/2002/07/owl#allValuesFrom": [
      {
        "@id": "https://w3id.org/linkml/tests/kitchen_sink/FamilialRelationshipType"
      }
    ],
    "http://www.w3.org/2002/07/owl#onProperty": [
      {
        "@id": "https://w3id.org/linkml/tests/kitchen_sink/type"
      }
    ]
  },
  {
    "@id": "_:Nd4d168ae07d142488a842943d0af7ce8",
    "@type": [
      "http://www.w3.org/2002/07/owl#Restriction"
    ],
    "http://www.w3.org/2002/07/owl#minCardinality": [
      {
        "@type": "http://www.w3.org/2001/XMLSchema#integer",
        "@value": 1
      }
    ],
    "http://www.w3.org/2002/07/owl#onProperty": [
      {
        "@id": "https://w3id.org/linkml/tests/kitchen_sink/type"
      }
    ]
  },
  {
    "@id": "_:Nb7d1c8b1395c48679a5d937c69dd7a94",
    "@type": [
      "http://www.w3.org/2002/07/owl#Restriction"
    ],
    "http://www.w3.org/2002/07/owl#maxCardinality": [
      {
        "@type": "http://www.w3.org/2001/XMLSchema#integer",
        "@value": 1
      }
    ],
    "http://www.w3.org/2002/07/owl#onProperty": [
      {
        "@id": "https://w3id.org/linkml/tests/kitchen_sink/type"
      }
    ]
  },
  {
    "@id": "https://w3id.org/linkml/tests/kitchen_sink/city",
    "@type": [
      "http://www.w3.org/2002/07/owl#DatatypeProperty"
    ],
    "http://www.w3.org/2000/01/rdf-schema#label": [
      {
        "@value": "city"
      }
    ],
    "http://www.w3.org/2004/02/skos/core#inScheme": [
      {
        "@id": "https://w3id.org/linkml/tests/kitchen_sink"
      }
    ]
  },
  {
    "@id": "https://w3id.org/linkml/tests/kitchen_sink/has_marriage_history",
    "@type": [
      "http://www.w3.org/2002/07/owl#ObjectProperty"
    ],
    "http://www.w3.org/2000/01/rdf-schema#label": [
      {
        "@value": "has marriage history"
      }
    ],
    "http://www.w3.org/2000/01/rdf-schema#range": [
      {
        "@id": "https://w3id.org/linkml/tests/kitchen_sink/MarriageEvent"
      }
    ],
    "http://www.w3.org/2004/02/skos/core#inScheme": [
      {
        "@id": "https://w3id.org/linkml/tests/kitchen_sink"
      }
    ]
  },
  {
    "@id": "https://w3id.org/linkml/tests/kitchen_sink/street",
    "@type": [
      "http://www.w3.org/2002/07/owl#DatatypeProperty"
    ],
    "http://www.w3.org/2000/01/rdf-schema#label": [
      {
        "@value": "street"
      }
    ],
    "http://www.w3.org/2004/02/skos/core#inScheme": [
      {
        "@id": "https://w3id.org/linkml/tests/kitchen_sink"
      }
    ]
  },
  {
    "@id": "https://w3id.org/linkml/tests/kitchen_sink/AnyOfSimpleType",
    "@type": [
      "http://www.w3.org/2002/07/owl#Class"
    ],
    "http://www.w3.org/2000/01/rdf-schema#label": [
      {
        "@value": "AnyOfSimpleType"
      }
    ],
    "http://www.w3.org/2000/01/rdf-schema#subClassOf": [
      {
        "@id": "_:Na4bcaa80e25b4e3f9c6a05720be945b3"
      },
      {
        "@id": "_:Nf5b54048dcbc4a1aa4641645fb558621"
      },
      {
        "@id": "_:N6c668e3ec1de4a1c806761cd98c94ec0"
      }
    ],
    "http://www.w3.org/2004/02/skos/core#inScheme": [
      {
        "@id": "https://w3id.org/linkml/tests/kitchen_sink"
      }
    ]
  },
  {
    "@id": "_:Na4bcaa80e25b4e3f9c6a05720be945b3",
    "@type": [
      "http://www.w3.org/2002/07/owl#Restriction"
    ],
    "http://www.w3.org/2002/07/owl#allValuesFrom": [
      {
<<<<<<< HEAD
        "@id": "_:Nbcee163615a74ba990ffc17d51b4087c"
=======
        "@id": "_:Nabe1ad233c144f9aa79dbd1c2b00af09"
>>>>>>> c4f9a020
      }
    ],
    "http://www.w3.org/2002/07/owl#onProperty": [
      {
        "@id": "https://w3id.org/linkml/tests/kitchen_sink/attribute1"
      }
    ]
  },
  {
    "@id": "_:Nbcee163615a74ba990ffc17d51b4087c",
    "@type": [
      "http://www.w3.org/2000/01/rdf-schema#Datatype"
    ],
    "http://www.w3.org/2002/07/owl#unionOf": [
      {
        "@list": [
          {
            "@id": "http://www.w3.org/2001/XMLSchema#string"
          },
          {
            "@id": "http://www.w3.org/2001/XMLSchema#integer"
          }
        ]
      }
    ]
  },
  {
<<<<<<< HEAD
    "@id": "_:Nf5b54048dcbc4a1aa4641645fb558621",
=======
    "@id": "_:Nabe1ad233c144f9aa79dbd1c2b00af09",
    "@type": [
      "http://www.w3.org/2002/07/owl#DataRange"
    ],
    "http://www.w3.org/2002/07/owl#oneOf": [
      {
        "@list": [
          {
            "@type": "http://www.w3.org/2001/XMLSchema#string",
            "@value": "foo"
          },
          {
            "@type": "http://www.w3.org/2001/XMLSchema#string",
            "@value": "bar"
          },
          null
        ]
      }
    ]
  },
  {
    "@id": "_:N1d228064c6f24aa38ead1c6e4412095c",
>>>>>>> c4f9a020
    "@type": [
      "http://www.w3.org/2002/07/owl#Restriction"
    ],
    "http://www.w3.org/2002/07/owl#minCardinality": [
      {
        "@type": "http://www.w3.org/2001/XMLSchema#integer",
        "@value": 0
      }
    ],
    "http://www.w3.org/2002/07/owl#onProperty": [
      {
        "@id": "https://w3id.org/linkml/tests/kitchen_sink/attribute1"
      }
    ]
  },
  {
    "@id": "_:N6c668e3ec1de4a1c806761cd98c94ec0",
    "@type": [
      "http://www.w3.org/2002/07/owl#Restriction"
    ],
    "http://www.w3.org/2002/07/owl#maxCardinality": [
      {
        "@type": "http://www.w3.org/2001/XMLSchema#integer",
        "@value": 1
      }
    ],
    "http://www.w3.org/2002/07/owl#onProperty": [
      {
        "@id": "https://w3id.org/linkml/tests/kitchen_sink/attribute1"
      }
    ]
  },
  {
    "@id": "https://w3id.org/linkml/tests/kitchen_sink/EmploymentEventType",
    "@type": [
      "http://www.w3.org/2002/07/owl#Class"
    ],
    "http://www.w3.org/2002/07/owl#unionOf": [
      {
        "@list": [
          {
            "@id": "https://example.org/bizcodes/001"
          },
          {
            "@id": "https://example.org/bizcodes/002"
          },
          {
            "@id": "https://example.org/bizcodes/003"
          },
          {
            "@id": "https://example.org/bizcodes/004"
          }
        ]
      }
    ],
    "https://w3id.org/linkml/permissible_values": [
      {
        "@id": "https://example.org/bizcodes/001"
      },
      {
        "@id": "https://example.org/bizcodes/002"
      },
      {
        "@id": "https://example.org/bizcodes/003"
      },
      {
        "@id": "https://example.org/bizcodes/004"
      }
    ]
  },
  {
    "@id": "https://w3id.org/linkml/tests/kitchen_sink/metadata",
    "@type": [
      "http://www.w3.org/2002/07/owl#ObjectProperty"
    ],
    "http://www.w3.org/2000/01/rdf-schema#label": [
      {
        "@value": "metadata"
      }
    ],
    "http://www.w3.org/2000/01/rdf-schema#range": [
      {
        "@id": "https://w3id.org/linkml/tests/kitchen_sink/AnyObject"
      }
    ],
    "http://www.w3.org/2004/02/skos/core#definition": [
      {
        "@value": "Example of a slot that has an unconstrained range"
      }
    ],
    "http://www.w3.org/2004/02/skos/core#inScheme": [
      {
        "@id": "https://w3id.org/linkml/tests/kitchen_sink"
      }
    ]
  },
  {
    "@id": "https://w3id.org/linkml/tests/kitchen_sink/LifeStatusEnum",
    "@type": [
      "http://www.w3.org/2002/07/owl#Class"
    ],
    "http://www.w3.org/2002/07/owl#unionOf": [
      {
        "@list": [
          {
            "@id": "https://w3id.org/linkml/tests/kitchen_sink/LifeStatusEnum#LIVING"
          },
          {
            "@id": "https://w3id.org/linkml/tests/kitchen_sink/LifeStatusEnum#DEAD"
          },
          {
            "@id": "https://w3id.org/linkml/tests/kitchen_sink/LifeStatusEnum#UNKNOWN"
          }
        ]
      }
    ],
    "https://w3id.org/linkml/permissible_values": [
      {
        "@id": "https://w3id.org/linkml/tests/kitchen_sink/LifeStatusEnum#LIVING"
      },
      {
        "@id": "https://w3id.org/linkml/tests/kitchen_sink/LifeStatusEnum#DEAD"
      },
      {
        "@id": "https://w3id.org/linkml/tests/kitchen_sink/LifeStatusEnum#UNKNOWN"
      }
    ]
  },
  {
    "@id": "https://w3id.org/linkml/tests/kitchen_sink/FakeClass",
    "@type": [
      "http://www.w3.org/2002/07/owl#Class"
    ],
    "http://www.w3.org/2000/01/rdf-schema#label": [
      {
        "@value": "FakeClass"
      }
    ],
    "http://www.w3.org/2000/01/rdf-schema#subClassOf": [
      {
        "@id": "_:Nf52a42978eaf43f3bd25d07fa86af097"
      },
      {
        "@id": "_:N9f588706835543d09276da76fa97fabd"
      },
      {
        "@id": "_:Ne9e9dd3980014ed08982674b046f6236"
      }
    ],
    "http://www.w3.org/2004/02/skos/core#inScheme": [
      {
        "@id": "https://w3id.org/linkml/tests/kitchen_sink"
      }
    ]
  },
  {
    "@id": "_:Nf52a42978eaf43f3bd25d07fa86af097",
    "@type": [
      "http://www.w3.org/2002/07/owl#Restriction"
    ],
    "http://www.w3.org/2002/07/owl#allValuesFrom": [
      {
        "@id": "http://www.w3.org/2001/XMLSchema#string"
      }
    ],
    "http://www.w3.org/2002/07/owl#onProperty": [
      {
        "@id": "https://w3id.org/linkml/tests/kitchen_sink/test_attribute"
      }
    ]
  },
  {
    "@id": "_:N9f588706835543d09276da76fa97fabd",
    "@type": [
      "http://www.w3.org/2002/07/owl#Restriction"
    ],
    "http://www.w3.org/2002/07/owl#minCardinality": [
      {
        "@type": "http://www.w3.org/2001/XMLSchema#integer",
        "@value": 0
      }
    ],
    "http://www.w3.org/2002/07/owl#onProperty": [
      {
        "@id": "https://w3id.org/linkml/tests/kitchen_sink/test_attribute"
      }
    ]
  },
  {
    "@id": "_:Ne9e9dd3980014ed08982674b046f6236",
    "@type": [
      "http://www.w3.org/2002/07/owl#Restriction"
    ],
    "http://www.w3.org/2002/07/owl#maxCardinality": [
      {
        "@type": "http://www.w3.org/2001/XMLSchema#integer",
        "@value": 1
      }
    ],
    "http://www.w3.org/2002/07/owl#onProperty": [
      {
        "@id": "https://w3id.org/linkml/tests/kitchen_sink/test_attribute"
      }
    ]
  },
  {
    "@id": "https://w3id.org/linkml/tests/kitchen_sink/OtherCodes",
    "@type": [
      "http://www.w3.org/2002/07/owl#Class"
    ],
    "https://w3id.org/linkml/permissible_values": [
      {
        "@id": "https://w3id.org/linkml/tests/kitchen_sink/OtherCodes#a+b"
      }
    ]
  },
  {
    "@id": "https://w3id.org/linkml/tests/kitchen_sink/EmploymentEvent",
    "@type": [
      "http://www.w3.org/2002/07/owl#Class"
    ],
    "http://www.w3.org/2000/01/rdf-schema#label": [
      {
        "@value": "EmploymentEvent"
      }
    ],
    "http://www.w3.org/2000/01/rdf-schema#subClassOf": [
      {
        "@id": "https://w3id.org/linkml/tests/kitchen_sink/Event"
      },
      {
        "@id": "_:N66e9215c34f442b8b3f0df55ddb1adf7"
      },
      {
        "@id": "_:Ndc16af14056645a19821c733f0bc6f00"
      },
      {
        "@id": "_:Nff6e2a6d180f4d6581f49b86a4b4150b"
      },
      {
        "@id": "_:Ne9c5e0a3a33242f9ba5fe4acdb0571f9"
      },
      {
        "@id": "_:Ne5b201b8c72a4faf9d1c1081e4bd0738"
      },
      {
        "@id": "_:N55081764dc7d45808c196c645a950ce6"
      }
    ],
    "http://www.w3.org/2004/02/skos/core#inScheme": [
      {
        "@id": "https://w3id.org/linkml/tests/kitchen_sink"
      }
    ],
    "http://www.w3.org/ns/shacl#order": [
      {
        "@type": "http://www.w3.org/2001/XMLSchema#integer",
        "@value": 6
      }
    ]
  },
  {
    "@id": "_:N66e9215c34f442b8b3f0df55ddb1adf7",
    "@type": [
      "http://www.w3.org/2002/07/owl#Restriction"
    ],
    "http://www.w3.org/2002/07/owl#allValuesFrom": [
      {
        "@id": "https://w3id.org/linkml/tests/kitchen_sink/Company"
      }
    ],
    "http://www.w3.org/2002/07/owl#onProperty": [
      {
        "@id": "https://w3id.org/linkml/tests/kitchen_sink/employed_at"
      }
    ]
  },
  {
    "@id": "_:Ndc16af14056645a19821c733f0bc6f00",
    "@type": [
      "http://www.w3.org/2002/07/owl#Restriction"
    ],
    "http://www.w3.org/2002/07/owl#minCardinality": [
      {
        "@type": "http://www.w3.org/2001/XMLSchema#integer",
        "@value": 0
      }
    ],
    "http://www.w3.org/2002/07/owl#onProperty": [
      {
        "@id": "https://w3id.org/linkml/tests/kitchen_sink/employed_at"
      }
    ]
  },
  {
    "@id": "_:Nff6e2a6d180f4d6581f49b86a4b4150b",
    "@type": [
      "http://www.w3.org/2002/07/owl#Restriction"
    ],
    "http://www.w3.org/2002/07/owl#maxCardinality": [
      {
        "@type": "http://www.w3.org/2001/XMLSchema#integer",
        "@value": 1
      }
    ],
    "http://www.w3.org/2002/07/owl#onProperty": [
      {
        "@id": "https://w3id.org/linkml/tests/kitchen_sink/employed_at"
      }
    ]
  },
  {
    "@id": "_:Ne9c5e0a3a33242f9ba5fe4acdb0571f9",
    "@type": [
      "http://www.w3.org/2002/07/owl#Restriction"
    ],
    "http://www.w3.org/2002/07/owl#allValuesFrom": [
      {
        "@id": "_:Nd74868888a3b4be48680879b4457ad2c"
      }
    ],
    "http://www.w3.org/2002/07/owl#onProperty": [
      {
        "@id": "https://w3id.org/linkml/tests/kitchen_sink/type"
      }
    ]
  },
  {
    "@id": "_:Nd74868888a3b4be48680879b4457ad2c",
    "http://www.w3.org/2002/07/owl#unionOf": [
      {
        "@list": [
          {
            "@id": "https://w3id.org/linkml/tests/kitchen_sink/CordialnessEnum"
          },
          {
            "@id": "https://w3id.org/linkml/tests/kitchen_sink/EmploymentEventType"
          }
        ]
      }
    ]
  },
  {
    "@id": "_:Ne5b201b8c72a4faf9d1c1081e4bd0738",
    "@type": [
      "http://www.w3.org/2002/07/owl#Restriction"
    ],
    "http://www.w3.org/2002/07/owl#minCardinality": [
      {
        "@type": "http://www.w3.org/2001/XMLSchema#integer",
        "@value": 0
      }
    ],
    "http://www.w3.org/2002/07/owl#onProperty": [
      {
        "@id": "https://w3id.org/linkml/tests/kitchen_sink/type"
      }
    ]
  },
  {
    "@id": "_:N55081764dc7d45808c196c645a950ce6",
    "@type": [
      "http://www.w3.org/2002/07/owl#Restriction"
    ],
    "http://www.w3.org/2002/07/owl#maxCardinality": [
      {
        "@type": "http://www.w3.org/2001/XMLSchema#integer",
        "@value": 1
      }
    ],
    "http://www.w3.org/2002/07/owl#onProperty": [
      {
        "@id": "https://w3id.org/linkml/tests/kitchen_sink/type"
      }
    ]
  },
  {
    "@id": "https://example.org/bizcodes/002",
    "@type": [
      "http://www.w3.org/2002/07/owl#Class"
    ],
    "http://www.w3.org/2000/01/rdf-schema#label": [
      {
        "@value": "FIRE"
      }
    ],
    "http://www.w3.org/2000/01/rdf-schema#subClassOf": [
      {
        "@id": "https://w3id.org/linkml/tests/kitchen_sink/EmploymentEventType"
      }
    ]
  },
  {
    "@id": "https://w3id.org/linkml/tests/core/acted_on_behalf_of",
    "@type": [
      "http://www.w3.org/2002/07/owl#ObjectProperty"
    ],
    "http://www.w3.org/2000/01/rdf-schema#label": [
      {
        "@value": "acted on behalf of"
      }
    ],
    "http://www.w3.org/2000/01/rdf-schema#range": [
      {
        "@id": "https://w3id.org/linkml/tests/core/Agent"
      }
    ],
    "http://www.w3.org/2004/02/skos/core#inScheme": [
      {
        "@id": "https://w3id.org/linkml/tests/core"
      }
    ]
  },
  {
    "@id": "https://w3id.org/linkml/tests/kitchen_sink/aliases",
    "@type": [
      "http://www.w3.org/2002/07/owl#DatatypeProperty"
    ],
    "http://www.w3.org/2000/01/rdf-schema#label": [
      {
        "@value": "aliases"
      }
    ],
    "http://www.w3.org/2004/02/skos/core#inScheme": [
      {
        "@id": "https://w3id.org/linkml/tests/kitchen_sink"
      }
    ]
  },
  {
    "@id": "https://w3id.org/linkml/tests/kitchen_sink/DiagnosisConcept",
    "@type": [
      "http://www.w3.org/2002/07/owl#Class"
    ],
    "http://www.w3.org/2000/01/rdf-schema#label": [
      {
        "@value": "DiagnosisConcept"
      }
    ],
    "http://www.w3.org/2000/01/rdf-schema#subClassOf": [
      {
        "@id": "https://w3id.org/linkml/tests/kitchen_sink/Concept"
      }
    ],
    "http://www.w3.org/2004/02/skos/core#closeMatch": [
      {
        "@id": "https://w3id.org/biolink/Disease"
      }
    ],
    "http://www.w3.org/2004/02/skos/core#inScheme": [
      {
        "@id": "https://w3id.org/linkml/tests/kitchen_sink"
      }
    ]
  },
  {
    "@id": "https://w3id.org/linkml/tests/kitchen_sink/stomach_count",
    "@type": [
      "http://www.w3.org/2002/07/owl#DatatypeProperty"
    ],
    "http://www.w3.org/2000/01/rdf-schema#label": [
      {
        "@value": "stomach count"
      }
    ],
    "http://www.w3.org/2000/01/rdf-schema#range": [
      {
        "@id": "http://www.w3.org/2001/XMLSchema#integer"
      }
    ],
    "http://www.w3.org/2004/02/skos/core#inScheme": [
      {
        "@id": "https://w3id.org/linkml/tests/kitchen_sink"
      }
    ]
  },
  {
    "@id": "https://w3id.org/linkml/tests/kitchen_sink/OtherCodes#a+b",
    "@type": [
      "http://www.w3.org/2002/07/owl#Class"
    ],
    "http://www.w3.org/2000/01/rdf-schema#label": [
      {
        "@value": "a b"
      }
    ],
    "http://www.w3.org/2000/01/rdf-schema#subClassOf": [
      {
        "@id": "https://w3id.org/linkml/tests/kitchen_sink/OtherCodes"
      }
    ]
  },
  {
    "@id": "https://w3id.org/linkml/tests/kitchen_sink/activities",
    "@type": [
      "http://www.w3.org/2002/07/owl#ObjectProperty"
    ],
    "http://www.w3.org/2000/01/rdf-schema#label": [
      {
        "@value": "activities"
      }
    ],
    "http://www.w3.org/2004/02/skos/core#inScheme": [
      {
        "@id": "https://w3id.org/linkml/tests/kitchen_sink"
      }
    ]
  },
  {
    "@id": "https://w3id.org/linkml/tests/kitchen_sink/AnyOfEnums",
    "@type": [
      "http://www.w3.org/2002/07/owl#Class"
    ],
    "http://www.w3.org/2000/01/rdf-schema#label": [
      {
        "@value": "AnyOfEnums"
      }
    ],
    "http://www.w3.org/2000/01/rdf-schema#subClassOf": [
      {
        "@id": "_:N72afa3d6b1de4613a280c600aefb606b"
      },
      {
        "@id": "_:N8e9759a21e0a4778a63f75fec9ea27c2"
      },
      {
        "@id": "_:N3a6f847c1d04492e8dcd0e70895ff27a"
      }
    ],
    "http://www.w3.org/2004/02/skos/core#inScheme": [
      {
        "@id": "https://w3id.org/linkml/tests/kitchen_sink"
      }
    ]
  },
  {
    "@id": "_:N72afa3d6b1de4613a280c600aefb606b",
    "@type": [
      "http://www.w3.org/2002/07/owl#Restriction"
    ],
    "http://www.w3.org/2002/07/owl#allValuesFrom": [
      {
        "@id": "_:N5da6adbc60fe4beaab299afa597010e7"
      }
    ],
    "http://www.w3.org/2002/07/owl#onProperty": [
      {
        "@id": "https://w3id.org/linkml/tests/kitchen_sink/attribute3"
      }
    ]
  },
  {
    "@id": "_:N5da6adbc60fe4beaab299afa597010e7",
    "http://www.w3.org/2002/07/owl#unionOf": [
      {
        "@list": [
          {
            "@id": "https://w3id.org/linkml/tests/kitchen_sink/DiagnosisType"
          },
          {
            "@id": "https://w3id.org/linkml/tests/kitchen_sink/EmploymentEventType"
          }
        ]
      }
    ]
  },
  {
    "@id": "_:N8e9759a21e0a4778a63f75fec9ea27c2",
    "@type": [
      "http://www.w3.org/2002/07/owl#Restriction"
    ],
    "http://www.w3.org/2002/07/owl#minCardinality": [
      {
        "@type": "http://www.w3.org/2001/XMLSchema#integer",
        "@value": 0
      }
    ],
    "http://www.w3.org/2002/07/owl#onProperty": [
      {
        "@id": "https://w3id.org/linkml/tests/kitchen_sink/attribute3"
      }
    ]
  },
  {
    "@id": "_:N3a6f847c1d04492e8dcd0e70895ff27a",
    "@type": [
      "http://www.w3.org/2002/07/owl#Restriction"
    ],
    "http://www.w3.org/2002/07/owl#maxCardinality": [
      {
        "@type": "http://www.w3.org/2001/XMLSchema#integer",
        "@value": 1
      }
    ],
    "http://www.w3.org/2002/07/owl#onProperty": [
      {
        "@id": "https://w3id.org/linkml/tests/kitchen_sink/attribute3"
      }
    ]
  },
  {
    "@id": "https://w3id.org/linkml/tests/kitchen_sink/attribute2",
    "@type": [
      "http://www.w3.org/2002/07/owl#DatatypeProperty"
    ],
    "http://www.w3.org/2000/01/rdf-schema#label": [
      {
        "@value": "attribute2"
      }
    ],
    "http://www.w3.org/2004/02/skos/core#inScheme": [
      {
        "@id": "https://w3id.org/linkml/tests/kitchen_sink"
      }
    ]
  },
  {
    "@id": "https://w3id.org/linkml/tests/kitchen_sink/FamilialRelationshipType",
    "@type": [
      "http://www.w3.org/2002/07/owl#Class"
    ],
    "http://www.w3.org/2002/07/owl#unionOf": [
      {
        "@list": [
          {
            "@id": "https://w3id.org/linkml/tests/kitchen_sink/FamilialRelationshipType#SIBLING_OF"
          },
          {
            "@id": "https://w3id.org/linkml/tests/kitchen_sink/FamilialRelationshipType#PARENT_OF"
          },
          {
            "@id": "https://w3id.org/linkml/tests/kitchen_sink/FamilialRelationshipType#CHILD_OF"
          }
        ]
      }
    ],
    "https://w3id.org/linkml/permissible_values": [
      {
        "@id": "https://w3id.org/linkml/tests/kitchen_sink/FamilialRelationshipType#SIBLING_OF"
      },
      {
        "@id": "https://w3id.org/linkml/tests/kitchen_sink/FamilialRelationshipType#PARENT_OF"
      },
      {
        "@id": "https://w3id.org/linkml/tests/kitchen_sink/FamilialRelationshipType#CHILD_OF"
      }
    ]
  },
  {
    "@id": "https://w3id.org/linkml/tests/kitchen_sink/type",
    "@type": [
      "http://www.w3.org/2002/07/owl#DatatypeProperty"
    ],
    "http://www.w3.org/2000/01/rdf-schema#label": [
      {
        "@value": "type"
      }
    ],
    "http://www.w3.org/2004/02/skos/core#inScheme": [
      {
        "@id": "https://w3id.org/linkml/tests/kitchen_sink"
      }
    ]
  },
  {
    "@id": "https://w3id.org/linkml/tests/kitchen_sink/MedicalEvent",
    "@type": [
      "http://www.w3.org/2002/07/owl#Class"
    ],
    "http://www.w3.org/2000/01/rdf-schema#label": [
      {
        "@value": "MedicalEvent"
      }
    ],
    "http://www.w3.org/2000/01/rdf-schema#subClassOf": [
      {
        "@id": "https://w3id.org/linkml/tests/kitchen_sink/Event"
      },
      {
        "@id": "_:N71a7e3c780f046b3a96018b64d224c94"
      },
      {
        "@id": "_:Nab1b502929bb41eb9ecb6232992ba93d"
      },
      {
        "@id": "_:N811c33fc98e140fd8d387348e7972284"
      },
      {
        "@id": "_:Na86a5043755f4d708a03c91b1a33f9ea"
      },
      {
        "@id": "_:N4b9f3141dfec485f98ffde0b80041ef1"
      },
      {
        "@id": "_:N6e5ac59096b143a99bba83418574f7fe"
      },
      {
        "@id": "_:N478d98b164aa47ff8b2d18cd78a507a2"
      },
      {
        "@id": "_:Na7cd0bad3fad4b428907402f0c74d4bb"
      },
      {
        "@id": "_:Ndb1c242dab3949b3af6dd1a41300484c"
      }
    ],
    "http://www.w3.org/2004/02/skos/core#inScheme": [
      {
        "@id": "https://w3id.org/linkml/tests/kitchen_sink"
      }
    ]
  },
  {
    "@id": "_:N71a7e3c780f046b3a96018b64d224c94",
    "@type": [
      "http://www.w3.org/2002/07/owl#Restriction"
    ],
    "http://www.w3.org/2002/07/owl#allValuesFrom": [
      {
        "@id": "https://w3id.org/linkml/tests/kitchen_sink/DiagnosisConcept"
      }
    ],
    "http://www.w3.org/2002/07/owl#onProperty": [
      {
        "@id": "https://w3id.org/linkml/tests/kitchen_sink/diagnosis"
      }
    ]
  },
  {
    "@id": "_:Nab1b502929bb41eb9ecb6232992ba93d",
    "@type": [
      "http://www.w3.org/2002/07/owl#Restriction"
    ],
    "http://www.w3.org/2002/07/owl#minCardinality": [
      {
        "@type": "http://www.w3.org/2001/XMLSchema#integer",
        "@value": 0
      }
    ],
    "http://www.w3.org/2002/07/owl#onProperty": [
      {
        "@id": "https://w3id.org/linkml/tests/kitchen_sink/diagnosis"
      }
    ]
  },
  {
    "@id": "_:N811c33fc98e140fd8d387348e7972284",
    "@type": [
      "http://www.w3.org/2002/07/owl#Restriction"
    ],
    "http://www.w3.org/2002/07/owl#maxCardinality": [
      {
        "@type": "http://www.w3.org/2001/XMLSchema#integer",
        "@value": 1
      }
    ],
    "http://www.w3.org/2002/07/owl#onProperty": [
      {
        "@id": "https://w3id.org/linkml/tests/kitchen_sink/diagnosis"
      }
    ]
  },
  {
    "@id": "_:Na86a5043755f4d708a03c91b1a33f9ea",
    "@type": [
      "http://www.w3.org/2002/07/owl#Restriction"
    ],
    "http://www.w3.org/2002/07/owl#allValuesFrom": [
      {
        "@id": "https://w3id.org/linkml/tests/kitchen_sink/Place"
      }
    ],
    "http://www.w3.org/2002/07/owl#onProperty": [
      {
        "@id": "https://w3id.org/linkml/tests/kitchen_sink/in_location"
      }
    ]
  },
  {
    "@id": "_:N4b9f3141dfec485f98ffde0b80041ef1",
    "@type": [
      "http://www.w3.org/2002/07/owl#Restriction"
    ],
    "http://www.w3.org/2002/07/owl#minCardinality": [
      {
        "@type": "http://www.w3.org/2001/XMLSchema#integer",
        "@value": 0
      }
    ],
    "http://www.w3.org/2002/07/owl#onProperty": [
      {
        "@id": "https://w3id.org/linkml/tests/kitchen_sink/in_location"
      }
    ]
  },
  {
    "@id": "_:N6e5ac59096b143a99bba83418574f7fe",
    "@type": [
      "http://www.w3.org/2002/07/owl#Restriction"
    ],
    "http://www.w3.org/2002/07/owl#maxCardinality": [
      {
        "@type": "http://www.w3.org/2001/XMLSchema#integer",
        "@value": 1
      }
    ],
    "http://www.w3.org/2002/07/owl#onProperty": [
      {
        "@id": "https://w3id.org/linkml/tests/kitchen_sink/in_location"
      }
    ]
  },
  {
    "@id": "_:N478d98b164aa47ff8b2d18cd78a507a2",
    "@type": [
      "http://www.w3.org/2002/07/owl#Restriction"
    ],
    "http://www.w3.org/2002/07/owl#allValuesFrom": [
      {
        "@id": "https://w3id.org/linkml/tests/kitchen_sink/ProcedureConcept"
      }
    ],
    "http://www.w3.org/2002/07/owl#onProperty": [
      {
        "@id": "https://w3id.org/linkml/tests/kitchen_sink/procedure"
      }
    ]
  },
  {
    "@id": "_:Na7cd0bad3fad4b428907402f0c74d4bb",
    "@type": [
      "http://www.w3.org/2002/07/owl#Restriction"
    ],
    "http://www.w3.org/2002/07/owl#minCardinality": [
      {
        "@type": "http://www.w3.org/2001/XMLSchema#integer",
        "@value": 0
      }
    ],
    "http://www.w3.org/2002/07/owl#onProperty": [
      {
        "@id": "https://w3id.org/linkml/tests/kitchen_sink/procedure"
      }
    ]
  },
  {
    "@id": "_:Ndb1c242dab3949b3af6dd1a41300484c",
    "@type": [
      "http://www.w3.org/2002/07/owl#Restriction"
    ],
    "http://www.w3.org/2002/07/owl#maxCardinality": [
      {
        "@type": "http://www.w3.org/2001/XMLSchema#integer",
        "@value": 1
      }
    ],
    "http://www.w3.org/2002/07/owl#onProperty": [
      {
        "@id": "https://w3id.org/linkml/tests/kitchen_sink/procedure"
      }
    ]
  },
  {
    "@id": "https://w3id.org/linkml/tests/kitchen_sink/in_location",
    "@type": [
      "http://www.w3.org/2002/07/owl#ObjectProperty"
    ],
    "http://www.w3.org/2000/01/rdf-schema#label": [
      {
        "@value": "in location"
      }
    ],
    "http://www.w3.org/2000/01/rdf-schema#range": [
      {
        "@id": "https://w3id.org/linkml/tests/kitchen_sink/Place"
      }
    ],
    "http://www.w3.org/2004/02/skos/core#inScheme": [
      {
        "@id": "https://w3id.org/linkml/tests/kitchen_sink"
      }
    ],
    "https://w3id.org/biolink/opposite": [
      {
        "@value": "location_of"
      }
    ]
  },
  {
    "@id": "https://w3id.org/linkml/tests/kitchen_sink/WithLocation",
    "@type": [
      "http://www.w3.org/2002/07/owl#Class"
    ],
    "http://www.w3.org/2000/01/rdf-schema#label": [
      {
        "@value": "WithLocation"
      }
    ],
    "http://www.w3.org/2000/01/rdf-schema#subClassOf": [
      {
        "@id": "_:Nb6b051bd39744893b0e2b1ad666d1810"
      },
      {
        "@id": "_:Nb4442d2a93ac4e4389482da04c425489"
      },
      {
        "@id": "_:Nd7d6669b90c443dd8891c6a4afb872b7"
      }
    ],
    "http://www.w3.org/2004/02/skos/core#inScheme": [
      {
        "@id": "https://w3id.org/linkml/tests/kitchen_sink"
      }
    ]
  },
  {
    "@id": "_:Nb6b051bd39744893b0e2b1ad666d1810",
    "@type": [
      "http://www.w3.org/2002/07/owl#Restriction"
    ],
    "http://www.w3.org/2002/07/owl#allValuesFrom": [
      {
        "@id": "https://w3id.org/linkml/tests/kitchen_sink/Place"
      }
    ],
    "http://www.w3.org/2002/07/owl#onProperty": [
      {
        "@id": "https://w3id.org/linkml/tests/kitchen_sink/in_location"
      }
    ]
  },
  {
    "@id": "_:Nb4442d2a93ac4e4389482da04c425489",
    "@type": [
      "http://www.w3.org/2002/07/owl#Restriction"
    ],
    "http://www.w3.org/2002/07/owl#minCardinality": [
      {
        "@type": "http://www.w3.org/2001/XMLSchema#integer",
        "@value": 0
      }
    ],
    "http://www.w3.org/2002/07/owl#onProperty": [
      {
        "@id": "https://w3id.org/linkml/tests/kitchen_sink/in_location"
      }
    ]
  },
  {
    "@id": "_:Nd7d6669b90c443dd8891c6a4afb872b7",
    "@type": [
      "http://www.w3.org/2002/07/owl#Restriction"
    ],
    "http://www.w3.org/2002/07/owl#maxCardinality": [
      {
        "@type": "http://www.w3.org/2001/XMLSchema#integer",
        "@value": 1
      }
    ],
    "http://www.w3.org/2002/07/owl#onProperty": [
      {
        "@id": "https://w3id.org/linkml/tests/kitchen_sink/in_location"
      }
    ]
  },
  {
    "@id": "https://w3id.org/linkml/tests/core/used",
    "@type": [
      "http://www.w3.org/2002/07/owl#DatatypeProperty"
    ],
    "http://www.w3.org/2000/01/rdf-schema#domain": [
      {
        "@id": "https://w3id.org/linkml/tests/core/Activity"
      }
    ],
    "http://www.w3.org/2000/01/rdf-schema#label": [
      {
        "@value": "used"
      }
    ],
    "http://www.w3.org/2004/02/skos/core#inScheme": [
      {
        "@id": "https://w3id.org/linkml/tests/core"
      }
    ]
  },
  {
    "@id": "https://w3id.org/linkml/tests/kitchen_sink/is_current",
    "@type": [
      "http://www.w3.org/2002/07/owl#DatatypeProperty"
    ],
    "http://www.w3.org/2000/01/rdf-schema#label": [
      {
        "@value": "is current"
      }
    ],
    "http://www.w3.org/2000/01/rdf-schema#range": [
      {
        "@id": "http://www.w3.org/2001/XMLSchema#boolean"
      }
    ],
    "http://www.w3.org/2004/02/skos/core#inScheme": [
      {
        "@id": "https://w3id.org/linkml/tests/kitchen_sink"
      }
    ]
  },
  {
    "@id": "https://example.org/bizcodes/004",
    "@type": [
      "http://www.w3.org/2002/07/owl#Class"
    ],
    "http://www.w3.org/2000/01/rdf-schema#label": [
      {
        "@value": "TRANSFER"
      }
    ],
    "http://www.w3.org/2000/01/rdf-schema#subClassOf": [
      {
        "@id": "https://w3id.org/linkml/tests/kitchen_sink/EmploymentEventType"
      }
    ]
  },
  {
    "@id": "http://www.w3.org/2001/XMLSchema#string",
    "@type": [
      "http://www.w3.org/2000/01/rdf-schema#Datatype"
    ],
    "http://www.w3.org/2002/07/owl#equivalentClass": [
      {
        "@id": "_:N416bd99adcc347999cdb2df20b15010e"
      }
    ]
  },
  {
    "@id": "_:N416bd99adcc347999cdb2df20b15010e",
    "@type": [
      "http://www.w3.org/2000/01/rdf-schema#Datatype"
    ],
    "http://www.w3.org/2002/07/owl#onDatatype": [
      {
        "@id": "http://www.w3.org/2001/XMLSchema#string"
      }
    ],
    "http://www.w3.org/2002/07/owl#withRestrictions": [
      {
        "@list": [
          {
            "@id": "_:N1f4d4119dc704c8295a3f589a3fa1956"
          }
        ]
      }
    ]
  },
  {
    "@id": "_:N1f4d4119dc704c8295a3f589a3fa1956",
    "http://www.w3.org/2001/XMLSchema#pattern": [
      {
        "@value": "^[\\\\+\\\\d+ +][\\\\d\\\\- ]+$"
      }
    ]
  },
  {
    "@id": "https://w3id.org/linkml/tests/kitchen_sink/attribute4",
    "@type": [
      "http://www.w3.org/2002/07/owl#DatatypeProperty"
    ],
    "http://www.w3.org/2000/01/rdf-schema#label": [
      {
        "@value": "attribute4"
      }
    ],
    "http://www.w3.org/2004/02/skos/core#inScheme": [
      {
        "@id": "https://w3id.org/linkml/tests/kitchen_sink"
      }
    ]
  },
  {
    "@id": "https://w3id.org/linkml/tests/core/Activity",
    "@type": [
      "http://www.w3.org/2002/07/owl#Class"
    ],
    "http://www.w3.org/2000/01/rdf-schema#label": [
      {
        "@value": "activity"
      }
    ],
    "http://www.w3.org/2000/01/rdf-schema#subClassOf": [
      {
        "@id": "_:Nd0d10478311642c885bab2f348e62aec"
      },
      {
        "@id": "_:N883ca1532bc1436d804e7758a86f4823"
      },
      {
        "@id": "_:Ndec92a1d0f32410a9016a7158d3119e8"
      },
      {
        "@id": "_:Na0b9c24c850446bab83fe3618d5fd613"
      },
      {
        "@id": "_:N2c9fa10dbe46480ca52730abe8789286"
      },
      {
        "@id": "_:N5ba2e56930184221a032182c6f4d2235"
      },
      {
        "@id": "_:N476a6f558e0445479574d4b047a8704d"
      },
      {
        "@id": "_:N2cd5c549eae344a8a1fc9d168d5ea13e"
      },
      {
        "@id": "_:N50b71cff6a8b442da55335e53b14d3f0"
      },
      {
        "@id": "_:N773f18efafce4f479f75eb6db62670bb"
      },
      {
        "@id": "_:N0c9cf17dc85f4955bf17f2bbfdc66944"
      },
      {
        "@id": "_:N1d839eeac5fc44e7828601a078bc226e"
      },
      {
        "@id": "_:N8ed7445ae6df4721a28ec41c71ec7709"
      },
      {
        "@id": "_:N1de6aebe985a4f3ea3a1d1f5bda8df83"
      },
      {
        "@id": "_:N1d300d2396174ff298fe2c140279dc67"
      },
      {
        "@id": "_:N51be6e9d7031478fad8b82b022d7bf54"
      },
      {
        "@id": "_:N84632deb662c4acea1fc2bc590cfa1fa"
      },
      {
        "@id": "_:Nb034c63da7b04c8ea00bf6cd63ed84ad"
      },
      {
        "@id": "_:Nd5db3d3e6ef4489d8df12dafb0683caa"
      },
      {
        "@id": "_:Ndcbaf04dbb78476da208b8df0790dbec"
      },
      {
        "@id": "_:N5d94aef5929c404fad70582da425e3b9"
      }
    ],
    "http://www.w3.org/2004/02/skos/core#definition": [
      {
        "@value": "a provence-generating activity"
      }
    ],
    "http://www.w3.org/2004/02/skos/core#inScheme": [
      {
        "@id": "https://w3id.org/linkml/tests/core"
      }
    ],
    "http://www.w3.org/2004/02/skos/core#mappingRelation": [
      {
        "@id": "http://www.w3.org/ns/prov#Activity"
      }
    ]
  },
  {
    "@id": "_:Nd0d10478311642c885bab2f348e62aec",
    "@type": [
      "http://www.w3.org/2002/07/owl#Restriction"
    ],
    "http://www.w3.org/2002/07/owl#allValuesFrom": [
      {
        "@id": "http://www.w3.org/2001/XMLSchema#string"
      }
    ],
    "http://www.w3.org/2002/07/owl#onProperty": [
      {
        "@id": "https://w3id.org/linkml/tests/core/description"
      }
    ]
  },
  {
    "@id": "_:N883ca1532bc1436d804e7758a86f4823",
    "@type": [
      "http://www.w3.org/2002/07/owl#Restriction"
    ],
    "http://www.w3.org/2002/07/owl#minCardinality": [
      {
        "@type": "http://www.w3.org/2001/XMLSchema#integer",
        "@value": 0
      }
    ],
    "http://www.w3.org/2002/07/owl#onProperty": [
      {
        "@id": "https://w3id.org/linkml/tests/core/description"
      }
    ]
  },
  {
    "@id": "_:Ndec92a1d0f32410a9016a7158d3119e8",
    "@type": [
      "http://www.w3.org/2002/07/owl#Restriction"
    ],
    "http://www.w3.org/2002/07/owl#maxCardinality": [
      {
        "@type": "http://www.w3.org/2001/XMLSchema#integer",
        "@value": 1
      }
    ],
    "http://www.w3.org/2002/07/owl#onProperty": [
      {
        "@id": "https://w3id.org/linkml/tests/core/description"
      }
    ]
  },
  {
    "@id": "_:Na0b9c24c850446bab83fe3618d5fd613",
    "@type": [
      "http://www.w3.org/2002/07/owl#Restriction"
    ],
    "http://www.w3.org/2002/07/owl#allValuesFrom": [
      {
        "@id": "http://www.w3.org/2001/XMLSchema#date"
      }
    ],
    "http://www.w3.org/2002/07/owl#onProperty": [
      {
        "@id": "https://w3id.org/linkml/tests/core/ended_at_time"
      }
    ]
  },
  {
    "@id": "_:N2c9fa10dbe46480ca52730abe8789286",
    "@type": [
      "http://www.w3.org/2002/07/owl#Restriction"
    ],
    "http://www.w3.org/2002/07/owl#minCardinality": [
      {
        "@type": "http://www.w3.org/2001/XMLSchema#integer",
        "@value": 0
      }
    ],
    "http://www.w3.org/2002/07/owl#onProperty": [
      {
        "@id": "https://w3id.org/linkml/tests/core/ended_at_time"
      }
    ]
  },
  {
    "@id": "_:N5ba2e56930184221a032182c6f4d2235",
    "@type": [
      "http://www.w3.org/2002/07/owl#Restriction"
    ],
    "http://www.w3.org/2002/07/owl#maxCardinality": [
      {
        "@type": "http://www.w3.org/2001/XMLSchema#integer",
        "@value": 1
      }
    ],
    "http://www.w3.org/2002/07/owl#onProperty": [
      {
        "@id": "https://w3id.org/linkml/tests/core/ended_at_time"
      }
    ]
  },
  {
    "@id": "_:N476a6f558e0445479574d4b047a8704d",
    "@type": [
      "http://www.w3.org/2002/07/owl#Restriction"
    ],
    "http://www.w3.org/2002/07/owl#allValuesFrom": [
      {
        "@id": "http://www.w3.org/2001/XMLSchema#string"
      }
    ],
    "http://www.w3.org/2002/07/owl#onProperty": [
      {
        "@id": "https://w3id.org/linkml/tests/core/id"
      }
    ]
  },
  {
    "@id": "_:N2cd5c549eae344a8a1fc9d168d5ea13e",
    "@type": [
      "http://www.w3.org/2002/07/owl#Restriction"
    ],
    "http://www.w3.org/2002/07/owl#minCardinality": [
      {
        "@type": "http://www.w3.org/2001/XMLSchema#integer",
        "@value": 1
      }
    ],
    "http://www.w3.org/2002/07/owl#onProperty": [
      {
        "@id": "https://w3id.org/linkml/tests/core/id"
      }
    ]
  },
  {
    "@id": "_:N50b71cff6a8b442da55335e53b14d3f0",
    "@type": [
      "http://www.w3.org/2002/07/owl#Restriction"
    ],
    "http://www.w3.org/2002/07/owl#maxCardinality": [
      {
        "@type": "http://www.w3.org/2001/XMLSchema#integer",
        "@value": 1
      }
    ],
    "http://www.w3.org/2002/07/owl#onProperty": [
      {
        "@id": "https://w3id.org/linkml/tests/core/id"
      }
    ]
  },
  {
    "@id": "_:N773f18efafce4f479f75eb6db62670bb",
    "@type": [
      "http://www.w3.org/2002/07/owl#Restriction"
    ],
    "http://www.w3.org/2002/07/owl#allValuesFrom": [
      {
        "@id": "http://www.w3.org/2001/XMLSchema#date"
      }
    ],
    "http://www.w3.org/2002/07/owl#onProperty": [
      {
        "@id": "https://w3id.org/linkml/tests/core/started_at_time"
      }
    ]
  },
  {
    "@id": "_:N0c9cf17dc85f4955bf17f2bbfdc66944",
    "@type": [
      "http://www.w3.org/2002/07/owl#Restriction"
    ],
    "http://www.w3.org/2002/07/owl#minCardinality": [
      {
        "@type": "http://www.w3.org/2001/XMLSchema#integer",
        "@value": 0
      }
    ],
    "http://www.w3.org/2002/07/owl#onProperty": [
      {
        "@id": "https://w3id.org/linkml/tests/core/started_at_time"
      }
    ]
  },
  {
    "@id": "_:N1d839eeac5fc44e7828601a078bc226e",
    "@type": [
      "http://www.w3.org/2002/07/owl#Restriction"
    ],
    "http://www.w3.org/2002/07/owl#maxCardinality": [
      {
        "@type": "http://www.w3.org/2001/XMLSchema#integer",
        "@value": 1
      }
    ],
    "http://www.w3.org/2002/07/owl#onProperty": [
      {
        "@id": "https://w3id.org/linkml/tests/core/started_at_time"
      }
    ]
  },
  {
    "@id": "_:N8ed7445ae6df4721a28ec41c71ec7709",
    "@type": [
      "http://www.w3.org/2002/07/owl#Restriction"
    ],
    "http://www.w3.org/2002/07/owl#allValuesFrom": [
      {
        "@id": "http://www.w3.org/2001/XMLSchema#string"
      }
    ],
    "http://www.w3.org/2002/07/owl#onProperty": [
      {
        "@id": "https://w3id.org/linkml/tests/core/used"
      }
    ]
  },
  {
    "@id": "_:N1de6aebe985a4f3ea3a1d1f5bda8df83",
    "@type": [
      "http://www.w3.org/2002/07/owl#Restriction"
    ],
    "http://www.w3.org/2002/07/owl#minCardinality": [
      {
        "@type": "http://www.w3.org/2001/XMLSchema#integer",
        "@value": 0
      }
    ],
    "http://www.w3.org/2002/07/owl#onProperty": [
      {
        "@id": "https://w3id.org/linkml/tests/core/used"
      }
    ]
  },
  {
    "@id": "_:N1d300d2396174ff298fe2c140279dc67",
    "@type": [
      "http://www.w3.org/2002/07/owl#Restriction"
    ],
    "http://www.w3.org/2002/07/owl#maxCardinality": [
      {
        "@type": "http://www.w3.org/2001/XMLSchema#integer",
        "@value": 1
      }
    ],
    "http://www.w3.org/2002/07/owl#onProperty": [
      {
        "@id": "https://w3id.org/linkml/tests/core/used"
      }
    ]
  },
  {
    "@id": "_:N51be6e9d7031478fad8b82b022d7bf54",
    "@type": [
      "http://www.w3.org/2002/07/owl#Restriction"
    ],
    "http://www.w3.org/2002/07/owl#allValuesFrom": [
      {
        "@id": "https://w3id.org/linkml/tests/core/Agent"
      }
    ],
    "http://www.w3.org/2002/07/owl#onProperty": [
      {
        "@id": "https://w3id.org/linkml/tests/core/was_associated_with"
      }
    ]
  },
  {
    "@id": "_:N84632deb662c4acea1fc2bc590cfa1fa",
    "@type": [
      "http://www.w3.org/2002/07/owl#Restriction"
    ],
    "http://www.w3.org/2002/07/owl#minCardinality": [
      {
        "@type": "http://www.w3.org/2001/XMLSchema#integer",
        "@value": 0
      }
    ],
    "http://www.w3.org/2002/07/owl#onProperty": [
      {
        "@id": "https://w3id.org/linkml/tests/core/was_associated_with"
      }
    ]
  },
  {
    "@id": "_:Nb034c63da7b04c8ea00bf6cd63ed84ad",
    "@type": [
      "http://www.w3.org/2002/07/owl#Restriction"
    ],
    "http://www.w3.org/2002/07/owl#maxCardinality": [
      {
        "@type": "http://www.w3.org/2001/XMLSchema#integer",
        "@value": 1
      }
    ],
    "http://www.w3.org/2002/07/owl#onProperty": [
      {
        "@id": "https://w3id.org/linkml/tests/core/was_associated_with"
      }
    ]
  },
  {
    "@id": "_:Nd5db3d3e6ef4489d8df12dafb0683caa",
    "@type": [
      "http://www.w3.org/2002/07/owl#Restriction"
    ],
    "http://www.w3.org/2002/07/owl#allValuesFrom": [
      {
        "@id": "https://w3id.org/linkml/tests/core/Activity"
      }
    ],
    "http://www.w3.org/2002/07/owl#onProperty": [
      {
        "@id": "https://w3id.org/linkml/tests/core/was_informed_by"
      }
    ]
  },
  {
    "@id": "_:Ndcbaf04dbb78476da208b8df0790dbec",
    "@type": [
      "http://www.w3.org/2002/07/owl#Restriction"
    ],
    "http://www.w3.org/2002/07/owl#minCardinality": [
      {
        "@type": "http://www.w3.org/2001/XMLSchema#integer",
        "@value": 0
      }
    ],
    "http://www.w3.org/2002/07/owl#onProperty": [
      {
        "@id": "https://w3id.org/linkml/tests/core/was_informed_by"
      }
    ]
  },
  {
    "@id": "_:N5d94aef5929c404fad70582da425e3b9",
    "@type": [
      "http://www.w3.org/2002/07/owl#Restriction"
    ],
    "http://www.w3.org/2002/07/owl#maxCardinality": [
      {
        "@type": "http://www.w3.org/2001/XMLSchema#integer",
        "@value": 1
      }
    ],
    "http://www.w3.org/2002/07/owl#onProperty": [
      {
        "@id": "https://w3id.org/linkml/tests/core/was_informed_by"
      }
    ]
  },
  {
    "@id": "https://w3id.org/linkml/tests/kitchen_sink/LifeStatusEnum#UNKNOWN",
    "@type": [
      "http://www.w3.org/2002/07/owl#Class"
    ],
    "http://www.w3.org/2000/01/rdf-schema#label": [
      {
        "@value": "UNKNOWN"
      }
    ],
    "http://www.w3.org/2000/01/rdf-schema#subClassOf": [
      {
        "@id": "https://w3id.org/linkml/tests/kitchen_sink/LifeStatusEnum"
      }
    ]
  },
  {
    "@id": "https://w3id.org/linkml/tests/kitchen_sink/Event",
    "@type": [
      "http://www.w3.org/2002/07/owl#Class"
    ],
    "http://www.w3.org/2000/01/rdf-schema#label": [
      {
        "@value": "Event"
      }
    ],
    "http://www.w3.org/2000/01/rdf-schema#subClassOf": [
      {
        "@id": "_:Naef1998e26b943eea8810a43e87ee513"
      },
      {
        "@id": "_:Nb71a8d9c20a14a828ec2616ef869f1f1"
      },
      {
        "@id": "_:Ne04634320cad40f2970963f231932576"
      },
      {
        "@id": "_:N6efa6a34b60d4bfeae5204bcc92f23d8"
      },
      {
        "@id": "_:N847a57a44a9c4f32acfb9b3eb85591a3"
      },
      {
        "@id": "_:N8bd41bc94e414b7e8b8c0438d2ce0b3a"
      },
      {
        "@id": "_:Nd9c30a205461469e95f1dc5e7651312c"
      },
      {
        "@id": "_:Nfd525103d41445e5a54cc2ee4636c34b"
      },
      {
        "@id": "_:N8eff47326b26473f86c515703e40d7c5"
      },
      {
        "@id": "_:N8b6cb4d83a664d95aeac1cf6a2fb4291"
      },
      {
        "@id": "_:Ncd1a02ca5b314b0c8071da8d7e408742"
      },
      {
        "@id": "_:N8a8c46dec200461c8dd584c72598d783"
      }
    ],
    "http://www.w3.org/2004/02/skos/core#inScheme": [
      {
        "@id": "https://w3id.org/linkml/tests/kitchen_sink"
      }
    ]
  },
  {
    "@id": "_:Naef1998e26b943eea8810a43e87ee513",
    "@type": [
      "http://www.w3.org/2002/07/owl#Restriction"
    ],
    "http://www.w3.org/2002/07/owl#allValuesFrom": [
      {
        "@id": "http://www.w3.org/2001/XMLSchema#date"
      }
    ],
    "http://www.w3.org/2002/07/owl#onProperty": [
      {
        "@id": "https://w3id.org/linkml/tests/core/ended_at_time"
      }
    ]
  },
  {
    "@id": "_:Nb71a8d9c20a14a828ec2616ef869f1f1",
    "@type": [
      "http://www.w3.org/2002/07/owl#Restriction"
    ],
    "http://www.w3.org/2002/07/owl#minCardinality": [
      {
        "@type": "http://www.w3.org/2001/XMLSchema#integer",
        "@value": 0
      }
    ],
    "http://www.w3.org/2002/07/owl#onProperty": [
      {
        "@id": "https://w3id.org/linkml/tests/core/ended_at_time"
      }
    ]
  },
  {
    "@id": "_:Ne04634320cad40f2970963f231932576",
    "@type": [
      "http://www.w3.org/2002/07/owl#Restriction"
    ],
    "http://www.w3.org/2002/07/owl#maxCardinality": [
      {
        "@type": "http://www.w3.org/2001/XMLSchema#integer",
        "@value": 1
      }
    ],
    "http://www.w3.org/2002/07/owl#onProperty": [
      {
        "@id": "https://w3id.org/linkml/tests/core/ended_at_time"
      }
    ]
  },
  {
    "@id": "_:N6efa6a34b60d4bfeae5204bcc92f23d8",
    "@type": [
      "http://www.w3.org/2002/07/owl#Restriction"
    ],
    "http://www.w3.org/2002/07/owl#allValuesFrom": [
      {
        "@id": "http://www.w3.org/2001/XMLSchema#boolean"
      }
    ],
    "http://www.w3.org/2002/07/owl#onProperty": [
      {
        "@id": "https://w3id.org/linkml/tests/kitchen_sink/is_current"
      }
    ]
  },
  {
    "@id": "_:N847a57a44a9c4f32acfb9b3eb85591a3",
    "@type": [
      "http://www.w3.org/2002/07/owl#Restriction"
    ],
    "http://www.w3.org/2002/07/owl#minCardinality": [
      {
        "@type": "http://www.w3.org/2001/XMLSchema#integer",
        "@value": 0
      }
    ],
    "http://www.w3.org/2002/07/owl#onProperty": [
      {
        "@id": "https://w3id.org/linkml/tests/kitchen_sink/is_current"
      }
    ]
  },
  {
    "@id": "_:N8bd41bc94e414b7e8b8c0438d2ce0b3a",
    "@type": [
      "http://www.w3.org/2002/07/owl#Restriction"
    ],
    "http://www.w3.org/2002/07/owl#maxCardinality": [
      {
        "@type": "http://www.w3.org/2001/XMLSchema#integer",
        "@value": 1
      }
    ],
    "http://www.w3.org/2002/07/owl#onProperty": [
      {
        "@id": "https://w3id.org/linkml/tests/kitchen_sink/is_current"
      }
    ]
  },
  {
    "@id": "_:Nd9c30a205461469e95f1dc5e7651312c",
    "@type": [
      "http://www.w3.org/2002/07/owl#Restriction"
    ],
    "http://www.w3.org/2002/07/owl#allValuesFrom": [
      {
        "@id": "https://w3id.org/linkml/tests/kitchen_sink/AnyObject"
      }
    ],
    "http://www.w3.org/2002/07/owl#onProperty": [
      {
        "@id": "https://w3id.org/linkml/tests/kitchen_sink/metadata"
      }
    ]
  },
  {
    "@id": "_:Nfd525103d41445e5a54cc2ee4636c34b",
    "@type": [
      "http://www.w3.org/2002/07/owl#Restriction"
    ],
    "http://www.w3.org/2002/07/owl#minCardinality": [
      {
        "@type": "http://www.w3.org/2001/XMLSchema#integer",
        "@value": 0
      }
    ],
    "http://www.w3.org/2002/07/owl#onProperty": [
      {
        "@id": "https://w3id.org/linkml/tests/kitchen_sink/metadata"
      }
    ]
  },
  {
    "@id": "_:N8eff47326b26473f86c515703e40d7c5",
    "@type": [
      "http://www.w3.org/2002/07/owl#Restriction"
    ],
    "http://www.w3.org/2002/07/owl#maxCardinality": [
      {
        "@type": "http://www.w3.org/2001/XMLSchema#integer",
        "@value": 1
      }
    ],
    "http://www.w3.org/2002/07/owl#onProperty": [
      {
        "@id": "https://w3id.org/linkml/tests/kitchen_sink/metadata"
      }
    ]
  },
  {
    "@id": "_:N8b6cb4d83a664d95aeac1cf6a2fb4291",
    "@type": [
      "http://www.w3.org/2002/07/owl#Restriction"
    ],
    "http://www.w3.org/2002/07/owl#allValuesFrom": [
      {
        "@id": "http://www.w3.org/2001/XMLSchema#date"
      }
    ],
    "http://www.w3.org/2002/07/owl#onProperty": [
      {
        "@id": "https://w3id.org/linkml/tests/core/started_at_time"
      }
    ]
  },
  {
    "@id": "_:Ncd1a02ca5b314b0c8071da8d7e408742",
    "@type": [
      "http://www.w3.org/2002/07/owl#Restriction"
    ],
    "http://www.w3.org/2002/07/owl#minCardinality": [
      {
        "@type": "http://www.w3.org/2001/XMLSchema#integer",
        "@value": 0
      }
    ],
    "http://www.w3.org/2002/07/owl#onProperty": [
      {
        "@id": "https://w3id.org/linkml/tests/core/started_at_time"
      }
    ]
  },
  {
    "@id": "_:N8a8c46dec200461c8dd584c72598d783",
    "@type": [
      "http://www.w3.org/2002/07/owl#Restriction"
    ],
    "http://www.w3.org/2002/07/owl#maxCardinality": [
      {
        "@type": "http://www.w3.org/2001/XMLSchema#integer",
        "@value": 1
      }
    ],
    "http://www.w3.org/2002/07/owl#onProperty": [
      {
        "@id": "https://w3id.org/linkml/tests/core/started_at_time"
      }
    ]
  },
  {
    "@id": "https://w3id.org/linkml/tests/kitchen_sink/married_to",
    "@type": [
      "http://www.w3.org/2002/07/owl#ObjectProperty"
    ],
    "http://www.w3.org/2000/01/rdf-schema#label": [
      {
        "@value": "married to"
      }
    ],
    "http://www.w3.org/2000/01/rdf-schema#range": [
      {
        "@id": "https://w3id.org/linkml/tests/kitchen_sink/Person"
      }
    ],
    "http://www.w3.org/2004/02/skos/core#inScheme": [
      {
        "@id": "https://w3id.org/linkml/tests/kitchen_sink"
      }
    ]
  },
  {
    "@id": "https://w3id.org/linkml/tests/kitchen_sink/companies",
    "@type": [
      "http://www.w3.org/2002/07/owl#ObjectProperty"
    ],
    "http://www.w3.org/2000/01/rdf-schema#label": [
      {
        "@value": "companies"
      }
    ],
    "http://www.w3.org/2004/02/skos/core#inScheme": [
      {
        "@id": "https://w3id.org/linkml/tests/kitchen_sink"
      }
    ]
  },
  {
    "@id": "https://w3id.org/linkml/tests/kitchen_sink/DiagnosisType#TODO",
    "@type": [
      "http://www.w3.org/2002/07/owl#Class"
    ],
    "http://www.w3.org/2000/01/rdf-schema#label": [
      {
        "@value": "TODO"
      }
    ],
    "http://www.w3.org/2000/01/rdf-schema#subClassOf": [
      {
        "@id": "https://w3id.org/linkml/tests/kitchen_sink/DiagnosisType"
      }
    ]
  },
  {
    "@id": "https://w3id.org/linkml/tests/kitchen_sink/has_employment_history",
    "@type": [
      "http://www.w3.org/2002/07/owl#ObjectProperty"
    ],
    "http://www.w3.org/2000/01/rdf-schema#label": [
      {
        "@value": "has employment history"
      }
    ],
    "http://www.w3.org/2000/01/rdf-schema#range": [
      {
        "@id": "https://w3id.org/linkml/tests/kitchen_sink/EmploymentEvent"
      }
    ],
    "http://www.w3.org/2004/02/skos/core#inScheme": [
      {
        "@id": "https://w3id.org/linkml/tests/kitchen_sink"
      }
    ],
    "http://www.w3.org/ns/shacl#order": [
      {
        "@type": "http://www.w3.org/2001/XMLSchema#integer",
        "@value": 7
      }
    ]
  }
]<|MERGE_RESOLUTION|>--- conflicted
+++ resolved
@@ -4841,11 +4841,7 @@
     ],
     "http://www.w3.org/2002/07/owl#allValuesFrom": [
       {
-<<<<<<< HEAD
-        "@id": "_:Nbcee163615a74ba990ffc17d51b4087c"
-=======
         "@id": "_:Nabe1ad233c144f9aa79dbd1c2b00af09"
->>>>>>> c4f9a020
       }
     ],
     "http://www.w3.org/2002/07/owl#onProperty": [
@@ -4873,9 +4869,6 @@
     ]
   },
   {
-<<<<<<< HEAD
-    "@id": "_:Nf5b54048dcbc4a1aa4641645fb558621",
-=======
     "@id": "_:Nabe1ad233c144f9aa79dbd1c2b00af09",
     "@type": [
       "http://www.w3.org/2002/07/owl#DataRange"
@@ -4898,7 +4891,6 @@
   },
   {
     "@id": "_:N1d228064c6f24aa38ead1c6e4412095c",
->>>>>>> c4f9a020
     "@type": [
       "http://www.w3.org/2002/07/owl#Restriction"
     ],
