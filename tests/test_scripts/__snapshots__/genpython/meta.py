# Auto generated from meta.yaml by pythongen.py version: 0.0.1
# Generation date: 2000-01-01T00:00:00
# Schema: meta
#
# id: https://w3id.org/linkml/meta
# description: The metamodel for schemas defined using the Linked Data Modeling Language framework.
#
#   For more information on LinkML:
#
#   * [linkml.io](https://linkml.io) main website
#   * [specification](https://w3id.org/linkml/docs/specification/)
#
#   LinkML is self-describing. Every LinkML schema consists of elements
#   that instantiate classes in this metamodel.
#
#   Core metaclasses:
#
#   * [SchemaDefinition](https://w3id.org/linkml/SchemaDefinition)
#   * [ClassDefinition](https://w3id.org/linkml/ClassDefinition)
#   * [SlotDefinition](https://w3id.org/linkml/SlotDefinition)
#   * [TypeDefinition](https://w3id.org/linkml/TypeDefinition)
#
#   There are many subsets of *profiles* of the metamodel, for different purposes:
#
#   * [MinimalSubset](https://w3id.org/linkml/MinimalSubset)
#   * [BasicSubset](https://w3id.org/linkml/BasicSubset)
#   * [BasicSubset](https://w3id.org/linkml/BasicSubset)
#
#   For canonical reference documentation on any metamodel construct,
#   refer to the official URI for each construct, e.g.
#   [https://w3id.org/linkml/is_a](https://w3id.org/linkml/is_a)
# license: https://creativecommons.org/publicdomain/zero/1.0/

import dataclasses
import re
from jsonasobj2 import JsonObj, as_dict
from typing import Optional, List, Union, Dict, ClassVar, Any
from dataclasses import dataclass
from linkml_runtime.linkml_model.meta import EnumDefinition, PermissibleValue, PvFormulaOptions

from linkml_runtime.utils.slot import Slot
from linkml_runtime.utils.metamodelcore import empty_list, empty_dict, bnode
from linkml_runtime.utils.yamlutils import YAMLRoot, extended_str, extended_float, extended_int
from linkml_runtime.utils.dataclass_extensions_376 import dataclasses_init_fn_with_kwargs
from linkml_runtime.utils.formatutils import camelcase, underscore, sfx
from linkml_runtime.utils.enumerations import EnumDefinitionImpl
from rdflib import Namespace, URIRef
from linkml_runtime.utils.curienamespace import CurieNamespace
from linkml_runtime.linkml_model.annotations import Annotation, AnnotationTag
from linkml_runtime.linkml_model.extensions import Extension, ExtensionTag
from linkml_runtime.linkml_model.types import Boolean, Datetime, Integer, Ncname, String, Uri, Uriorcurie
from linkml_runtime.linkml_model.units import UnitOfMeasure
from linkml_runtime.utils.metamodelcore import Bool, NCName, URI, URIorCURIE, XSDDateTime

metamodel_version = "1.7.0"
version = "2.0.0"

# Overwrite dataclasses _init_fn to add **kwargs in __init__
dataclasses._init_fn = dataclasses_init_fn_with_kwargs

# Namespaces
IAO = CurieNamespace('IAO', 'http://purl.obolibrary.org/obo/IAO_')
NCIT = CurieNamespace('NCIT', 'http://ncicb.nci.nih.gov/xml/owl/EVS/Thesaurus.owl#')
OIO = CurieNamespace('OIO', 'http://www.geneontology.org/formats/oboInOwl#')
SIO = CurieNamespace('SIO', 'http://semanticscience.org/resource/SIO_')
BIBO = CurieNamespace('bibo', 'http://purl.org/ontology/bibo/')
CDISC = CurieNamespace('cdisc', 'http://rdf.cdisc.org/mms#')
DCTERMS = CurieNamespace('dcterms', 'http://purl.org/dc/terms/')
LINKML = CurieNamespace('linkml', 'https://w3id.org/linkml/')
OSLC = CurieNamespace('oslc', 'http://open-services.net/ns/core#')
OWL = CurieNamespace('owl', 'http://www.w3.org/2002/07/owl#')
PAV = CurieNamespace('pav', 'http://purl.org/pav/')
PROV = CurieNamespace('prov', 'http://www.w3.org/ns/prov#')
QB = CurieNamespace('qb', 'http://purl.org/linked-data/cube#')
QUDT = CurieNamespace('qudt', 'http://qudt.org/schema/qudt/')
RDF = CurieNamespace('rdf', 'http://www.w3.org/1999/02/22-rdf-syntax-ns#')
RDFS = CurieNamespace('rdfs', 'http://www.w3.org/2000/01/rdf-schema#')
SCHEMA = CurieNamespace('schema', 'http://schema.org/')
SH = CurieNamespace('sh', 'http://www.w3.org/ns/shacl#')
SKOS = CurieNamespace('skos', 'http://www.w3.org/2004/02/skos/core#')
SKOSXL = CurieNamespace('skosxl', 'http://www.w3.org/2008/05/skos-xl#')
SWRL = CurieNamespace('swrl', 'http://www.w3.org/2003/11/swrl#')
VANN = CurieNamespace('vann', 'https://vocab.org/vann/')
XSD = CurieNamespace('xsd', 'http://www.w3.org/2001/XMLSchema#')
DEFAULT_ = LINKML


# Types

# Class references
class ElementName(extended_str):
    pass


class SchemaDefinitionName(NCName):
    pass


class TypeDefinitionName(ElementName):
    pass


class SubsetDefinitionName(ElementName):
    pass


class DefinitionName(ElementName):
    pass


class EnumDefinitionName(DefinitionName):
    pass


class SlotDefinitionName(DefinitionName):
    pass


class ClassDefinitionName(DefinitionName):
    pass


class SettingSettingKey(NCName):
    pass


class PrefixPrefixPrefix(NCName):
    pass


class LocalNameLocalNameSource(NCName):
    pass


class AltDescriptionSource(extended_str):
    pass


class PermissibleValueText(extended_str):
    pass


class UniqueKeyUniqueKeyName(extended_str):
    pass


Anything = Any

@dataclass
class CommonMetadata(YAMLRoot):
    """
    Generic metadata shared across definitions
    """
    _inherited_slots: ClassVar[List[str]] = []

    class_class_uri: ClassVar[URIRef] = LINKML["CommonMetadata"]
    class_class_curie: ClassVar[str] = "linkml:CommonMetadata"
    class_name: ClassVar[str] = "common_metadata"
    class_model_uri: ClassVar[URIRef] = LINKML.CommonMetadata

    description: Optional[str] = None
    alt_descriptions: Optional[Union[Dict[Union[str, AltDescriptionSource], Union[dict, "AltDescription"]], List[Union[dict, "AltDescription"]]]] = empty_dict()
    title: Optional[str] = None
    deprecated: Optional[str] = None
    todos: Optional[Union[str, List[str]]] = empty_list()
    notes: Optional[Union[str, List[str]]] = empty_list()
    comments: Optional[Union[str, List[str]]] = empty_list()
    examples: Optional[Union[Union[dict, "Example"], List[Union[dict, "Example"]]]] = empty_list()
    in_subset: Optional[Union[Union[str, SubsetDefinitionName], List[Union[str, SubsetDefinitionName]]]] = empty_list()
    from_schema: Optional[Union[str, URI]] = None
    imported_from: Optional[str] = None
    source: Optional[Union[str, URIorCURIE]] = None
    in_language: Optional[str] = None
    see_also: Optional[Union[Union[str, URIorCURIE], List[Union[str, URIorCURIE]]]] = empty_list()
    deprecated_element_has_exact_replacement: Optional[Union[str, URIorCURIE]] = None
    deprecated_element_has_possible_replacement: Optional[Union[str, URIorCURIE]] = None
    aliases: Optional[Union[str, List[str]]] = empty_list()
    structured_aliases: Optional[Union[Union[dict, "StructuredAlias"], List[Union[dict, "StructuredAlias"]]]] = empty_list()
    mappings: Optional[Union[Union[str, URIorCURIE], List[Union[str, URIorCURIE]]]] = empty_list()
    exact_mappings: Optional[Union[Union[str, URIorCURIE], List[Union[str, URIorCURIE]]]] = empty_list()
    close_mappings: Optional[Union[Union[str, URIorCURIE], List[Union[str, URIorCURIE]]]] = empty_list()
    related_mappings: Optional[Union[Union[str, URIorCURIE], List[Union[str, URIorCURIE]]]] = empty_list()
    narrow_mappings: Optional[Union[Union[str, URIorCURIE], List[Union[str, URIorCURIE]]]] = empty_list()
    broad_mappings: Optional[Union[Union[str, URIorCURIE], List[Union[str, URIorCURIE]]]] = empty_list()
    created_by: Optional[Union[str, URIorCURIE]] = None
    contributors: Optional[Union[Union[str, URIorCURIE], List[Union[str, URIorCURIE]]]] = empty_list()
    created_on: Optional[Union[str, XSDDateTime]] = None
    last_updated_on: Optional[Union[str, XSDDateTime]] = None
    modified_by: Optional[Union[str, URIorCURIE]] = None
    status: Optional[Union[str, URIorCURIE]] = None
    rank: Optional[int] = None
    categories: Optional[Union[Union[str, URIorCURIE], List[Union[str, URIorCURIE]]]] = empty_list()
    keywords: Optional[Union[str, List[str]]] = empty_list()

    def __post_init__(self, *_: List[str], **kwargs: Dict[str, Any]):
        if self.description is not None and not isinstance(self.description, str):
            self.description = str(self.description)

        self._normalize_inlined_as_dict(slot_name="alt_descriptions", slot_type=AltDescription, key_name="source", keyed=True)

        if self.title is not None and not isinstance(self.title, str):
            self.title = str(self.title)

        if self.deprecated is not None and not isinstance(self.deprecated, str):
            self.deprecated = str(self.deprecated)

        if not isinstance(self.todos, list):
            self.todos = [self.todos] if self.todos is not None else []
        self.todos = [v if isinstance(v, str) else str(v) for v in self.todos]

        if not isinstance(self.notes, list):
            self.notes = [self.notes] if self.notes is not None else []
        self.notes = [v if isinstance(v, str) else str(v) for v in self.notes]

        if not isinstance(self.comments, list):
            self.comments = [self.comments] if self.comments is not None else []
        self.comments = [v if isinstance(v, str) else str(v) for v in self.comments]

        if not isinstance(self.examples, list):
            self.examples = [self.examples] if self.examples is not None else []
        self.examples = [v if isinstance(v, Example) else Example(**as_dict(v)) for v in self.examples]

        if not isinstance(self.in_subset, list):
            self.in_subset = [self.in_subset] if self.in_subset is not None else []
        self.in_subset = [v if isinstance(v, SubsetDefinitionName) else SubsetDefinitionName(v) for v in self.in_subset]

        if self.from_schema is not None and not isinstance(self.from_schema, URI):
            self.from_schema = URI(self.from_schema)

        if self.imported_from is not None and not isinstance(self.imported_from, str):
            self.imported_from = str(self.imported_from)

        if self.source is not None and not isinstance(self.source, URIorCURIE):
            self.source = URIorCURIE(self.source)

        if self.in_language is not None and not isinstance(self.in_language, str):
            self.in_language = str(self.in_language)

        if not isinstance(self.see_also, list):
            self.see_also = [self.see_also] if self.see_also is not None else []
        self.see_also = [v if isinstance(v, URIorCURIE) else URIorCURIE(v) for v in self.see_also]

        if self.deprecated_element_has_exact_replacement is not None and not isinstance(self.deprecated_element_has_exact_replacement, URIorCURIE):
            self.deprecated_element_has_exact_replacement = URIorCURIE(self.deprecated_element_has_exact_replacement)

        if self.deprecated_element_has_possible_replacement is not None and not isinstance(self.deprecated_element_has_possible_replacement, URIorCURIE):
            self.deprecated_element_has_possible_replacement = URIorCURIE(self.deprecated_element_has_possible_replacement)

        if not isinstance(self.aliases, list):
            self.aliases = [self.aliases] if self.aliases is not None else []
        self.aliases = [v if isinstance(v, str) else str(v) for v in self.aliases]

        self._normalize_inlined_as_dict(slot_name="structured_aliases", slot_type=StructuredAlias, key_name="literal_form", keyed=False)

        if not isinstance(self.mappings, list):
            self.mappings = [self.mappings] if self.mappings is not None else []
        self.mappings = [v if isinstance(v, URIorCURIE) else URIorCURIE(v) for v in self.mappings]

        if not isinstance(self.exact_mappings, list):
            self.exact_mappings = [self.exact_mappings] if self.exact_mappings is not None else []
        self.exact_mappings = [v if isinstance(v, URIorCURIE) else URIorCURIE(v) for v in self.exact_mappings]

        if not isinstance(self.close_mappings, list):
            self.close_mappings = [self.close_mappings] if self.close_mappings is not None else []
        self.close_mappings = [v if isinstance(v, URIorCURIE) else URIorCURIE(v) for v in self.close_mappings]

        if not isinstance(self.related_mappings, list):
            self.related_mappings = [self.related_mappings] if self.related_mappings is not None else []
        self.related_mappings = [v if isinstance(v, URIorCURIE) else URIorCURIE(v) for v in self.related_mappings]

        if not isinstance(self.narrow_mappings, list):
            self.narrow_mappings = [self.narrow_mappings] if self.narrow_mappings is not None else []
        self.narrow_mappings = [v if isinstance(v, URIorCURIE) else URIorCURIE(v) for v in self.narrow_mappings]

        if not isinstance(self.broad_mappings, list):
            self.broad_mappings = [self.broad_mappings] if self.broad_mappings is not None else []
        self.broad_mappings = [v if isinstance(v, URIorCURIE) else URIorCURIE(v) for v in self.broad_mappings]

        if self.created_by is not None and not isinstance(self.created_by, URIorCURIE):
            self.created_by = URIorCURIE(self.created_by)

        if not isinstance(self.contributors, list):
            self.contributors = [self.contributors] if self.contributors is not None else []
        self.contributors = [v if isinstance(v, URIorCURIE) else URIorCURIE(v) for v in self.contributors]

        if self.created_on is not None and not isinstance(self.created_on, XSDDateTime):
            self.created_on = XSDDateTime(self.created_on)

        if self.last_updated_on is not None and not isinstance(self.last_updated_on, XSDDateTime):
            self.last_updated_on = XSDDateTime(self.last_updated_on)

        if self.modified_by is not None and not isinstance(self.modified_by, URIorCURIE):
            self.modified_by = URIorCURIE(self.modified_by)

        if self.status is not None and not isinstance(self.status, URIorCURIE):
            self.status = URIorCURIE(self.status)

        if self.rank is not None and not isinstance(self.rank, int):
            self.rank = int(self.rank)

        if not isinstance(self.categories, list):
            self.categories = [self.categories] if self.categories is not None else []
        self.categories = [v if isinstance(v, URIorCURIE) else URIorCURIE(v) for v in self.categories]

        if not isinstance(self.keywords, list):
            self.keywords = [self.keywords] if self.keywords is not None else []
        self.keywords = [v if isinstance(v, str) else str(v) for v in self.keywords]

        super().__post_init__(**kwargs)


@dataclass
class Element(YAMLRoot):
    """
    A named element in the model
    """
    _inherited_slots: ClassVar[List[str]] = []

    class_class_uri: ClassVar[URIRef] = LINKML["Element"]
    class_class_curie: ClassVar[str] = "linkml:Element"
    class_name: ClassVar[str] = "element"
    class_model_uri: ClassVar[URIRef] = LINKML.Element

    name: Union[str, ElementName] = None
    id_prefixes: Optional[Union[Union[str, NCName], List[Union[str, NCName]]]] = empty_list()
    id_prefixes_are_closed: Optional[Union[bool, Bool]] = None
    definition_uri: Optional[Union[str, URIorCURIE]] = None
    local_names: Optional[Union[Dict[Union[str, LocalNameLocalNameSource], Union[dict, "LocalName"]], List[Union[dict, "LocalName"]]]] = empty_dict()
    conforms_to: Optional[str] = None
    implements: Optional[Union[Union[str, URIorCURIE], List[Union[str, URIorCURIE]]]] = empty_list()
    instantiates: Optional[Union[Union[str, URIorCURIE], List[Union[str, URIorCURIE]]]] = empty_list()
    extensions: Optional[Union[Dict[Union[str, ExtensionTag], Union[dict, Extension]], List[Union[dict, Extension]]]] = empty_dict()
    annotations: Optional[Union[Dict[Union[str, AnnotationTag], Union[dict, Annotation]], List[Union[dict, Annotation]]]] = empty_dict()
    description: Optional[str] = None
    alt_descriptions: Optional[Union[Dict[Union[str, AltDescriptionSource], Union[dict, "AltDescription"]], List[Union[dict, "AltDescription"]]]] = empty_dict()
    title: Optional[str] = None
    deprecated: Optional[str] = None
    todos: Optional[Union[str, List[str]]] = empty_list()
    notes: Optional[Union[str, List[str]]] = empty_list()
    comments: Optional[Union[str, List[str]]] = empty_list()
    examples: Optional[Union[Union[dict, "Example"], List[Union[dict, "Example"]]]] = empty_list()
    in_subset: Optional[Union[Union[str, SubsetDefinitionName], List[Union[str, SubsetDefinitionName]]]] = empty_list()
    from_schema: Optional[Union[str, URI]] = None
    imported_from: Optional[str] = None
    source: Optional[Union[str, URIorCURIE]] = None
    in_language: Optional[str] = None
    see_also: Optional[Union[Union[str, URIorCURIE], List[Union[str, URIorCURIE]]]] = empty_list()
    deprecated_element_has_exact_replacement: Optional[Union[str, URIorCURIE]] = None
    deprecated_element_has_possible_replacement: Optional[Union[str, URIorCURIE]] = None
    aliases: Optional[Union[str, List[str]]] = empty_list()
    structured_aliases: Optional[Union[Union[dict, "StructuredAlias"], List[Union[dict, "StructuredAlias"]]]] = empty_list()
    mappings: Optional[Union[Union[str, URIorCURIE], List[Union[str, URIorCURIE]]]] = empty_list()
    exact_mappings: Optional[Union[Union[str, URIorCURIE], List[Union[str, URIorCURIE]]]] = empty_list()
    close_mappings: Optional[Union[Union[str, URIorCURIE], List[Union[str, URIorCURIE]]]] = empty_list()
    related_mappings: Optional[Union[Union[str, URIorCURIE], List[Union[str, URIorCURIE]]]] = empty_list()
    narrow_mappings: Optional[Union[Union[str, URIorCURIE], List[Union[str, URIorCURIE]]]] = empty_list()
    broad_mappings: Optional[Union[Union[str, URIorCURIE], List[Union[str, URIorCURIE]]]] = empty_list()
    created_by: Optional[Union[str, URIorCURIE]] = None
    contributors: Optional[Union[Union[str, URIorCURIE], List[Union[str, URIorCURIE]]]] = empty_list()
    created_on: Optional[Union[str, XSDDateTime]] = None
    last_updated_on: Optional[Union[str, XSDDateTime]] = None
    modified_by: Optional[Union[str, URIorCURIE]] = None
    status: Optional[Union[str, URIorCURIE]] = None
    rank: Optional[int] = None
    categories: Optional[Union[Union[str, URIorCURIE], List[Union[str, URIorCURIE]]]] = empty_list()
    keywords: Optional[Union[str, List[str]]] = empty_list()

    def __post_init__(self, *_: List[str], **kwargs: Dict[str, Any]):
        if self._is_empty(self.name):
            self.MissingRequiredField("name")
        if not isinstance(self.name, ElementName):
            self.name = ElementName(self.name)

        if not isinstance(self.id_prefixes, list):
            self.id_prefixes = [self.id_prefixes] if self.id_prefixes is not None else []
        self.id_prefixes = [v if isinstance(v, NCName) else NCName(v) for v in self.id_prefixes]

        if self.id_prefixes_are_closed is not None and not isinstance(self.id_prefixes_are_closed, Bool):
            self.id_prefixes_are_closed = Bool(self.id_prefixes_are_closed)

        if self.definition_uri is not None and not isinstance(self.definition_uri, URIorCURIE):
            self.definition_uri = URIorCURIE(self.definition_uri)

        self._normalize_inlined_as_dict(slot_name="local_names", slot_type=LocalName, key_name="local_name_source", keyed=True)

        if self.conforms_to is not None and not isinstance(self.conforms_to, str):
            self.conforms_to = str(self.conforms_to)

        if not isinstance(self.implements, list):
            self.implements = [self.implements] if self.implements is not None else []
        self.implements = [v if isinstance(v, URIorCURIE) else URIorCURIE(v) for v in self.implements]

        if not isinstance(self.instantiates, list):
            self.instantiates = [self.instantiates] if self.instantiates is not None else []
        self.instantiates = [v if isinstance(v, URIorCURIE) else URIorCURIE(v) for v in self.instantiates]

        self._normalize_inlined_as_dict(slot_name="extensions", slot_type=Extension, key_name="tag", keyed=True)

        self._normalize_inlined_as_dict(slot_name="annotations", slot_type=Annotation, key_name="tag", keyed=True)

        if self.description is not None and not isinstance(self.description, str):
            self.description = str(self.description)

        self._normalize_inlined_as_dict(slot_name="alt_descriptions", slot_type=AltDescription, key_name="source", keyed=True)

        if self.title is not None and not isinstance(self.title, str):
            self.title = str(self.title)

        if self.deprecated is not None and not isinstance(self.deprecated, str):
            self.deprecated = str(self.deprecated)

        if not isinstance(self.todos, list):
            self.todos = [self.todos] if self.todos is not None else []
        self.todos = [v if isinstance(v, str) else str(v) for v in self.todos]

        if not isinstance(self.notes, list):
            self.notes = [self.notes] if self.notes is not None else []
        self.notes = [v if isinstance(v, str) else str(v) for v in self.notes]

        if not isinstance(self.comments, list):
            self.comments = [self.comments] if self.comments is not None else []
        self.comments = [v if isinstance(v, str) else str(v) for v in self.comments]

        if not isinstance(self.examples, list):
            self.examples = [self.examples] if self.examples is not None else []
        self.examples = [v if isinstance(v, Example) else Example(**as_dict(v)) for v in self.examples]

        if not isinstance(self.in_subset, list):
            self.in_subset = [self.in_subset] if self.in_subset is not None else []
        self.in_subset = [v if isinstance(v, SubsetDefinitionName) else SubsetDefinitionName(v) for v in self.in_subset]

        if self.from_schema is not None and not isinstance(self.from_schema, URI):
            self.from_schema = URI(self.from_schema)

        if self.imported_from is not None and not isinstance(self.imported_from, str):
            self.imported_from = str(self.imported_from)

        if self.source is not None and not isinstance(self.source, URIorCURIE):
            self.source = URIorCURIE(self.source)

        if self.in_language is not None and not isinstance(self.in_language, str):
            self.in_language = str(self.in_language)

        if not isinstance(self.see_also, list):
            self.see_also = [self.see_also] if self.see_also is not None else []
        self.see_also = [v if isinstance(v, URIorCURIE) else URIorCURIE(v) for v in self.see_also]

        if self.deprecated_element_has_exact_replacement is not None and not isinstance(self.deprecated_element_has_exact_replacement, URIorCURIE):
            self.deprecated_element_has_exact_replacement = URIorCURIE(self.deprecated_element_has_exact_replacement)

        if self.deprecated_element_has_possible_replacement is not None and not isinstance(self.deprecated_element_has_possible_replacement, URIorCURIE):
            self.deprecated_element_has_possible_replacement = URIorCURIE(self.deprecated_element_has_possible_replacement)

        if not isinstance(self.aliases, list):
            self.aliases = [self.aliases] if self.aliases is not None else []
        self.aliases = [v if isinstance(v, str) else str(v) for v in self.aliases]

        self._normalize_inlined_as_dict(slot_name="structured_aliases", slot_type=StructuredAlias, key_name="literal_form", keyed=False)

        if not isinstance(self.mappings, list):
            self.mappings = [self.mappings] if self.mappings is not None else []
        self.mappings = [v if isinstance(v, URIorCURIE) else URIorCURIE(v) for v in self.mappings]

        if not isinstance(self.exact_mappings, list):
            self.exact_mappings = [self.exact_mappings] if self.exact_mappings is not None else []
        self.exact_mappings = [v if isinstance(v, URIorCURIE) else URIorCURIE(v) for v in self.exact_mappings]

        if not isinstance(self.close_mappings, list):
            self.close_mappings = [self.close_mappings] if self.close_mappings is not None else []
        self.close_mappings = [v if isinstance(v, URIorCURIE) else URIorCURIE(v) for v in self.close_mappings]

        if not isinstance(self.related_mappings, list):
            self.related_mappings = [self.related_mappings] if self.related_mappings is not None else []
        self.related_mappings = [v if isinstance(v, URIorCURIE) else URIorCURIE(v) for v in self.related_mappings]

        if not isinstance(self.narrow_mappings, list):
            self.narrow_mappings = [self.narrow_mappings] if self.narrow_mappings is not None else []
        self.narrow_mappings = [v if isinstance(v, URIorCURIE) else URIorCURIE(v) for v in self.narrow_mappings]

        if not isinstance(self.broad_mappings, list):
            self.broad_mappings = [self.broad_mappings] if self.broad_mappings is not None else []
        self.broad_mappings = [v if isinstance(v, URIorCURIE) else URIorCURIE(v) for v in self.broad_mappings]

        if self.created_by is not None and not isinstance(self.created_by, URIorCURIE):
            self.created_by = URIorCURIE(self.created_by)

        if not isinstance(self.contributors, list):
            self.contributors = [self.contributors] if self.contributors is not None else []
        self.contributors = [v if isinstance(v, URIorCURIE) else URIorCURIE(v) for v in self.contributors]

        if self.created_on is not None and not isinstance(self.created_on, XSDDateTime):
            self.created_on = XSDDateTime(self.created_on)

        if self.last_updated_on is not None and not isinstance(self.last_updated_on, XSDDateTime):
            self.last_updated_on = XSDDateTime(self.last_updated_on)

        if self.modified_by is not None and not isinstance(self.modified_by, URIorCURIE):
            self.modified_by = URIorCURIE(self.modified_by)

        if self.status is not None and not isinstance(self.status, URIorCURIE):
            self.status = URIorCURIE(self.status)

        if self.rank is not None and not isinstance(self.rank, int):
            self.rank = int(self.rank)

        if not isinstance(self.categories, list):
            self.categories = [self.categories] if self.categories is not None else []
        self.categories = [v if isinstance(v, URIorCURIE) else URIorCURIE(v) for v in self.categories]

        if not isinstance(self.keywords, list):
            self.keywords = [self.keywords] if self.keywords is not None else []
        self.keywords = [v if isinstance(v, str) else str(v) for v in self.keywords]

        super().__post_init__(**kwargs)


@dataclass
class SchemaDefinition(Element):
    """
    A collection of definitions that make up a schema or a data model.
    """
    _inherited_slots: ClassVar[List[str]] = []

    class_class_uri: ClassVar[URIRef] = LINKML["SchemaDefinition"]
    class_class_curie: ClassVar[str] = "linkml:SchemaDefinition"
    class_name: ClassVar[str] = "schema_definition"
    class_model_uri: ClassVar[URIRef] = LINKML.SchemaDefinition

    name: Union[str, SchemaDefinitionName] = None
    id: Union[str, URI] = None
    version: Optional[str] = None
    imports: Optional[Union[Union[str, URIorCURIE], List[Union[str, URIorCURIE]]]] = empty_list()
    license: Optional[str] = None
    prefixes: Optional[Union[Dict[Union[str, PrefixPrefixPrefix], Union[dict, "Prefix"]], List[Union[dict, "Prefix"]]]] = empty_dict()
    emit_prefixes: Optional[Union[Union[str, NCName], List[Union[str, NCName]]]] = empty_list()
    default_curi_maps: Optional[Union[str, List[str]]] = empty_list()
    default_prefix: Optional[str] = None
    default_range: Optional[Union[str, TypeDefinitionName]] = None
    subsets: Optional[Union[Dict[Union[str, SubsetDefinitionName], Union[dict, "SubsetDefinition"]], List[Union[dict, "SubsetDefinition"]]]] = empty_dict()
    types: Optional[Union[Dict[Union[str, TypeDefinitionName], Union[dict, "TypeDefinition"]], List[Union[dict, "TypeDefinition"]]]] = empty_dict()
    enums: Optional[Union[Dict[Union[str, EnumDefinitionName], Union[dict, "EnumDefinition"]], List[Union[dict, "EnumDefinition"]]]] = empty_dict()
    slots: Optional[Union[Dict[Union[str, SlotDefinitionName], Union[dict, "SlotDefinition"]], List[Union[dict, "SlotDefinition"]]]] = empty_dict()
    classes: Optional[Union[Dict[Union[str, ClassDefinitionName], Union[dict, "ClassDefinition"]], List[Union[dict, "ClassDefinition"]]]] = empty_dict()
    metamodel_version: Optional[str] = None
    source_file: Optional[str] = None
    source_file_date: Optional[Union[str, XSDDateTime]] = None
    source_file_size: Optional[int] = None
    generation_date: Optional[Union[str, XSDDateTime]] = None
    slot_names_unique: Optional[Union[bool, Bool]] = None
    settings: Optional[Union[Dict[Union[str, SettingSettingKey], Union[dict, "Setting"]], List[Union[dict, "Setting"]]]] = empty_dict()

    def __post_init__(self, *_: List[str], **kwargs: Dict[str, Any]):
        if self.default_prefix is None:
            self.default_prefix = sfx(str(self.id))
        if self._is_empty(self.name):
            self.MissingRequiredField("name")
        if not isinstance(self.name, SchemaDefinitionName):
            self.name = SchemaDefinitionName(self.name)

        if self._is_empty(self.id):
            self.MissingRequiredField("id")
        if not isinstance(self.id, URI):
            self.id = URI(self.id)

        if self.version is not None and not isinstance(self.version, str):
            self.version = str(self.version)

        if not isinstance(self.imports, list):
            self.imports = [self.imports] if self.imports is not None else []
        self.imports = [v if isinstance(v, URIorCURIE) else URIorCURIE(v) for v in self.imports]

        if self.license is not None and not isinstance(self.license, str):
            self.license = str(self.license)

        self._normalize_inlined_as_dict(slot_name="prefixes", slot_type=Prefix, key_name="prefix_prefix", keyed=True)

        if not isinstance(self.emit_prefixes, list):
            self.emit_prefixes = [self.emit_prefixes] if self.emit_prefixes is not None else []
        self.emit_prefixes = [v if isinstance(v, NCName) else NCName(v) for v in self.emit_prefixes]

        if not isinstance(self.default_curi_maps, list):
            self.default_curi_maps = [self.default_curi_maps] if self.default_curi_maps is not None else []
        self.default_curi_maps = [v if isinstance(v, str) else str(v) for v in self.default_curi_maps]

        if self.default_prefix is not None and not isinstance(self.default_prefix, str):
            self.default_prefix = str(self.default_prefix)

        if self.default_range is not None and not isinstance(self.default_range, TypeDefinitionName):
            self.default_range = TypeDefinitionName(self.default_range)

        self._normalize_inlined_as_dict(slot_name="subsets", slot_type=SubsetDefinition, key_name="name", keyed=True)

        self._normalize_inlined_as_dict(slot_name="types", slot_type=TypeDefinition, key_name="name", keyed=True)

        self._normalize_inlined_as_dict(slot_name="enums", slot_type=EnumDefinition, key_name="name", keyed=True)

        self._normalize_inlined_as_dict(slot_name="slots", slot_type=SlotDefinition, key_name="name", keyed=True)

        self._normalize_inlined_as_dict(slot_name="classes", slot_type=ClassDefinition, key_name="name", keyed=True)

        if self.metamodel_version is not None and not isinstance(self.metamodel_version, str):
            self.metamodel_version = str(self.metamodel_version)

        if self.source_file is not None and not isinstance(self.source_file, str):
            self.source_file = str(self.source_file)

        if self.source_file_date is not None and not isinstance(self.source_file_date, XSDDateTime):
            self.source_file_date = XSDDateTime(self.source_file_date)

        if self.source_file_size is not None and not isinstance(self.source_file_size, int):
            self.source_file_size = int(self.source_file_size)

        if self.generation_date is not None and not isinstance(self.generation_date, XSDDateTime):
            self.generation_date = XSDDateTime(self.generation_date)

        if self.slot_names_unique is not None and not isinstance(self.slot_names_unique, Bool):
            self.slot_names_unique = Bool(self.slot_names_unique)

        self._normalize_inlined_as_dict(slot_name="settings", slot_type=Setting, key_name="setting_key", keyed=True)

        super().__post_init__(**kwargs)


@dataclass
class AnonymousTypeExpression(YAMLRoot):
    """
    A type expression that is not a top-level named type definition. Used for nesting.
    """
    _inherited_slots: ClassVar[List[str]] = ["pattern", "structured_pattern", "equals_string", "equals_string_in", "equals_number", "minimum_value", "maximum_value"]

    class_class_uri: ClassVar[URIRef] = LINKML["AnonymousTypeExpression"]
    class_class_curie: ClassVar[str] = "linkml:AnonymousTypeExpression"
    class_name: ClassVar[str] = "anonymous_type_expression"
    class_model_uri: ClassVar[URIRef] = LINKML.AnonymousTypeExpression

    pattern: Optional[str] = None
    structured_pattern: Optional[Union[dict, "PatternExpression"]] = None
    unit: Optional[Union[dict, UnitOfMeasure]] = None
    implicit_prefix: Optional[str] = None
    equals_string: Optional[str] = None
    equals_string_in: Optional[Union[str, List[str]]] = empty_list()
    equals_number: Optional[int] = None
    minimum_value: Optional[Union[dict, Anything]] = None
    maximum_value: Optional[Union[dict, Anything]] = None
    none_of: Optional[Union[Union[dict, "AnonymousTypeExpression"], List[Union[dict, "AnonymousTypeExpression"]]]] = empty_list()
    exactly_one_of: Optional[Union[Union[dict, "AnonymousTypeExpression"], List[Union[dict, "AnonymousTypeExpression"]]]] = empty_list()
    any_of: Optional[Union[Union[dict, "AnonymousTypeExpression"], List[Union[dict, "AnonymousTypeExpression"]]]] = empty_list()
    all_of: Optional[Union[Union[dict, "AnonymousTypeExpression"], List[Union[dict, "AnonymousTypeExpression"]]]] = empty_list()

    def __post_init__(self, *_: List[str], **kwargs: Dict[str, Any]):
        if self.pattern is not None and not isinstance(self.pattern, str):
            self.pattern = str(self.pattern)

        if self.structured_pattern is not None and not isinstance(self.structured_pattern, PatternExpression):
            self.structured_pattern = PatternExpression(**as_dict(self.structured_pattern))

        if self.unit is not None and not isinstance(self.unit, UnitOfMeasure):
            self.unit = UnitOfMeasure(**as_dict(self.unit))

        if self.implicit_prefix is not None and not isinstance(self.implicit_prefix, str):
            self.implicit_prefix = str(self.implicit_prefix)

        if self.equals_string is not None and not isinstance(self.equals_string, str):
            self.equals_string = str(self.equals_string)

        if not isinstance(self.equals_string_in, list):
            self.equals_string_in = [self.equals_string_in] if self.equals_string_in is not None else []
        self.equals_string_in = [v if isinstance(v, str) else str(v) for v in self.equals_string_in]

        if self.equals_number is not None and not isinstance(self.equals_number, int):
            self.equals_number = int(self.equals_number)

        if not isinstance(self.none_of, list):
            self.none_of = [self.none_of] if self.none_of is not None else []
        self.none_of = [v if isinstance(v, AnonymousTypeExpression) else AnonymousTypeExpression(**as_dict(v)) for v in self.none_of]

        if not isinstance(self.exactly_one_of, list):
            self.exactly_one_of = [self.exactly_one_of] if self.exactly_one_of is not None else []
        self.exactly_one_of = [v if isinstance(v, AnonymousTypeExpression) else AnonymousTypeExpression(**as_dict(v)) for v in self.exactly_one_of]

        if not isinstance(self.any_of, list):
            self.any_of = [self.any_of] if self.any_of is not None else []
        self.any_of = [v if isinstance(v, AnonymousTypeExpression) else AnonymousTypeExpression(**as_dict(v)) for v in self.any_of]

        if not isinstance(self.all_of, list):
            self.all_of = [self.all_of] if self.all_of is not None else []
        self.all_of = [v if isinstance(v, AnonymousTypeExpression) else AnonymousTypeExpression(**as_dict(v)) for v in self.all_of]

        super().__post_init__(**kwargs)


@dataclass
class TypeDefinition(Element):
    """
    an element that whose instances are atomic scalar values that can be mapped to primitive types
    """
    _inherited_slots: ClassVar[List[str]] = ["base", "uri", "repr", "pattern", "structured_pattern", "equals_string", "equals_string_in", "equals_number", "minimum_value", "maximum_value"]

    class_class_uri: ClassVar[URIRef] = LINKML["TypeDefinition"]
    class_class_curie: ClassVar[str] = "linkml:TypeDefinition"
    class_name: ClassVar[str] = "type_definition"
    class_model_uri: ClassVar[URIRef] = LINKML.TypeDefinition

    name: Union[str, TypeDefinitionName] = None
    typeof: Optional[Union[str, TypeDefinitionName]] = None
    base: Optional[str] = None
    uri: Optional[Union[str, URIorCURIE]] = None
    repr: Optional[str] = None
    union_of: Optional[Union[Union[str, TypeDefinitionName], List[Union[str, TypeDefinitionName]]]] = empty_list()
    pattern: Optional[str] = None
    structured_pattern: Optional[Union[dict, "PatternExpression"]] = None
    unit: Optional[Union[dict, UnitOfMeasure]] = None
    implicit_prefix: Optional[str] = None
    equals_string: Optional[str] = None
    equals_string_in: Optional[Union[str, List[str]]] = empty_list()
    equals_number: Optional[int] = None
    minimum_value: Optional[Union[dict, Anything]] = None
    maximum_value: Optional[Union[dict, Anything]] = None
    none_of: Optional[Union[Union[dict, AnonymousTypeExpression], List[Union[dict, AnonymousTypeExpression]]]] = empty_list()
    exactly_one_of: Optional[Union[Union[dict, AnonymousTypeExpression], List[Union[dict, AnonymousTypeExpression]]]] = empty_list()
    any_of: Optional[Union[Union[dict, AnonymousTypeExpression], List[Union[dict, AnonymousTypeExpression]]]] = empty_list()
    all_of: Optional[Union[Union[dict, AnonymousTypeExpression], List[Union[dict, AnonymousTypeExpression]]]] = empty_list()

    def __post_init__(self, *_: List[str], **kwargs: Dict[str, Any]):
        if self._is_empty(self.name):
            self.MissingRequiredField("name")
        if not isinstance(self.name, TypeDefinitionName):
            self.name = TypeDefinitionName(self.name)

        if self.typeof is not None and not isinstance(self.typeof, TypeDefinitionName):
            self.typeof = TypeDefinitionName(self.typeof)

        if self.base is not None and not isinstance(self.base, str):
            self.base = str(self.base)

        if self.uri is not None and not isinstance(self.uri, URIorCURIE):
            self.uri = URIorCURIE(self.uri)

        if self.repr is not None and not isinstance(self.repr, str):
            self.repr = str(self.repr)

        if not isinstance(self.union_of, list):
            self.union_of = [self.union_of] if self.union_of is not None else []
        self.union_of = [v if isinstance(v, TypeDefinitionName) else TypeDefinitionName(v) for v in self.union_of]

        if self.pattern is not None and not isinstance(self.pattern, str):
            self.pattern = str(self.pattern)

        if self.structured_pattern is not None and not isinstance(self.structured_pattern, PatternExpression):
            self.structured_pattern = PatternExpression(**as_dict(self.structured_pattern))

        if self.unit is not None and not isinstance(self.unit, UnitOfMeasure):
            self.unit = UnitOfMeasure(**as_dict(self.unit))

        if self.implicit_prefix is not None and not isinstance(self.implicit_prefix, str):
            self.implicit_prefix = str(self.implicit_prefix)

        if self.equals_string is not None and not isinstance(self.equals_string, str):
            self.equals_string = str(self.equals_string)

        if not isinstance(self.equals_string_in, list):
            self.equals_string_in = [self.equals_string_in] if self.equals_string_in is not None else []
        self.equals_string_in = [v if isinstance(v, str) else str(v) for v in self.equals_string_in]

        if self.equals_number is not None and not isinstance(self.equals_number, int):
            self.equals_number = int(self.equals_number)

        if not isinstance(self.none_of, list):
            self.none_of = [self.none_of] if self.none_of is not None else []
        self.none_of = [v if isinstance(v, AnonymousTypeExpression) else AnonymousTypeExpression(**as_dict(v)) for v in self.none_of]

        if not isinstance(self.exactly_one_of, list):
            self.exactly_one_of = [self.exactly_one_of] if self.exactly_one_of is not None else []
        self.exactly_one_of = [v if isinstance(v, AnonymousTypeExpression) else AnonymousTypeExpression(**as_dict(v)) for v in self.exactly_one_of]

        if not isinstance(self.any_of, list):
            self.any_of = [self.any_of] if self.any_of is not None else []
        self.any_of = [v if isinstance(v, AnonymousTypeExpression) else AnonymousTypeExpression(**as_dict(v)) for v in self.any_of]

        if not isinstance(self.all_of, list):
            self.all_of = [self.all_of] if self.all_of is not None else []
        self.all_of = [v if isinstance(v, AnonymousTypeExpression) else AnonymousTypeExpression(**as_dict(v)) for v in self.all_of]

        super().__post_init__(**kwargs)


@dataclass
class SubsetDefinition(Element):
    """
    an element that can be used to group other metamodel elements
    """
    _inherited_slots: ClassVar[List[str]] = []

    class_class_uri: ClassVar[URIRef] = LINKML["SubsetDefinition"]
    class_class_curie: ClassVar[str] = "linkml:SubsetDefinition"
    class_name: ClassVar[str] = "subset_definition"
    class_model_uri: ClassVar[URIRef] = LINKML.SubsetDefinition

    name: Union[str, SubsetDefinitionName] = None

    def __post_init__(self, *_: List[str], **kwargs: Dict[str, Any]):
        if self._is_empty(self.name):
            self.MissingRequiredField("name")
        if not isinstance(self.name, SubsetDefinitionName):
            self.name = SubsetDefinitionName(self.name)

        super().__post_init__(**kwargs)


@dataclass
class Definition(Element):
    """
    abstract base class for core metaclasses
    """
    _inherited_slots: ClassVar[List[str]] = []

    class_class_uri: ClassVar[URIRef] = LINKML["Definition"]
    class_class_curie: ClassVar[str] = "linkml:Definition"
    class_name: ClassVar[str] = "definition"
    class_model_uri: ClassVar[URIRef] = LINKML.Definition

    name: Union[str, DefinitionName] = None
    is_a: Optional[Union[str, DefinitionName]] = None
    abstract: Optional[Union[bool, Bool]] = None
    mixin: Optional[Union[bool, Bool]] = None
    mixins: Optional[Union[Union[str, DefinitionName], List[Union[str, DefinitionName]]]] = empty_list()
    apply_to: Optional[Union[Union[str, DefinitionName], List[Union[str, DefinitionName]]]] = empty_list()
    values_from: Optional[Union[Union[str, URIorCURIE], List[Union[str, URIorCURIE]]]] = empty_list()
    string_serialization: Optional[str] = None

    def __post_init__(self, *_: List[str], **kwargs: Dict[str, Any]):
        if self.is_a is not None and not isinstance(self.is_a, DefinitionName):
            self.is_a = DefinitionName(self.is_a)

        if self.abstract is not None and not isinstance(self.abstract, Bool):
            self.abstract = Bool(self.abstract)

        if self.mixin is not None and not isinstance(self.mixin, Bool):
            self.mixin = Bool(self.mixin)

        if not isinstance(self.mixins, list):
            self.mixins = [self.mixins] if self.mixins is not None else []
        self.mixins = [v if isinstance(v, DefinitionName) else DefinitionName(v) for v in self.mixins]

        if not isinstance(self.apply_to, list):
            self.apply_to = [self.apply_to] if self.apply_to is not None else []
        self.apply_to = [v if isinstance(v, DefinitionName) else DefinitionName(v) for v in self.apply_to]

        if not isinstance(self.values_from, list):
            self.values_from = [self.values_from] if self.values_from is not None else []
        self.values_from = [v if isinstance(v, URIorCURIE) else URIorCURIE(v) for v in self.values_from]

        if self.string_serialization is not None and not isinstance(self.string_serialization, str):
            self.string_serialization = str(self.string_serialization)

        super().__post_init__(**kwargs)


@dataclass
class AnonymousEnumExpression(YAMLRoot):
    """
    An enum_expression that is not named
    """
    _inherited_slots: ClassVar[List[str]] = []

    class_class_uri: ClassVar[URIRef] = LINKML["AnonymousEnumExpression"]
    class_class_curie: ClassVar[str] = "linkml:AnonymousEnumExpression"
    class_name: ClassVar[str] = "anonymous_enum_expression"
    class_model_uri: ClassVar[URIRef] = LINKML.AnonymousEnumExpression

    code_set: Optional[Union[str, URIorCURIE]] = None
    code_set_tag: Optional[str] = None
    code_set_version: Optional[str] = None
    pv_formula: Optional[Union[str, "PvFormulaOptions"]] = None
    permissible_values: Optional[Union[Dict[Union[str, PermissibleValueText], Union[dict, "PermissibleValue"]], List[Union[dict, "PermissibleValue"]]]] = empty_dict()
    include: Optional[Union[Union[dict, "AnonymousEnumExpression"], List[Union[dict, "AnonymousEnumExpression"]]]] = empty_list()
    minus: Optional[Union[Union[dict, "AnonymousEnumExpression"], List[Union[dict, "AnonymousEnumExpression"]]]] = empty_list()
    inherits: Optional[Union[Union[str, EnumDefinitionName], List[Union[str, EnumDefinitionName]]]] = empty_list()
    reachable_from: Optional[Union[dict, "ReachabilityQuery"]] = None
    matches: Optional[Union[dict, "MatchQuery"]] = None
    concepts: Optional[Union[Union[str, URIorCURIE], List[Union[str, URIorCURIE]]]] = empty_list()

    def __post_init__(self, *_: List[str], **kwargs: Dict[str, Any]):
        if self.code_set is not None and not isinstance(self.code_set, URIorCURIE):
            self.code_set = URIorCURIE(self.code_set)

        if self.code_set_tag is not None and not isinstance(self.code_set_tag, str):
            self.code_set_tag = str(self.code_set_tag)

        if self.code_set_version is not None and not isinstance(self.code_set_version, str):
            self.code_set_version = str(self.code_set_version)

        if self.pv_formula is not None and not isinstance(self.pv_formula, PvFormulaOptions):
            self.pv_formula = PvFormulaOptions(self.pv_formula)

        self._normalize_inlined_as_dict(slot_name="permissible_values", slot_type=PermissibleValue, key_name="text", keyed=True)

        if not isinstance(self.include, list):
            self.include = [self.include] if self.include is not None else []
        self.include = [v if isinstance(v, AnonymousEnumExpression) else AnonymousEnumExpression(**as_dict(v)) for v in self.include]

        if not isinstance(self.minus, list):
            self.minus = [self.minus] if self.minus is not None else []
        self.minus = [v if isinstance(v, AnonymousEnumExpression) else AnonymousEnumExpression(**as_dict(v)) for v in self.minus]

        if not isinstance(self.inherits, list):
            self.inherits = [self.inherits] if self.inherits is not None else []
        self.inherits = [v if isinstance(v, EnumDefinitionName) else EnumDefinitionName(v) for v in self.inherits]

        if self.reachable_from is not None and not isinstance(self.reachable_from, ReachabilityQuery):
            self.reachable_from = ReachabilityQuery(**as_dict(self.reachable_from))

        if self.matches is not None and not isinstance(self.matches, MatchQuery):
            self.matches = MatchQuery(**as_dict(self.matches))

        if not isinstance(self.concepts, list):
            self.concepts = [self.concepts] if self.concepts is not None else []
        self.concepts = [v if isinstance(v, URIorCURIE) else URIorCURIE(v) for v in self.concepts]

        super().__post_init__(**kwargs)


@dataclass
class EnumDefinition(Definition):
    """
    an element whose instances must be drawn from a specified set of permissible values
    """
    _inherited_slots: ClassVar[List[str]] = []

    class_class_uri: ClassVar[URIRef] = LINKML["EnumDefinition"]
    class_class_curie: ClassVar[str] = "linkml:EnumDefinition"
    class_name: ClassVar[str] = "enum_definition"
    class_model_uri: ClassVar[URIRef] = LINKML.EnumDefinition

    name: Union[str, EnumDefinitionName] = None
    enum_uri: Optional[Union[str, URIorCURIE]] = None
    code_set: Optional[Union[str, URIorCURIE]] = None
    code_set_tag: Optional[str] = None
    code_set_version: Optional[str] = None
    pv_formula: Optional[Union[str, "PvFormulaOptions"]] = None
    permissible_values: Optional[Union[Dict[Union[str, PermissibleValueText], Union[dict, "PermissibleValue"]], List[Union[dict, "PermissibleValue"]]]] = empty_dict()
    include: Optional[Union[Union[dict, AnonymousEnumExpression], List[Union[dict, AnonymousEnumExpression]]]] = empty_list()
    minus: Optional[Union[Union[dict, AnonymousEnumExpression], List[Union[dict, AnonymousEnumExpression]]]] = empty_list()
    inherits: Optional[Union[Union[str, EnumDefinitionName], List[Union[str, EnumDefinitionName]]]] = empty_list()
    reachable_from: Optional[Union[dict, "ReachabilityQuery"]] = None
    matches: Optional[Union[dict, "MatchQuery"]] = None
    concepts: Optional[Union[Union[str, URIorCURIE], List[Union[str, URIorCURIE]]]] = empty_list()

    def __post_init__(self, *_: List[str], **kwargs: Dict[str, Any]):
        if self._is_empty(self.name):
            self.MissingRequiredField("name")
        if not isinstance(self.name, EnumDefinitionName):
            self.name = EnumDefinitionName(self.name)

        if self.enum_uri is not None and not isinstance(self.enum_uri, URIorCURIE):
            self.enum_uri = URIorCURIE(self.enum_uri)

        if self.code_set is not None and not isinstance(self.code_set, URIorCURIE):
            self.code_set = URIorCURIE(self.code_set)

        if self.code_set_tag is not None and not isinstance(self.code_set_tag, str):
            self.code_set_tag = str(self.code_set_tag)

        if self.code_set_version is not None and not isinstance(self.code_set_version, str):
            self.code_set_version = str(self.code_set_version)

        if self.pv_formula is not None and not isinstance(self.pv_formula, PvFormulaOptions):
            self.pv_formula = PvFormulaOptions(self.pv_formula)

        self._normalize_inlined_as_dict(slot_name="permissible_values", slot_type=PermissibleValue, key_name="text", keyed=True)

        if not isinstance(self.include, list):
            self.include = [self.include] if self.include is not None else []
        self.include = [v if isinstance(v, AnonymousEnumExpression) else AnonymousEnumExpression(**as_dict(v)) for v in self.include]

        if not isinstance(self.minus, list):
            self.minus = [self.minus] if self.minus is not None else []
        self.minus = [v if isinstance(v, AnonymousEnumExpression) else AnonymousEnumExpression(**as_dict(v)) for v in self.minus]

        if not isinstance(self.inherits, list):
            self.inherits = [self.inherits] if self.inherits is not None else []
        self.inherits = [v if isinstance(v, EnumDefinitionName) else EnumDefinitionName(v) for v in self.inherits]

        if self.reachable_from is not None and not isinstance(self.reachable_from, ReachabilityQuery):
            self.reachable_from = ReachabilityQuery(**as_dict(self.reachable_from))

        if self.matches is not None and not isinstance(self.matches, MatchQuery):
            self.matches = MatchQuery(**as_dict(self.matches))

        if not isinstance(self.concepts, list):
            self.concepts = [self.concepts] if self.concepts is not None else []
        self.concepts = [v if isinstance(v, URIorCURIE) else URIorCURIE(v) for v in self.concepts]

        super().__post_init__(**kwargs)


@dataclass
class MatchQuery(YAMLRoot):
    """
    A query that is used on an enum expression to dynamically obtain a set of permissivle values via a query that
    matches on properties of the external concepts.
    """
    _inherited_slots: ClassVar[List[str]] = []

    class_class_uri: ClassVar[URIRef] = LINKML["MatchQuery"]
    class_class_curie: ClassVar[str] = "linkml:MatchQuery"
    class_name: ClassVar[str] = "match_query"
    class_model_uri: ClassVar[URIRef] = LINKML.MatchQuery

    identifier_pattern: Optional[str] = None
    source_ontology: Optional[Union[str, URIorCURIE]] = None

    def __post_init__(self, *_: List[str], **kwargs: Dict[str, Any]):
        if self.identifier_pattern is not None and not isinstance(self.identifier_pattern, str):
            self.identifier_pattern = str(self.identifier_pattern)

        if self.source_ontology is not None and not isinstance(self.source_ontology, URIorCURIE):
            self.source_ontology = URIorCURIE(self.source_ontology)

        super().__post_init__(**kwargs)


@dataclass
class ReachabilityQuery(YAMLRoot):
    """
    A query that is used on an enum expression to dynamically obtain a set of permissible values via walking from a
    set of source nodes to a set of descendants or ancestors over a set of relationship types.
    """
    _inherited_slots: ClassVar[List[str]] = []

    class_class_uri: ClassVar[URIRef] = LINKML["ReachabilityQuery"]
    class_class_curie: ClassVar[str] = "linkml:ReachabilityQuery"
    class_name: ClassVar[str] = "reachability_query"
    class_model_uri: ClassVar[URIRef] = LINKML.ReachabilityQuery

    source_ontology: Optional[Union[str, URIorCURIE]] = None
    source_nodes: Optional[Union[Union[str, URIorCURIE], List[Union[str, URIorCURIE]]]] = empty_list()
    relationship_types: Optional[Union[Union[str, URIorCURIE], List[Union[str, URIorCURIE]]]] = empty_list()
    is_direct: Optional[Union[bool, Bool]] = None
    include_self: Optional[Union[bool, Bool]] = None
    traverse_up: Optional[Union[bool, Bool]] = None

    def __post_init__(self, *_: List[str], **kwargs: Dict[str, Any]):
        if self.source_ontology is not None and not isinstance(self.source_ontology, URIorCURIE):
            self.source_ontology = URIorCURIE(self.source_ontology)

        if not isinstance(self.source_nodes, list):
            self.source_nodes = [self.source_nodes] if self.source_nodes is not None else []
        self.source_nodes = [v if isinstance(v, URIorCURIE) else URIorCURIE(v) for v in self.source_nodes]

        if not isinstance(self.relationship_types, list):
            self.relationship_types = [self.relationship_types] if self.relationship_types is not None else []
        self.relationship_types = [v if isinstance(v, URIorCURIE) else URIorCURIE(v) for v in self.relationship_types]

        if self.is_direct is not None and not isinstance(self.is_direct, Bool):
            self.is_direct = Bool(self.is_direct)

        if self.include_self is not None and not isinstance(self.include_self, Bool):
            self.include_self = Bool(self.include_self)

        if self.traverse_up is not None and not isinstance(self.traverse_up, Bool):
            self.traverse_up = Bool(self.traverse_up)

        super().__post_init__(**kwargs)


@dataclass
class StructuredAlias(YAMLRoot):
    """
    object that contains meta data about a synonym or alias including where it came from (source) and its scope
    (narrow, broad, etc.)
    """
    _inherited_slots: ClassVar[List[str]] = []

    class_class_uri: ClassVar[URIRef] = SKOSXL["Label"]
    class_class_curie: ClassVar[str] = "skosxl:Label"
    class_name: ClassVar[str] = "structured_alias"
    class_model_uri: ClassVar[URIRef] = LINKML.StructuredAlias

    literal_form: str = None
    predicate: Optional[Union[str, "AliasPredicateEnum"]] = None
    categories: Optional[Union[Union[str, URIorCURIE], List[Union[str, URIorCURIE]]]] = empty_list()
    extensions: Optional[Union[Dict[Union[str, ExtensionTag], Union[dict, Extension]], List[Union[dict, Extension]]]] = empty_dict()
    annotations: Optional[Union[Dict[Union[str, AnnotationTag], Union[dict, Annotation]], List[Union[dict, Annotation]]]] = empty_dict()
    description: Optional[str] = None
    alt_descriptions: Optional[Union[Dict[Union[str, AltDescriptionSource], Union[dict, "AltDescription"]], List[Union[dict, "AltDescription"]]]] = empty_dict()
    title: Optional[str] = None
    deprecated: Optional[str] = None
    todos: Optional[Union[str, List[str]]] = empty_list()
    notes: Optional[Union[str, List[str]]] = empty_list()
    comments: Optional[Union[str, List[str]]] = empty_list()
    examples: Optional[Union[Union[dict, "Example"], List[Union[dict, "Example"]]]] = empty_list()
    in_subset: Optional[Union[Union[str, SubsetDefinitionName], List[Union[str, SubsetDefinitionName]]]] = empty_list()
    from_schema: Optional[Union[str, URI]] = None
    imported_from: Optional[str] = None
    source: Optional[Union[str, URIorCURIE]] = None
    in_language: Optional[str] = None
    see_also: Optional[Union[Union[str, URIorCURIE], List[Union[str, URIorCURIE]]]] = empty_list()
    deprecated_element_has_exact_replacement: Optional[Union[str, URIorCURIE]] = None
    deprecated_element_has_possible_replacement: Optional[Union[str, URIorCURIE]] = None
    aliases: Optional[Union[str, List[str]]] = empty_list()
    structured_aliases: Optional[Union[Union[dict, "StructuredAlias"], List[Union[dict, "StructuredAlias"]]]] = empty_list()
    mappings: Optional[Union[Union[str, URIorCURIE], List[Union[str, URIorCURIE]]]] = empty_list()
    exact_mappings: Optional[Union[Union[str, URIorCURIE], List[Union[str, URIorCURIE]]]] = empty_list()
    close_mappings: Optional[Union[Union[str, URIorCURIE], List[Union[str, URIorCURIE]]]] = empty_list()
    related_mappings: Optional[Union[Union[str, URIorCURIE], List[Union[str, URIorCURIE]]]] = empty_list()
    narrow_mappings: Optional[Union[Union[str, URIorCURIE], List[Union[str, URIorCURIE]]]] = empty_list()
    broad_mappings: Optional[Union[Union[str, URIorCURIE], List[Union[str, URIorCURIE]]]] = empty_list()
    created_by: Optional[Union[str, URIorCURIE]] = None
    contributors: Optional[Union[Union[str, URIorCURIE], List[Union[str, URIorCURIE]]]] = empty_list()
    created_on: Optional[Union[str, XSDDateTime]] = None
    last_updated_on: Optional[Union[str, XSDDateTime]] = None
    modified_by: Optional[Union[str, URIorCURIE]] = None
    status: Optional[Union[str, URIorCURIE]] = None
    rank: Optional[int] = None
    keywords: Optional[Union[str, List[str]]] = empty_list()

    def __post_init__(self, *_: List[str], **kwargs: Dict[str, Any]):
        if self._is_empty(self.literal_form):
            self.MissingRequiredField("literal_form")
        if not isinstance(self.literal_form, str):
            self.literal_form = str(self.literal_form)

        if self.predicate is not None and not isinstance(self.predicate, AliasPredicateEnum):
            self.predicate = AliasPredicateEnum(self.predicate)

        if not isinstance(self.categories, list):
            self.categories = [self.categories] if self.categories is not None else []
        self.categories = [v if isinstance(v, URIorCURIE) else URIorCURIE(v) for v in self.categories]

        self._normalize_inlined_as_dict(slot_name="extensions", slot_type=Extension, key_name="tag", keyed=True)

        self._normalize_inlined_as_dict(slot_name="annotations", slot_type=Annotation, key_name="tag", keyed=True)

        if self.description is not None and not isinstance(self.description, str):
            self.description = str(self.description)

        self._normalize_inlined_as_dict(slot_name="alt_descriptions", slot_type=AltDescription, key_name="source", keyed=True)

        if self.title is not None and not isinstance(self.title, str):
            self.title = str(self.title)

        if self.deprecated is not None and not isinstance(self.deprecated, str):
            self.deprecated = str(self.deprecated)

        if not isinstance(self.todos, list):
            self.todos = [self.todos] if self.todos is not None else []
        self.todos = [v if isinstance(v, str) else str(v) for v in self.todos]

        if not isinstance(self.notes, list):
            self.notes = [self.notes] if self.notes is not None else []
        self.notes = [v if isinstance(v, str) else str(v) for v in self.notes]

        if not isinstance(self.comments, list):
            self.comments = [self.comments] if self.comments is not None else []
        self.comments = [v if isinstance(v, str) else str(v) for v in self.comments]

        if not isinstance(self.examples, list):
            self.examples = [self.examples] if self.examples is not None else []
        self.examples = [v if isinstance(v, Example) else Example(**as_dict(v)) for v in self.examples]

        if not isinstance(self.in_subset, list):
            self.in_subset = [self.in_subset] if self.in_subset is not None else []
        self.in_subset = [v if isinstance(v, SubsetDefinitionName) else SubsetDefinitionName(v) for v in self.in_subset]

        if self.from_schema is not None and not isinstance(self.from_schema, URI):
            self.from_schema = URI(self.from_schema)

        if self.imported_from is not None and not isinstance(self.imported_from, str):
            self.imported_from = str(self.imported_from)

        if self.source is not None and not isinstance(self.source, URIorCURIE):
            self.source = URIorCURIE(self.source)

        if self.in_language is not None and not isinstance(self.in_language, str):
            self.in_language = str(self.in_language)

        if not isinstance(self.see_also, list):
            self.see_also = [self.see_also] if self.see_also is not None else []
        self.see_also = [v if isinstance(v, URIorCURIE) else URIorCURIE(v) for v in self.see_also]

        if self.deprecated_element_has_exact_replacement is not None and not isinstance(self.deprecated_element_has_exact_replacement, URIorCURIE):
            self.deprecated_element_has_exact_replacement = URIorCURIE(self.deprecated_element_has_exact_replacement)

        if self.deprecated_element_has_possible_replacement is not None and not isinstance(self.deprecated_element_has_possible_replacement, URIorCURIE):
            self.deprecated_element_has_possible_replacement = URIorCURIE(self.deprecated_element_has_possible_replacement)

        if not isinstance(self.aliases, list):
            self.aliases = [self.aliases] if self.aliases is not None else []
        self.aliases = [v if isinstance(v, str) else str(v) for v in self.aliases]

        self._normalize_inlined_as_dict(slot_name="structured_aliases", slot_type=StructuredAlias, key_name="literal_form", keyed=False)

        if not isinstance(self.mappings, list):
            self.mappings = [self.mappings] if self.mappings is not None else []
        self.mappings = [v if isinstance(v, URIorCURIE) else URIorCURIE(v) for v in self.mappings]

        if not isinstance(self.exact_mappings, list):
            self.exact_mappings = [self.exact_mappings] if self.exact_mappings is not None else []
        self.exact_mappings = [v if isinstance(v, URIorCURIE) else URIorCURIE(v) for v in self.exact_mappings]

        if not isinstance(self.close_mappings, list):
            self.close_mappings = [self.close_mappings] if self.close_mappings is not None else []
        self.close_mappings = [v if isinstance(v, URIorCURIE) else URIorCURIE(v) for v in self.close_mappings]

        if not isinstance(self.related_mappings, list):
            self.related_mappings = [self.related_mappings] if self.related_mappings is not None else []
        self.related_mappings = [v if isinstance(v, URIorCURIE) else URIorCURIE(v) for v in self.related_mappings]

        if not isinstance(self.narrow_mappings, list):
            self.narrow_mappings = [self.narrow_mappings] if self.narrow_mappings is not None else []
        self.narrow_mappings = [v if isinstance(v, URIorCURIE) else URIorCURIE(v) for v in self.narrow_mappings]

        if not isinstance(self.broad_mappings, list):
            self.broad_mappings = [self.broad_mappings] if self.broad_mappings is not None else []
        self.broad_mappings = [v if isinstance(v, URIorCURIE) else URIorCURIE(v) for v in self.broad_mappings]

        if self.created_by is not None and not isinstance(self.created_by, URIorCURIE):
            self.created_by = URIorCURIE(self.created_by)

        if not isinstance(self.contributors, list):
            self.contributors = [self.contributors] if self.contributors is not None else []
        self.contributors = [v if isinstance(v, URIorCURIE) else URIorCURIE(v) for v in self.contributors]

        if self.created_on is not None and not isinstance(self.created_on, XSDDateTime):
            self.created_on = XSDDateTime(self.created_on)

        if self.last_updated_on is not None and not isinstance(self.last_updated_on, XSDDateTime):
            self.last_updated_on = XSDDateTime(self.last_updated_on)

        if self.modified_by is not None and not isinstance(self.modified_by, URIorCURIE):
            self.modified_by = URIorCURIE(self.modified_by)

        if self.status is not None and not isinstance(self.status, URIorCURIE):
            self.status = URIorCURIE(self.status)

        if self.rank is not None and not isinstance(self.rank, int):
            self.rank = int(self.rank)

        if not isinstance(self.keywords, list):
            self.keywords = [self.keywords] if self.keywords is not None else []
        self.keywords = [v if isinstance(v, str) else str(v) for v in self.keywords]

        super().__post_init__(**kwargs)


class Expression(YAMLRoot):
    """
    general mixin for any class that can represent some form of expression
    """
    _inherited_slots: ClassVar[List[str]] = []

    class_class_uri: ClassVar[URIRef] = LINKML["Expression"]
    class_class_curie: ClassVar[str] = "linkml:Expression"
    class_name: ClassVar[str] = "expression"
    class_model_uri: ClassVar[URIRef] = LINKML.Expression


@dataclass
class TypeExpression(Expression):
    """
    An abstract class grouping named types and anonymous type expressions
    """
    _inherited_slots: ClassVar[List[str]] = ["pattern", "structured_pattern", "equals_string", "equals_string_in", "equals_number", "minimum_value", "maximum_value"]

    class_class_uri: ClassVar[URIRef] = LINKML["TypeExpression"]
    class_class_curie: ClassVar[str] = "linkml:TypeExpression"
    class_name: ClassVar[str] = "type_expression"
    class_model_uri: ClassVar[URIRef] = LINKML.TypeExpression

    pattern: Optional[str] = None
    structured_pattern: Optional[Union[dict, "PatternExpression"]] = None
    unit: Optional[Union[dict, UnitOfMeasure]] = None
    implicit_prefix: Optional[str] = None
    equals_string: Optional[str] = None
    equals_string_in: Optional[Union[str, List[str]]] = empty_list()
    equals_number: Optional[int] = None
<<<<<<< HEAD
    minimum_value: Optional[Union[dict, Anything]] = None
    maximum_value: Optional[Union[dict, Anything]] = None
    none_of: Optional[Union[Union[dict, "AnonymousTypeExpression"], List[Union[dict, "AnonymousTypeExpression"]]]] = empty_list()
    exactly_one_of: Optional[Union[Union[dict, "AnonymousTypeExpression"], List[Union[dict, "AnonymousTypeExpression"]]]] = empty_list()
    any_of: Optional[Union[Union[dict, "AnonymousTypeExpression"], List[Union[dict, "AnonymousTypeExpression"]]]] = empty_list()
    all_of: Optional[Union[Union[dict, "AnonymousTypeExpression"], List[Union[dict, "AnonymousTypeExpression"]]]] = empty_list()
=======
    minimum_value: Optional[int] = None
    maximum_value: Optional[int] = None
    none_of: Optional[Union[Union[dict, AnonymousTypeExpression], List[Union[dict, AnonymousTypeExpression]]]] = empty_list()
    exactly_one_of: Optional[Union[Union[dict, AnonymousTypeExpression], List[Union[dict, AnonymousTypeExpression]]]] = empty_list()
    any_of: Optional[Union[Union[dict, AnonymousTypeExpression], List[Union[dict, AnonymousTypeExpression]]]] = empty_list()
    all_of: Optional[Union[Union[dict, AnonymousTypeExpression], List[Union[dict, AnonymousTypeExpression]]]] = empty_list()
>>>>>>> 6c31bb3c

    def __post_init__(self, *_: List[str], **kwargs: Dict[str, Any]):
        if self.pattern is not None and not isinstance(self.pattern, str):
            self.pattern = str(self.pattern)

        if self.structured_pattern is not None and not isinstance(self.structured_pattern, PatternExpression):
            self.structured_pattern = PatternExpression(**as_dict(self.structured_pattern))

        if self.unit is not None and not isinstance(self.unit, UnitOfMeasure):
            self.unit = UnitOfMeasure(**as_dict(self.unit))

        if self.implicit_prefix is not None and not isinstance(self.implicit_prefix, str):
            self.implicit_prefix = str(self.implicit_prefix)

        if self.equals_string is not None and not isinstance(self.equals_string, str):
            self.equals_string = str(self.equals_string)

        if not isinstance(self.equals_string_in, list):
            self.equals_string_in = [self.equals_string_in] if self.equals_string_in is not None else []
        self.equals_string_in = [v if isinstance(v, str) else str(v) for v in self.equals_string_in]

        if self.equals_number is not None and not isinstance(self.equals_number, int):
            self.equals_number = int(self.equals_number)

        if not isinstance(self.none_of, list):
            self.none_of = [self.none_of] if self.none_of is not None else []
        self.none_of = [v if isinstance(v, AnonymousTypeExpression) else AnonymousTypeExpression(**as_dict(v)) for v in self.none_of]

        if not isinstance(self.exactly_one_of, list):
            self.exactly_one_of = [self.exactly_one_of] if self.exactly_one_of is not None else []
        self.exactly_one_of = [v if isinstance(v, AnonymousTypeExpression) else AnonymousTypeExpression(**as_dict(v)) for v in self.exactly_one_of]

        if not isinstance(self.any_of, list):
            self.any_of = [self.any_of] if self.any_of is not None else []
        self.any_of = [v if isinstance(v, AnonymousTypeExpression) else AnonymousTypeExpression(**as_dict(v)) for v in self.any_of]

        if not isinstance(self.all_of, list):
            self.all_of = [self.all_of] if self.all_of is not None else []
        self.all_of = [v if isinstance(v, AnonymousTypeExpression) else AnonymousTypeExpression(**as_dict(v)) for v in self.all_of]

        super().__post_init__(**kwargs)


@dataclass
class EnumExpression(Expression):
    """
    An expression that constrains the range of a slot
    """
    _inherited_slots: ClassVar[List[str]] = []

    class_class_uri: ClassVar[URIRef] = LINKML["EnumExpression"]
    class_class_curie: ClassVar[str] = "linkml:EnumExpression"
    class_name: ClassVar[str] = "enum_expression"
    class_model_uri: ClassVar[URIRef] = LINKML.EnumExpression

    code_set: Optional[Union[str, URIorCURIE]] = None
    code_set_tag: Optional[str] = None
    code_set_version: Optional[str] = None
    pv_formula: Optional[Union[str, "PvFormulaOptions"]] = None
    permissible_values: Optional[Union[Dict[Union[str, PermissibleValueText], Union[dict, "PermissibleValue"]], List[Union[dict, "PermissibleValue"]]]] = empty_dict()
    include: Optional[Union[Union[dict, AnonymousEnumExpression], List[Union[dict, AnonymousEnumExpression]]]] = empty_list()
    minus: Optional[Union[Union[dict, AnonymousEnumExpression], List[Union[dict, AnonymousEnumExpression]]]] = empty_list()
    inherits: Optional[Union[Union[str, EnumDefinitionName], List[Union[str, EnumDefinitionName]]]] = empty_list()
    reachable_from: Optional[Union[dict, ReachabilityQuery]] = None
    matches: Optional[Union[dict, MatchQuery]] = None
    concepts: Optional[Union[Union[str, URIorCURIE], List[Union[str, URIorCURIE]]]] = empty_list()

    def __post_init__(self, *_: List[str], **kwargs: Dict[str, Any]):
        if self.code_set is not None and not isinstance(self.code_set, URIorCURIE):
            self.code_set = URIorCURIE(self.code_set)

        if self.code_set_tag is not None and not isinstance(self.code_set_tag, str):
            self.code_set_tag = str(self.code_set_tag)

        if self.code_set_version is not None and not isinstance(self.code_set_version, str):
            self.code_set_version = str(self.code_set_version)

        if self.pv_formula is not None and not isinstance(self.pv_formula, PvFormulaOptions):
            self.pv_formula = PvFormulaOptions(self.pv_formula)

        self._normalize_inlined_as_dict(slot_name="permissible_values", slot_type=PermissibleValue, key_name="text", keyed=True)

        if not isinstance(self.include, list):
            self.include = [self.include] if self.include is not None else []
        self.include = [v if isinstance(v, AnonymousEnumExpression) else AnonymousEnumExpression(**as_dict(v)) for v in self.include]

        if not isinstance(self.minus, list):
            self.minus = [self.minus] if self.minus is not None else []
        self.minus = [v if isinstance(v, AnonymousEnumExpression) else AnonymousEnumExpression(**as_dict(v)) for v in self.minus]

        if not isinstance(self.inherits, list):
            self.inherits = [self.inherits] if self.inherits is not None else []
        self.inherits = [v if isinstance(v, EnumDefinitionName) else EnumDefinitionName(v) for v in self.inherits]

        if self.reachable_from is not None and not isinstance(self.reachable_from, ReachabilityQuery):
            self.reachable_from = ReachabilityQuery(**as_dict(self.reachable_from))

        if self.matches is not None and not isinstance(self.matches, MatchQuery):
            self.matches = MatchQuery(**as_dict(self.matches))

        if not isinstance(self.concepts, list):
            self.concepts = [self.concepts] if self.concepts is not None else []
        self.concepts = [v if isinstance(v, URIorCURIE) else URIorCURIE(v) for v in self.concepts]

        super().__post_init__(**kwargs)


@dataclass
class AnonymousExpression(YAMLRoot):
    """
    An abstract parent class for any nested expression
    """
    _inherited_slots: ClassVar[List[str]] = []

    class_class_uri: ClassVar[URIRef] = LINKML["AnonymousExpression"]
    class_class_curie: ClassVar[str] = "linkml:AnonymousExpression"
    class_name: ClassVar[str] = "anonymous_expression"
    class_model_uri: ClassVar[URIRef] = LINKML.AnonymousExpression

    extensions: Optional[Union[Dict[Union[str, ExtensionTag], Union[dict, Extension]], List[Union[dict, Extension]]]] = empty_dict()
    annotations: Optional[Union[Dict[Union[str, AnnotationTag], Union[dict, Annotation]], List[Union[dict, Annotation]]]] = empty_dict()
    description: Optional[str] = None
    alt_descriptions: Optional[Union[Dict[Union[str, AltDescriptionSource], Union[dict, "AltDescription"]], List[Union[dict, "AltDescription"]]]] = empty_dict()
    title: Optional[str] = None
    deprecated: Optional[str] = None
    todos: Optional[Union[str, List[str]]] = empty_list()
    notes: Optional[Union[str, List[str]]] = empty_list()
    comments: Optional[Union[str, List[str]]] = empty_list()
    examples: Optional[Union[Union[dict, "Example"], List[Union[dict, "Example"]]]] = empty_list()
    in_subset: Optional[Union[Union[str, SubsetDefinitionName], List[Union[str, SubsetDefinitionName]]]] = empty_list()
    from_schema: Optional[Union[str, URI]] = None
    imported_from: Optional[str] = None
    source: Optional[Union[str, URIorCURIE]] = None
    in_language: Optional[str] = None
    see_also: Optional[Union[Union[str, URIorCURIE], List[Union[str, URIorCURIE]]]] = empty_list()
    deprecated_element_has_exact_replacement: Optional[Union[str, URIorCURIE]] = None
    deprecated_element_has_possible_replacement: Optional[Union[str, URIorCURIE]] = None
    aliases: Optional[Union[str, List[str]]] = empty_list()
    structured_aliases: Optional[Union[Union[dict, StructuredAlias], List[Union[dict, StructuredAlias]]]] = empty_list()
    mappings: Optional[Union[Union[str, URIorCURIE], List[Union[str, URIorCURIE]]]] = empty_list()
    exact_mappings: Optional[Union[Union[str, URIorCURIE], List[Union[str, URIorCURIE]]]] = empty_list()
    close_mappings: Optional[Union[Union[str, URIorCURIE], List[Union[str, URIorCURIE]]]] = empty_list()
    related_mappings: Optional[Union[Union[str, URIorCURIE], List[Union[str, URIorCURIE]]]] = empty_list()
    narrow_mappings: Optional[Union[Union[str, URIorCURIE], List[Union[str, URIorCURIE]]]] = empty_list()
    broad_mappings: Optional[Union[Union[str, URIorCURIE], List[Union[str, URIorCURIE]]]] = empty_list()
    created_by: Optional[Union[str, URIorCURIE]] = None
    contributors: Optional[Union[Union[str, URIorCURIE], List[Union[str, URIorCURIE]]]] = empty_list()
    created_on: Optional[Union[str, XSDDateTime]] = None
    last_updated_on: Optional[Union[str, XSDDateTime]] = None
    modified_by: Optional[Union[str, URIorCURIE]] = None
    status: Optional[Union[str, URIorCURIE]] = None
    rank: Optional[int] = None
    categories: Optional[Union[Union[str, URIorCURIE], List[Union[str, URIorCURIE]]]] = empty_list()
    keywords: Optional[Union[str, List[str]]] = empty_list()

    def __post_init__(self, *_: List[str], **kwargs: Dict[str, Any]):
        self._normalize_inlined_as_dict(slot_name="extensions", slot_type=Extension, key_name="tag", keyed=True)

        self._normalize_inlined_as_dict(slot_name="annotations", slot_type=Annotation, key_name="tag", keyed=True)

        if self.description is not None and not isinstance(self.description, str):
            self.description = str(self.description)

        self._normalize_inlined_as_dict(slot_name="alt_descriptions", slot_type=AltDescription, key_name="source", keyed=True)

        if self.title is not None and not isinstance(self.title, str):
            self.title = str(self.title)

        if self.deprecated is not None and not isinstance(self.deprecated, str):
            self.deprecated = str(self.deprecated)

        if not isinstance(self.todos, list):
            self.todos = [self.todos] if self.todos is not None else []
        self.todos = [v if isinstance(v, str) else str(v) for v in self.todos]

        if not isinstance(self.notes, list):
            self.notes = [self.notes] if self.notes is not None else []
        self.notes = [v if isinstance(v, str) else str(v) for v in self.notes]

        if not isinstance(self.comments, list):
            self.comments = [self.comments] if self.comments is not None else []
        self.comments = [v if isinstance(v, str) else str(v) for v in self.comments]

        if not isinstance(self.examples, list):
            self.examples = [self.examples] if self.examples is not None else []
        self.examples = [v if isinstance(v, Example) else Example(**as_dict(v)) for v in self.examples]

        if not isinstance(self.in_subset, list):
            self.in_subset = [self.in_subset] if self.in_subset is not None else []
        self.in_subset = [v if isinstance(v, SubsetDefinitionName) else SubsetDefinitionName(v) for v in self.in_subset]

        if self.from_schema is not None and not isinstance(self.from_schema, URI):
            self.from_schema = URI(self.from_schema)

        if self.imported_from is not None and not isinstance(self.imported_from, str):
            self.imported_from = str(self.imported_from)

        if self.source is not None and not isinstance(self.source, URIorCURIE):
            self.source = URIorCURIE(self.source)

        if self.in_language is not None and not isinstance(self.in_language, str):
            self.in_language = str(self.in_language)

        if not isinstance(self.see_also, list):
            self.see_also = [self.see_also] if self.see_also is not None else []
        self.see_also = [v if isinstance(v, URIorCURIE) else URIorCURIE(v) for v in self.see_also]

        if self.deprecated_element_has_exact_replacement is not None and not isinstance(self.deprecated_element_has_exact_replacement, URIorCURIE):
            self.deprecated_element_has_exact_replacement = URIorCURIE(self.deprecated_element_has_exact_replacement)

        if self.deprecated_element_has_possible_replacement is not None and not isinstance(self.deprecated_element_has_possible_replacement, URIorCURIE):
            self.deprecated_element_has_possible_replacement = URIorCURIE(self.deprecated_element_has_possible_replacement)

        if not isinstance(self.aliases, list):
            self.aliases = [self.aliases] if self.aliases is not None else []
        self.aliases = [v if isinstance(v, str) else str(v) for v in self.aliases]

        self._normalize_inlined_as_dict(slot_name="structured_aliases", slot_type=StructuredAlias, key_name="literal_form", keyed=False)

        if not isinstance(self.mappings, list):
            self.mappings = [self.mappings] if self.mappings is not None else []
        self.mappings = [v if isinstance(v, URIorCURIE) else URIorCURIE(v) for v in self.mappings]

        if not isinstance(self.exact_mappings, list):
            self.exact_mappings = [self.exact_mappings] if self.exact_mappings is not None else []
        self.exact_mappings = [v if isinstance(v, URIorCURIE) else URIorCURIE(v) for v in self.exact_mappings]

        if not isinstance(self.close_mappings, list):
            self.close_mappings = [self.close_mappings] if self.close_mappings is not None else []
        self.close_mappings = [v if isinstance(v, URIorCURIE) else URIorCURIE(v) for v in self.close_mappings]

        if not isinstance(self.related_mappings, list):
            self.related_mappings = [self.related_mappings] if self.related_mappings is not None else []
        self.related_mappings = [v if isinstance(v, URIorCURIE) else URIorCURIE(v) for v in self.related_mappings]

        if not isinstance(self.narrow_mappings, list):
            self.narrow_mappings = [self.narrow_mappings] if self.narrow_mappings is not None else []
        self.narrow_mappings = [v if isinstance(v, URIorCURIE) else URIorCURIE(v) for v in self.narrow_mappings]

        if not isinstance(self.broad_mappings, list):
            self.broad_mappings = [self.broad_mappings] if self.broad_mappings is not None else []
        self.broad_mappings = [v if isinstance(v, URIorCURIE) else URIorCURIE(v) for v in self.broad_mappings]

        if self.created_by is not None and not isinstance(self.created_by, URIorCURIE):
            self.created_by = URIorCURIE(self.created_by)

        if not isinstance(self.contributors, list):
            self.contributors = [self.contributors] if self.contributors is not None else []
        self.contributors = [v if isinstance(v, URIorCURIE) else URIorCURIE(v) for v in self.contributors]

        if self.created_on is not None and not isinstance(self.created_on, XSDDateTime):
            self.created_on = XSDDateTime(self.created_on)

        if self.last_updated_on is not None and not isinstance(self.last_updated_on, XSDDateTime):
            self.last_updated_on = XSDDateTime(self.last_updated_on)

        if self.modified_by is not None and not isinstance(self.modified_by, URIorCURIE):
            self.modified_by = URIorCURIE(self.modified_by)

        if self.status is not None and not isinstance(self.status, URIorCURIE):
            self.status = URIorCURIE(self.status)

        if self.rank is not None and not isinstance(self.rank, int):
            self.rank = int(self.rank)

        if not isinstance(self.categories, list):
            self.categories = [self.categories] if self.categories is not None else []
        self.categories = [v if isinstance(v, URIorCURIE) else URIorCURIE(v) for v in self.categories]

        if not isinstance(self.keywords, list):
            self.keywords = [self.keywords] if self.keywords is not None else []
        self.keywords = [v if isinstance(v, str) else str(v) for v in self.keywords]

        super().__post_init__(**kwargs)


@dataclass
class PathExpression(YAMLRoot):
    """
    An expression that describes an abstract path from an object to another through a sequence of slot lookups
    """
    _inherited_slots: ClassVar[List[str]] = []

    class_class_uri: ClassVar[URIRef] = LINKML["PathExpression"]
    class_class_curie: ClassVar[str] = "linkml:PathExpression"
    class_name: ClassVar[str] = "path_expression"
    class_model_uri: ClassVar[URIRef] = LINKML.PathExpression

    followed_by: Optional[Union[dict, "PathExpression"]] = None
    none_of: Optional[Union[Union[dict, "PathExpression"], List[Union[dict, "PathExpression"]]]] = empty_list()
    any_of: Optional[Union[Union[dict, "PathExpression"], List[Union[dict, "PathExpression"]]]] = empty_list()
    all_of: Optional[Union[Union[dict, "PathExpression"], List[Union[dict, "PathExpression"]]]] = empty_list()
    exactly_one_of: Optional[Union[Union[dict, "PathExpression"], List[Union[dict, "PathExpression"]]]] = empty_list()
    reversed: Optional[Union[bool, Bool]] = None
    traverse: Optional[Union[str, SlotDefinitionName]] = None
    range_expression: Optional[Union[dict, "AnonymousClassExpression"]] = None
    extensions: Optional[Union[Dict[Union[str, ExtensionTag], Union[dict, Extension]], List[Union[dict, Extension]]]] = empty_dict()
    annotations: Optional[Union[Dict[Union[str, AnnotationTag], Union[dict, Annotation]], List[Union[dict, Annotation]]]] = empty_dict()
    description: Optional[str] = None
    alt_descriptions: Optional[Union[Dict[Union[str, AltDescriptionSource], Union[dict, "AltDescription"]], List[Union[dict, "AltDescription"]]]] = empty_dict()
    title: Optional[str] = None
    deprecated: Optional[str] = None
    todos: Optional[Union[str, List[str]]] = empty_list()
    notes: Optional[Union[str, List[str]]] = empty_list()
    comments: Optional[Union[str, List[str]]] = empty_list()
    examples: Optional[Union[Union[dict, "Example"], List[Union[dict, "Example"]]]] = empty_list()
    in_subset: Optional[Union[Union[str, SubsetDefinitionName], List[Union[str, SubsetDefinitionName]]]] = empty_list()
    from_schema: Optional[Union[str, URI]] = None
    imported_from: Optional[str] = None
    source: Optional[Union[str, URIorCURIE]] = None
    in_language: Optional[str] = None
    see_also: Optional[Union[Union[str, URIorCURIE], List[Union[str, URIorCURIE]]]] = empty_list()
    deprecated_element_has_exact_replacement: Optional[Union[str, URIorCURIE]] = None
    deprecated_element_has_possible_replacement: Optional[Union[str, URIorCURIE]] = None
    aliases: Optional[Union[str, List[str]]] = empty_list()
    structured_aliases: Optional[Union[Union[dict, StructuredAlias], List[Union[dict, StructuredAlias]]]] = empty_list()
    mappings: Optional[Union[Union[str, URIorCURIE], List[Union[str, URIorCURIE]]]] = empty_list()
    exact_mappings: Optional[Union[Union[str, URIorCURIE], List[Union[str, URIorCURIE]]]] = empty_list()
    close_mappings: Optional[Union[Union[str, URIorCURIE], List[Union[str, URIorCURIE]]]] = empty_list()
    related_mappings: Optional[Union[Union[str, URIorCURIE], List[Union[str, URIorCURIE]]]] = empty_list()
    narrow_mappings: Optional[Union[Union[str, URIorCURIE], List[Union[str, URIorCURIE]]]] = empty_list()
    broad_mappings: Optional[Union[Union[str, URIorCURIE], List[Union[str, URIorCURIE]]]] = empty_list()
    created_by: Optional[Union[str, URIorCURIE]] = None
    contributors: Optional[Union[Union[str, URIorCURIE], List[Union[str, URIorCURIE]]]] = empty_list()
    created_on: Optional[Union[str, XSDDateTime]] = None
    last_updated_on: Optional[Union[str, XSDDateTime]] = None
    modified_by: Optional[Union[str, URIorCURIE]] = None
    status: Optional[Union[str, URIorCURIE]] = None
    rank: Optional[int] = None
    categories: Optional[Union[Union[str, URIorCURIE], List[Union[str, URIorCURIE]]]] = empty_list()
    keywords: Optional[Union[str, List[str]]] = empty_list()

    def __post_init__(self, *_: List[str], **kwargs: Dict[str, Any]):
        if self.followed_by is not None and not isinstance(self.followed_by, PathExpression):
            self.followed_by = PathExpression(**as_dict(self.followed_by))

        if not isinstance(self.none_of, list):
            self.none_of = [self.none_of] if self.none_of is not None else []
        self.none_of = [v if isinstance(v, PathExpression) else PathExpression(**as_dict(v)) for v in self.none_of]

        if not isinstance(self.any_of, list):
            self.any_of = [self.any_of] if self.any_of is not None else []
        self.any_of = [v if isinstance(v, PathExpression) else PathExpression(**as_dict(v)) for v in self.any_of]

        if not isinstance(self.all_of, list):
            self.all_of = [self.all_of] if self.all_of is not None else []
        self.all_of = [v if isinstance(v, PathExpression) else PathExpression(**as_dict(v)) for v in self.all_of]

        if not isinstance(self.exactly_one_of, list):
            self.exactly_one_of = [self.exactly_one_of] if self.exactly_one_of is not None else []
        self.exactly_one_of = [v if isinstance(v, PathExpression) else PathExpression(**as_dict(v)) for v in self.exactly_one_of]

        if self.reversed is not None and not isinstance(self.reversed, Bool):
            self.reversed = Bool(self.reversed)

        if self.traverse is not None and not isinstance(self.traverse, SlotDefinitionName):
            self.traverse = SlotDefinitionName(self.traverse)

        if self.range_expression is not None and not isinstance(self.range_expression, AnonymousClassExpression):
            self.range_expression = AnonymousClassExpression(**as_dict(self.range_expression))

        self._normalize_inlined_as_dict(slot_name="extensions", slot_type=Extension, key_name="tag", keyed=True)

        self._normalize_inlined_as_dict(slot_name="annotations", slot_type=Annotation, key_name="tag", keyed=True)

        if self.description is not None and not isinstance(self.description, str):
            self.description = str(self.description)

        self._normalize_inlined_as_dict(slot_name="alt_descriptions", slot_type=AltDescription, key_name="source", keyed=True)

        if self.title is not None and not isinstance(self.title, str):
            self.title = str(self.title)

        if self.deprecated is not None and not isinstance(self.deprecated, str):
            self.deprecated = str(self.deprecated)

        if not isinstance(self.todos, list):
            self.todos = [self.todos] if self.todos is not None else []
        self.todos = [v if isinstance(v, str) else str(v) for v in self.todos]

        if not isinstance(self.notes, list):
            self.notes = [self.notes] if self.notes is not None else []
        self.notes = [v if isinstance(v, str) else str(v) for v in self.notes]

        if not isinstance(self.comments, list):
            self.comments = [self.comments] if self.comments is not None else []
        self.comments = [v if isinstance(v, str) else str(v) for v in self.comments]

        if not isinstance(self.examples, list):
            self.examples = [self.examples] if self.examples is not None else []
        self.examples = [v if isinstance(v, Example) else Example(**as_dict(v)) for v in self.examples]

        if not isinstance(self.in_subset, list):
            self.in_subset = [self.in_subset] if self.in_subset is not None else []
        self.in_subset = [v if isinstance(v, SubsetDefinitionName) else SubsetDefinitionName(v) for v in self.in_subset]

        if self.from_schema is not None and not isinstance(self.from_schema, URI):
            self.from_schema = URI(self.from_schema)

        if self.imported_from is not None and not isinstance(self.imported_from, str):
            self.imported_from = str(self.imported_from)

        if self.source is not None and not isinstance(self.source, URIorCURIE):
            self.source = URIorCURIE(self.source)

        if self.in_language is not None and not isinstance(self.in_language, str):
            self.in_language = str(self.in_language)

        if not isinstance(self.see_also, list):
            self.see_also = [self.see_also] if self.see_also is not None else []
        self.see_also = [v if isinstance(v, URIorCURIE) else URIorCURIE(v) for v in self.see_also]

        if self.deprecated_element_has_exact_replacement is not None and not isinstance(self.deprecated_element_has_exact_replacement, URIorCURIE):
            self.deprecated_element_has_exact_replacement = URIorCURIE(self.deprecated_element_has_exact_replacement)

        if self.deprecated_element_has_possible_replacement is not None and not isinstance(self.deprecated_element_has_possible_replacement, URIorCURIE):
            self.deprecated_element_has_possible_replacement = URIorCURIE(self.deprecated_element_has_possible_replacement)

        if not isinstance(self.aliases, list):
            self.aliases = [self.aliases] if self.aliases is not None else []
        self.aliases = [v if isinstance(v, str) else str(v) for v in self.aliases]

        self._normalize_inlined_as_dict(slot_name="structured_aliases", slot_type=StructuredAlias, key_name="literal_form", keyed=False)

        if not isinstance(self.mappings, list):
            self.mappings = [self.mappings] if self.mappings is not None else []
        self.mappings = [v if isinstance(v, URIorCURIE) else URIorCURIE(v) for v in self.mappings]

        if not isinstance(self.exact_mappings, list):
            self.exact_mappings = [self.exact_mappings] if self.exact_mappings is not None else []
        self.exact_mappings = [v if isinstance(v, URIorCURIE) else URIorCURIE(v) for v in self.exact_mappings]

        if not isinstance(self.close_mappings, list):
            self.close_mappings = [self.close_mappings] if self.close_mappings is not None else []
        self.close_mappings = [v if isinstance(v, URIorCURIE) else URIorCURIE(v) for v in self.close_mappings]

        if not isinstance(self.related_mappings, list):
            self.related_mappings = [self.related_mappings] if self.related_mappings is not None else []
        self.related_mappings = [v if isinstance(v, URIorCURIE) else URIorCURIE(v) for v in self.related_mappings]

        if not isinstance(self.narrow_mappings, list):
            self.narrow_mappings = [self.narrow_mappings] if self.narrow_mappings is not None else []
        self.narrow_mappings = [v if isinstance(v, URIorCURIE) else URIorCURIE(v) for v in self.narrow_mappings]

        if not isinstance(self.broad_mappings, list):
            self.broad_mappings = [self.broad_mappings] if self.broad_mappings is not None else []
        self.broad_mappings = [v if isinstance(v, URIorCURIE) else URIorCURIE(v) for v in self.broad_mappings]

        if self.created_by is not None and not isinstance(self.created_by, URIorCURIE):
            self.created_by = URIorCURIE(self.created_by)

        if not isinstance(self.contributors, list):
            self.contributors = [self.contributors] if self.contributors is not None else []
        self.contributors = [v if isinstance(v, URIorCURIE) else URIorCURIE(v) for v in self.contributors]

        if self.created_on is not None and not isinstance(self.created_on, XSDDateTime):
            self.created_on = XSDDateTime(self.created_on)

        if self.last_updated_on is not None and not isinstance(self.last_updated_on, XSDDateTime):
            self.last_updated_on = XSDDateTime(self.last_updated_on)

        if self.modified_by is not None and not isinstance(self.modified_by, URIorCURIE):
            self.modified_by = URIorCURIE(self.modified_by)

        if self.status is not None and not isinstance(self.status, URIorCURIE):
            self.status = URIorCURIE(self.status)

        if self.rank is not None and not isinstance(self.rank, int):
            self.rank = int(self.rank)

        if not isinstance(self.categories, list):
            self.categories = [self.categories] if self.categories is not None else []
        self.categories = [v if isinstance(v, URIorCURIE) else URIorCURIE(v) for v in self.categories]

        if not isinstance(self.keywords, list):
            self.keywords = [self.keywords] if self.keywords is not None else []
        self.keywords = [v if isinstance(v, str) else str(v) for v in self.keywords]

        super().__post_init__(**kwargs)


@dataclass
class SlotExpression(Expression):
    """
    an expression that constrains the range of values a slot can take
    """
    _inherited_slots: ClassVar[List[str]] = ["range", "required", "recommended", "inlined", "inlined_as_list", "minimum_value", "maximum_value", "pattern", "structured_pattern", "value_presence", "equals_string", "equals_string_in", "equals_number", "equals_expression", "minimum_cardinality", "maximum_cardinality"]

    class_class_uri: ClassVar[URIRef] = LINKML["SlotExpression"]
    class_class_curie: ClassVar[str] = "linkml:SlotExpression"
    class_name: ClassVar[str] = "slot_expression"
    class_model_uri: ClassVar[URIRef] = LINKML.SlotExpression

    range: Optional[Union[str, ElementName]] = None
    range_expression: Optional[Union[dict, "AnonymousClassExpression"]] = None
    enum_range: Optional[Union[dict, EnumExpression]] = None
    required: Optional[Union[bool, Bool]] = None
    recommended: Optional[Union[bool, Bool]] = None
    inlined: Optional[Union[bool, Bool]] = None
    inlined_as_list: Optional[Union[bool, Bool]] = None
    minimum_value: Optional[Union[dict, Anything]] = None
    maximum_value: Optional[Union[dict, Anything]] = None
    pattern: Optional[str] = None
    structured_pattern: Optional[Union[dict, "PatternExpression"]] = None
    unit: Optional[Union[dict, UnitOfMeasure]] = None
    implicit_prefix: Optional[str] = None
    value_presence: Optional[Union[str, "PresenceEnum"]] = None
    equals_string: Optional[str] = None
    equals_string_in: Optional[Union[str, List[str]]] = empty_list()
    equals_number: Optional[int] = None
    equals_expression: Optional[str] = None
    minimum_cardinality: Optional[int] = None
    maximum_cardinality: Optional[int] = None
    has_member: Optional[Union[dict, "AnonymousSlotExpression"]] = None
    all_members: Optional[Union[dict, "AnonymousSlotExpression"]] = None
    none_of: Optional[Union[Union[dict, "AnonymousSlotExpression"], List[Union[dict, "AnonymousSlotExpression"]]]] = empty_list()
    exactly_one_of: Optional[Union[Union[dict, "AnonymousSlotExpression"], List[Union[dict, "AnonymousSlotExpression"]]]] = empty_list()
    any_of: Optional[Union[Union[dict, "AnonymousSlotExpression"], List[Union[dict, "AnonymousSlotExpression"]]]] = empty_list()
    all_of: Optional[Union[Union[dict, "AnonymousSlotExpression"], List[Union[dict, "AnonymousSlotExpression"]]]] = empty_list()

    def __post_init__(self, *_: List[str], **kwargs: Dict[str, Any]):
        if self.range is not None and not isinstance(self.range, ElementName):
            self.range = ElementName(self.range)

        if self.range_expression is not None and not isinstance(self.range_expression, AnonymousClassExpression):
            self.range_expression = AnonymousClassExpression(**as_dict(self.range_expression))

        if self.enum_range is not None and not isinstance(self.enum_range, EnumExpression):
            self.enum_range = EnumExpression(**as_dict(self.enum_range))

        if self.required is not None and not isinstance(self.required, Bool):
            self.required = Bool(self.required)

        if self.recommended is not None and not isinstance(self.recommended, Bool):
            self.recommended = Bool(self.recommended)

        if self.inlined is not None and not isinstance(self.inlined, Bool):
            self.inlined = Bool(self.inlined)

        if self.inlined_as_list is not None and not isinstance(self.inlined_as_list, Bool):
            self.inlined_as_list = Bool(self.inlined_as_list)

        if self.pattern is not None and not isinstance(self.pattern, str):
            self.pattern = str(self.pattern)

        if self.structured_pattern is not None and not isinstance(self.structured_pattern, PatternExpression):
            self.structured_pattern = PatternExpression(**as_dict(self.structured_pattern))

        if self.unit is not None and not isinstance(self.unit, UnitOfMeasure):
            self.unit = UnitOfMeasure(**as_dict(self.unit))

        if self.implicit_prefix is not None and not isinstance(self.implicit_prefix, str):
            self.implicit_prefix = str(self.implicit_prefix)

        if self.value_presence is not None and not isinstance(self.value_presence, PresenceEnum):
            self.value_presence = PresenceEnum(self.value_presence)

        if self.equals_string is not None and not isinstance(self.equals_string, str):
            self.equals_string = str(self.equals_string)

        if not isinstance(self.equals_string_in, list):
            self.equals_string_in = [self.equals_string_in] if self.equals_string_in is not None else []
        self.equals_string_in = [v if isinstance(v, str) else str(v) for v in self.equals_string_in]

        if self.equals_number is not None and not isinstance(self.equals_number, int):
            self.equals_number = int(self.equals_number)

        if self.equals_expression is not None and not isinstance(self.equals_expression, str):
            self.equals_expression = str(self.equals_expression)

        if self.minimum_cardinality is not None and not isinstance(self.minimum_cardinality, int):
            self.minimum_cardinality = int(self.minimum_cardinality)

        if self.maximum_cardinality is not None and not isinstance(self.maximum_cardinality, int):
            self.maximum_cardinality = int(self.maximum_cardinality)

        if self.has_member is not None and not isinstance(self.has_member, AnonymousSlotExpression):
            self.has_member = AnonymousSlotExpression(**as_dict(self.has_member))

        if self.all_members is not None and not isinstance(self.all_members, AnonymousSlotExpression):
            self.all_members = AnonymousSlotExpression(**as_dict(self.all_members))

        if not isinstance(self.none_of, list):
            self.none_of = [self.none_of] if self.none_of is not None else []
        self.none_of = [v if isinstance(v, AnonymousSlotExpression) else AnonymousSlotExpression(**as_dict(v)) for v in self.none_of]

        if not isinstance(self.exactly_one_of, list):
            self.exactly_one_of = [self.exactly_one_of] if self.exactly_one_of is not None else []
        self.exactly_one_of = [v if isinstance(v, AnonymousSlotExpression) else AnonymousSlotExpression(**as_dict(v)) for v in self.exactly_one_of]

        if not isinstance(self.any_of, list):
            self.any_of = [self.any_of] if self.any_of is not None else []
        self.any_of = [v if isinstance(v, AnonymousSlotExpression) else AnonymousSlotExpression(**as_dict(v)) for v in self.any_of]

        if not isinstance(self.all_of, list):
            self.all_of = [self.all_of] if self.all_of is not None else []
        self.all_of = [v if isinstance(v, AnonymousSlotExpression) else AnonymousSlotExpression(**as_dict(v)) for v in self.all_of]

        super().__post_init__(**kwargs)


@dataclass
class AnonymousSlotExpression(AnonymousExpression):
    _inherited_slots: ClassVar[List[str]] = ["range", "required", "recommended", "inlined", "inlined_as_list", "minimum_value", "maximum_value", "pattern", "structured_pattern", "value_presence", "equals_string", "equals_string_in", "equals_number", "equals_expression", "minimum_cardinality", "maximum_cardinality"]

    class_class_uri: ClassVar[URIRef] = LINKML["AnonymousSlotExpression"]
    class_class_curie: ClassVar[str] = "linkml:AnonymousSlotExpression"
    class_name: ClassVar[str] = "anonymous_slot_expression"
    class_model_uri: ClassVar[URIRef] = LINKML.AnonymousSlotExpression

    range: Optional[Union[str, ElementName]] = None
    range_expression: Optional[Union[dict, "AnonymousClassExpression"]] = None
    enum_range: Optional[Union[dict, EnumExpression]] = None
    required: Optional[Union[bool, Bool]] = None
    recommended: Optional[Union[bool, Bool]] = None
    inlined: Optional[Union[bool, Bool]] = None
    inlined_as_list: Optional[Union[bool, Bool]] = None
    minimum_value: Optional[Union[dict, Anything]] = None
    maximum_value: Optional[Union[dict, Anything]] = None
    pattern: Optional[str] = None
    structured_pattern: Optional[Union[dict, "PatternExpression"]] = None
    unit: Optional[Union[dict, UnitOfMeasure]] = None
    implicit_prefix: Optional[str] = None
    value_presence: Optional[Union[str, "PresenceEnum"]] = None
    equals_string: Optional[str] = None
    equals_string_in: Optional[Union[str, List[str]]] = empty_list()
    equals_number: Optional[int] = None
    equals_expression: Optional[str] = None
    minimum_cardinality: Optional[int] = None
    maximum_cardinality: Optional[int] = None
    has_member: Optional[Union[dict, "AnonymousSlotExpression"]] = None
    all_members: Optional[Union[dict, "AnonymousSlotExpression"]] = None
    none_of: Optional[Union[Union[dict, "AnonymousSlotExpression"], List[Union[dict, "AnonymousSlotExpression"]]]] = empty_list()
    exactly_one_of: Optional[Union[Union[dict, "AnonymousSlotExpression"], List[Union[dict, "AnonymousSlotExpression"]]]] = empty_list()
    any_of: Optional[Union[Union[dict, "AnonymousSlotExpression"], List[Union[dict, "AnonymousSlotExpression"]]]] = empty_list()
    all_of: Optional[Union[Union[dict, "AnonymousSlotExpression"], List[Union[dict, "AnonymousSlotExpression"]]]] = empty_list()

    def __post_init__(self, *_: List[str], **kwargs: Dict[str, Any]):
        if self.range is not None and not isinstance(self.range, ElementName):
            self.range = ElementName(self.range)

        if self.range_expression is not None and not isinstance(self.range_expression, AnonymousClassExpression):
            self.range_expression = AnonymousClassExpression(**as_dict(self.range_expression))

        if self.enum_range is not None and not isinstance(self.enum_range, EnumExpression):
            self.enum_range = EnumExpression(**as_dict(self.enum_range))

        if self.required is not None and not isinstance(self.required, Bool):
            self.required = Bool(self.required)

        if self.recommended is not None and not isinstance(self.recommended, Bool):
            self.recommended = Bool(self.recommended)

        if self.inlined is not None and not isinstance(self.inlined, Bool):
            self.inlined = Bool(self.inlined)

        if self.inlined_as_list is not None and not isinstance(self.inlined_as_list, Bool):
            self.inlined_as_list = Bool(self.inlined_as_list)

        if self.pattern is not None and not isinstance(self.pattern, str):
            self.pattern = str(self.pattern)

        if self.structured_pattern is not None and not isinstance(self.structured_pattern, PatternExpression):
            self.structured_pattern = PatternExpression(**as_dict(self.structured_pattern))

        if self.unit is not None and not isinstance(self.unit, UnitOfMeasure):
            self.unit = UnitOfMeasure(**as_dict(self.unit))

        if self.implicit_prefix is not None and not isinstance(self.implicit_prefix, str):
            self.implicit_prefix = str(self.implicit_prefix)

        if self.value_presence is not None and not isinstance(self.value_presence, PresenceEnum):
            self.value_presence = PresenceEnum(self.value_presence)

        if self.equals_string is not None and not isinstance(self.equals_string, str):
            self.equals_string = str(self.equals_string)

        if not isinstance(self.equals_string_in, list):
            self.equals_string_in = [self.equals_string_in] if self.equals_string_in is not None else []
        self.equals_string_in = [v if isinstance(v, str) else str(v) for v in self.equals_string_in]

        if self.equals_number is not None and not isinstance(self.equals_number, int):
            self.equals_number = int(self.equals_number)

        if self.equals_expression is not None and not isinstance(self.equals_expression, str):
            self.equals_expression = str(self.equals_expression)

        if self.minimum_cardinality is not None and not isinstance(self.minimum_cardinality, int):
            self.minimum_cardinality = int(self.minimum_cardinality)

        if self.maximum_cardinality is not None and not isinstance(self.maximum_cardinality, int):
            self.maximum_cardinality = int(self.maximum_cardinality)

        if self.has_member is not None and not isinstance(self.has_member, AnonymousSlotExpression):
            self.has_member = AnonymousSlotExpression(**as_dict(self.has_member))

        if self.all_members is not None and not isinstance(self.all_members, AnonymousSlotExpression):
            self.all_members = AnonymousSlotExpression(**as_dict(self.all_members))

        if not isinstance(self.none_of, list):
            self.none_of = [self.none_of] if self.none_of is not None else []
        self.none_of = [v if isinstance(v, AnonymousSlotExpression) else AnonymousSlotExpression(**as_dict(v)) for v in self.none_of]

        if not isinstance(self.exactly_one_of, list):
            self.exactly_one_of = [self.exactly_one_of] if self.exactly_one_of is not None else []
        self.exactly_one_of = [v if isinstance(v, AnonymousSlotExpression) else AnonymousSlotExpression(**as_dict(v)) for v in self.exactly_one_of]

        if not isinstance(self.any_of, list):
            self.any_of = [self.any_of] if self.any_of is not None else []
        self.any_of = [v if isinstance(v, AnonymousSlotExpression) else AnonymousSlotExpression(**as_dict(v)) for v in self.any_of]

        if not isinstance(self.all_of, list):
            self.all_of = [self.all_of] if self.all_of is not None else []
        self.all_of = [v if isinstance(v, AnonymousSlotExpression) else AnonymousSlotExpression(**as_dict(v)) for v in self.all_of]

        super().__post_init__(**kwargs)


@dataclass
class SlotDefinition(Definition):
    """
    an element that describes how instances are related to other instances
    """
    _inherited_slots: ClassVar[List[str]] = ["domain", "multivalued", "inherited", "readonly", "ifabsent", "list_elements_unique", "list_elements_ordered", "shared", "key", "identifier", "designates_type", "role", "relational_role", "range", "required", "recommended", "inlined", "inlined_as_list", "minimum_value", "maximum_value", "pattern", "structured_pattern", "value_presence", "equals_string", "equals_string_in", "equals_number", "equals_expression", "minimum_cardinality", "maximum_cardinality"]

    class_class_uri: ClassVar[URIRef] = LINKML["SlotDefinition"]
    class_class_curie: ClassVar[str] = "linkml:SlotDefinition"
    class_name: ClassVar[str] = "slot_definition"
    class_model_uri: ClassVar[URIRef] = LINKML.SlotDefinition

    name: Union[str, SlotDefinitionName] = None
    singular_name: Optional[str] = None
    domain: Optional[Union[str, ClassDefinitionName]] = None
    slot_uri: Optional[Union[str, URIorCURIE]] = None
    multivalued: Optional[Union[bool, Bool]] = None
    inherited: Optional[Union[bool, Bool]] = None
    readonly: Optional[str] = None
    ifabsent: Optional[str] = None
    list_elements_unique: Optional[Union[bool, Bool]] = None
    list_elements_ordered: Optional[Union[bool, Bool]] = None
    shared: Optional[Union[bool, Bool]] = None
    key: Optional[Union[bool, Bool]] = None
    identifier: Optional[Union[bool, Bool]] = None
    designates_type: Optional[Union[bool, Bool]] = None
    alias: Optional[str] = None
    owner: Optional[Union[str, DefinitionName]] = None
    domain_of: Optional[Union[Union[str, ClassDefinitionName], List[Union[str, ClassDefinitionName]]]] = empty_list()
    subproperty_of: Optional[Union[str, SlotDefinitionName]] = None
    symmetric: Optional[Union[bool, Bool]] = None
    reflexive: Optional[Union[bool, Bool]] = None
    locally_reflexive: Optional[Union[bool, Bool]] = None
    irreflexive: Optional[Union[bool, Bool]] = None
    asymmetric: Optional[Union[bool, Bool]] = None
    transitive: Optional[Union[bool, Bool]] = None
    inverse: Optional[Union[str, SlotDefinitionName]] = None
    is_class_field: Optional[Union[bool, Bool]] = None
    transitive_form_of: Optional[Union[str, SlotDefinitionName]] = None
    reflexive_transitive_form_of: Optional[Union[str, SlotDefinitionName]] = None
    role: Optional[str] = None
    is_usage_slot: Optional[Union[bool, Bool]] = None
    usage_slot_name: Optional[str] = None
    relational_role: Optional[Union[str, "RelationalRoleEnum"]] = None
    slot_group: Optional[Union[str, SlotDefinitionName]] = None
    is_grouping_slot: Optional[Union[bool, Bool]] = None
    path_rule: Optional[Union[dict, PathExpression]] = None
    disjoint_with: Optional[Union[Union[str, SlotDefinitionName], List[Union[str, SlotDefinitionName]]]] = empty_list()
    children_are_mutually_disjoint: Optional[Union[bool, Bool]] = None
    union_of: Optional[Union[Union[str, SlotDefinitionName], List[Union[str, SlotDefinitionName]]]] = empty_list()
    is_a: Optional[Union[str, SlotDefinitionName]] = None
    mixins: Optional[Union[Union[str, SlotDefinitionName], List[Union[str, SlotDefinitionName]]]] = empty_list()
    apply_to: Optional[Union[Union[str, SlotDefinitionName], List[Union[str, SlotDefinitionName]]]] = empty_list()
    range: Optional[Union[str, ElementName]] = None
    range_expression: Optional[Union[dict, "AnonymousClassExpression"]] = None
    enum_range: Optional[Union[dict, EnumExpression]] = None
    required: Optional[Union[bool, Bool]] = None
    recommended: Optional[Union[bool, Bool]] = None
    inlined: Optional[Union[bool, Bool]] = None
    inlined_as_list: Optional[Union[bool, Bool]] = None
    minimum_value: Optional[Union[dict, Anything]] = None
    maximum_value: Optional[Union[dict, Anything]] = None
    pattern: Optional[str] = None
    structured_pattern: Optional[Union[dict, "PatternExpression"]] = None
    unit: Optional[Union[dict, UnitOfMeasure]] = None
    implicit_prefix: Optional[str] = None
    value_presence: Optional[Union[str, "PresenceEnum"]] = None
    equals_string: Optional[str] = None
    equals_string_in: Optional[Union[str, List[str]]] = empty_list()
    equals_number: Optional[int] = None
    equals_expression: Optional[str] = None
    minimum_cardinality: Optional[int] = None
    maximum_cardinality: Optional[int] = None
    has_member: Optional[Union[dict, AnonymousSlotExpression]] = None
    all_members: Optional[Union[dict, AnonymousSlotExpression]] = None
    none_of: Optional[Union[Union[dict, AnonymousSlotExpression], List[Union[dict, AnonymousSlotExpression]]]] = empty_list()
    exactly_one_of: Optional[Union[Union[dict, AnonymousSlotExpression], List[Union[dict, AnonymousSlotExpression]]]] = empty_list()
    any_of: Optional[Union[Union[dict, AnonymousSlotExpression], List[Union[dict, AnonymousSlotExpression]]]] = empty_list()
    all_of: Optional[Union[Union[dict, AnonymousSlotExpression], List[Union[dict, AnonymousSlotExpression]]]] = empty_list()

    def __post_init__(self, *_: List[str], **kwargs: Dict[str, Any]):
        if self._is_empty(self.name):
            self.MissingRequiredField("name")
        if not isinstance(self.name, SlotDefinitionName):
            self.name = SlotDefinitionName(self.name)

        if self.singular_name is not None and not isinstance(self.singular_name, str):
            self.singular_name = str(self.singular_name)

        if self.domain is not None and not isinstance(self.domain, ClassDefinitionName):
            self.domain = ClassDefinitionName(self.domain)

        if self.slot_uri is not None and not isinstance(self.slot_uri, URIorCURIE):
            self.slot_uri = URIorCURIE(self.slot_uri)

        if self.multivalued is not None and not isinstance(self.multivalued, Bool):
            self.multivalued = Bool(self.multivalued)

        if self.inherited is not None and not isinstance(self.inherited, Bool):
            self.inherited = Bool(self.inherited)

        if self.readonly is not None and not isinstance(self.readonly, str):
            self.readonly = str(self.readonly)

        if self.ifabsent is not None and not isinstance(self.ifabsent, str):
            self.ifabsent = str(self.ifabsent)

        if self.list_elements_unique is not None and not isinstance(self.list_elements_unique, Bool):
            self.list_elements_unique = Bool(self.list_elements_unique)

        if self.list_elements_ordered is not None and not isinstance(self.list_elements_ordered, Bool):
            self.list_elements_ordered = Bool(self.list_elements_ordered)

        if self.shared is not None and not isinstance(self.shared, Bool):
            self.shared = Bool(self.shared)

        if self.key is not None and not isinstance(self.key, Bool):
            self.key = Bool(self.key)

        if self.identifier is not None and not isinstance(self.identifier, Bool):
            self.identifier = Bool(self.identifier)

        if self.designates_type is not None and not isinstance(self.designates_type, Bool):
            self.designates_type = Bool(self.designates_type)

        if self.alias is not None and not isinstance(self.alias, str):
            self.alias = str(self.alias)

        if self.owner is not None and not isinstance(self.owner, DefinitionName):
            self.owner = DefinitionName(self.owner)

        if not isinstance(self.domain_of, list):
            self.domain_of = [self.domain_of] if self.domain_of is not None else []
        self.domain_of = [v if isinstance(v, ClassDefinitionName) else ClassDefinitionName(v) for v in self.domain_of]

        if self.subproperty_of is not None and not isinstance(self.subproperty_of, SlotDefinitionName):
            self.subproperty_of = SlotDefinitionName(self.subproperty_of)

        if self.symmetric is not None and not isinstance(self.symmetric, Bool):
            self.symmetric = Bool(self.symmetric)

        if self.reflexive is not None and not isinstance(self.reflexive, Bool):
            self.reflexive = Bool(self.reflexive)

        if self.locally_reflexive is not None and not isinstance(self.locally_reflexive, Bool):
            self.locally_reflexive = Bool(self.locally_reflexive)

        if self.irreflexive is not None and not isinstance(self.irreflexive, Bool):
            self.irreflexive = Bool(self.irreflexive)

        if self.asymmetric is not None and not isinstance(self.asymmetric, Bool):
            self.asymmetric = Bool(self.asymmetric)

        if self.transitive is not None and not isinstance(self.transitive, Bool):
            self.transitive = Bool(self.transitive)

        if self.inverse is not None and not isinstance(self.inverse, SlotDefinitionName):
            self.inverse = SlotDefinitionName(self.inverse)

        if self.is_class_field is not None and not isinstance(self.is_class_field, Bool):
            self.is_class_field = Bool(self.is_class_field)

        if self.transitive_form_of is not None and not isinstance(self.transitive_form_of, SlotDefinitionName):
            self.transitive_form_of = SlotDefinitionName(self.transitive_form_of)

        if self.reflexive_transitive_form_of is not None and not isinstance(self.reflexive_transitive_form_of, SlotDefinitionName):
            self.reflexive_transitive_form_of = SlotDefinitionName(self.reflexive_transitive_form_of)

        if self.role is not None and not isinstance(self.role, str):
            self.role = str(self.role)

        if self.is_usage_slot is not None and not isinstance(self.is_usage_slot, Bool):
            self.is_usage_slot = Bool(self.is_usage_slot)

        if self.usage_slot_name is not None and not isinstance(self.usage_slot_name, str):
            self.usage_slot_name = str(self.usage_slot_name)

        if self.relational_role is not None and not isinstance(self.relational_role, RelationalRoleEnum):
            self.relational_role = RelationalRoleEnum(self.relational_role)

        if self.slot_group is not None and not isinstance(self.slot_group, SlotDefinitionName):
            self.slot_group = SlotDefinitionName(self.slot_group)

        if self.is_grouping_slot is not None and not isinstance(self.is_grouping_slot, Bool):
            self.is_grouping_slot = Bool(self.is_grouping_slot)

        if self.path_rule is not None and not isinstance(self.path_rule, PathExpression):
            self.path_rule = PathExpression(**as_dict(self.path_rule))

        if not isinstance(self.disjoint_with, list):
            self.disjoint_with = [self.disjoint_with] if self.disjoint_with is not None else []
        self.disjoint_with = [v if isinstance(v, SlotDefinitionName) else SlotDefinitionName(v) for v in self.disjoint_with]

        if self.children_are_mutually_disjoint is not None and not isinstance(self.children_are_mutually_disjoint, Bool):
            self.children_are_mutually_disjoint = Bool(self.children_are_mutually_disjoint)

        if not isinstance(self.union_of, list):
            self.union_of = [self.union_of] if self.union_of is not None else []
        self.union_of = [v if isinstance(v, SlotDefinitionName) else SlotDefinitionName(v) for v in self.union_of]

        if self.is_a is not None and not isinstance(self.is_a, SlotDefinitionName):
            self.is_a = SlotDefinitionName(self.is_a)

        if not isinstance(self.mixins, list):
            self.mixins = [self.mixins] if self.mixins is not None else []
        self.mixins = [v if isinstance(v, SlotDefinitionName) else SlotDefinitionName(v) for v in self.mixins]

        if not isinstance(self.apply_to, list):
            self.apply_to = [self.apply_to] if self.apply_to is not None else []
        self.apply_to = [v if isinstance(v, SlotDefinitionName) else SlotDefinitionName(v) for v in self.apply_to]

        if self.range is not None and not isinstance(self.range, ElementName):
            self.range = ElementName(self.range)

        if self.range_expression is not None and not isinstance(self.range_expression, AnonymousClassExpression):
            self.range_expression = AnonymousClassExpression(**as_dict(self.range_expression))

        if self.enum_range is not None and not isinstance(self.enum_range, EnumExpression):
            self.enum_range = EnumExpression(**as_dict(self.enum_range))

        if self.required is not None and not isinstance(self.required, Bool):
            self.required = Bool(self.required)

        if self.recommended is not None and not isinstance(self.recommended, Bool):
            self.recommended = Bool(self.recommended)

        if self.inlined is not None and not isinstance(self.inlined, Bool):
            self.inlined = Bool(self.inlined)

        if self.inlined_as_list is not None and not isinstance(self.inlined_as_list, Bool):
            self.inlined_as_list = Bool(self.inlined_as_list)

        if self.pattern is not None and not isinstance(self.pattern, str):
            self.pattern = str(self.pattern)

        if self.structured_pattern is not None and not isinstance(self.structured_pattern, PatternExpression):
            self.structured_pattern = PatternExpression(**as_dict(self.structured_pattern))

        if self.unit is not None and not isinstance(self.unit, UnitOfMeasure):
            self.unit = UnitOfMeasure(**as_dict(self.unit))

        if self.implicit_prefix is not None and not isinstance(self.implicit_prefix, str):
            self.implicit_prefix = str(self.implicit_prefix)

        if self.value_presence is not None and not isinstance(self.value_presence, PresenceEnum):
            self.value_presence = PresenceEnum(self.value_presence)

        if self.equals_string is not None and not isinstance(self.equals_string, str):
            self.equals_string = str(self.equals_string)

        if not isinstance(self.equals_string_in, list):
            self.equals_string_in = [self.equals_string_in] if self.equals_string_in is not None else []
        self.equals_string_in = [v if isinstance(v, str) else str(v) for v in self.equals_string_in]

        if self.equals_number is not None and not isinstance(self.equals_number, int):
            self.equals_number = int(self.equals_number)

        if self.equals_expression is not None and not isinstance(self.equals_expression, str):
            self.equals_expression = str(self.equals_expression)

        if self.minimum_cardinality is not None and not isinstance(self.minimum_cardinality, int):
            self.minimum_cardinality = int(self.minimum_cardinality)

        if self.maximum_cardinality is not None and not isinstance(self.maximum_cardinality, int):
            self.maximum_cardinality = int(self.maximum_cardinality)

        if self.has_member is not None and not isinstance(self.has_member, AnonymousSlotExpression):
            self.has_member = AnonymousSlotExpression(**as_dict(self.has_member))

        if self.all_members is not None and not isinstance(self.all_members, AnonymousSlotExpression):
            self.all_members = AnonymousSlotExpression(**as_dict(self.all_members))

        if not isinstance(self.none_of, list):
            self.none_of = [self.none_of] if self.none_of is not None else []
        self.none_of = [v if isinstance(v, AnonymousSlotExpression) else AnonymousSlotExpression(**as_dict(v)) for v in self.none_of]

        if not isinstance(self.exactly_one_of, list):
            self.exactly_one_of = [self.exactly_one_of] if self.exactly_one_of is not None else []
        self.exactly_one_of = [v if isinstance(v, AnonymousSlotExpression) else AnonymousSlotExpression(**as_dict(v)) for v in self.exactly_one_of]

        if not isinstance(self.any_of, list):
            self.any_of = [self.any_of] if self.any_of is not None else []
        self.any_of = [v if isinstance(v, AnonymousSlotExpression) else AnonymousSlotExpression(**as_dict(v)) for v in self.any_of]

        if not isinstance(self.all_of, list):
            self.all_of = [self.all_of] if self.all_of is not None else []
        self.all_of = [v if isinstance(v, AnonymousSlotExpression) else AnonymousSlotExpression(**as_dict(v)) for v in self.all_of]

        super().__post_init__(**kwargs)


@dataclass
class ClassExpression(YAMLRoot):
    """
    A boolean expression that can be used to dynamically determine membership of a class
    """
    _inherited_slots: ClassVar[List[str]] = []

    class_class_uri: ClassVar[URIRef] = LINKML["ClassExpression"]
    class_class_curie: ClassVar[str] = "linkml:ClassExpression"
    class_name: ClassVar[str] = "class_expression"
    class_model_uri: ClassVar[URIRef] = LINKML.ClassExpression

    any_of: Optional[Union[Union[dict, "AnonymousClassExpression"], List[Union[dict, "AnonymousClassExpression"]]]] = empty_list()
    exactly_one_of: Optional[Union[Union[dict, "AnonymousClassExpression"], List[Union[dict, "AnonymousClassExpression"]]]] = empty_list()
    none_of: Optional[Union[Union[dict, "AnonymousClassExpression"], List[Union[dict, "AnonymousClassExpression"]]]] = empty_list()
    all_of: Optional[Union[Union[dict, "AnonymousClassExpression"], List[Union[dict, "AnonymousClassExpression"]]]] = empty_list()
    slot_conditions: Optional[Union[Dict[Union[str, SlotDefinitionName], Union[dict, SlotDefinition]], List[Union[dict, SlotDefinition]]]] = empty_dict()

    def __post_init__(self, *_: List[str], **kwargs: Dict[str, Any]):
        if not isinstance(self.any_of, list):
            self.any_of = [self.any_of] if self.any_of is not None else []
        self.any_of = [v if isinstance(v, AnonymousClassExpression) else AnonymousClassExpression(**as_dict(v)) for v in self.any_of]

        if not isinstance(self.exactly_one_of, list):
            self.exactly_one_of = [self.exactly_one_of] if self.exactly_one_of is not None else []
        self.exactly_one_of = [v if isinstance(v, AnonymousClassExpression) else AnonymousClassExpression(**as_dict(v)) for v in self.exactly_one_of]

        if not isinstance(self.none_of, list):
            self.none_of = [self.none_of] if self.none_of is not None else []
        self.none_of = [v if isinstance(v, AnonymousClassExpression) else AnonymousClassExpression(**as_dict(v)) for v in self.none_of]

        if not isinstance(self.all_of, list):
            self.all_of = [self.all_of] if self.all_of is not None else []
        self.all_of = [v if isinstance(v, AnonymousClassExpression) else AnonymousClassExpression(**as_dict(v)) for v in self.all_of]

        self._normalize_inlined_as_dict(slot_name="slot_conditions", slot_type=SlotDefinition, key_name="name", keyed=True)

        super().__post_init__(**kwargs)


@dataclass
class AnonymousClassExpression(AnonymousExpression):
    _inherited_slots: ClassVar[List[str]] = []

    class_class_uri: ClassVar[URIRef] = LINKML["AnonymousClassExpression"]
    class_class_curie: ClassVar[str] = "linkml:AnonymousClassExpression"
    class_name: ClassVar[str] = "anonymous_class_expression"
    class_model_uri: ClassVar[URIRef] = LINKML.AnonymousClassExpression

    is_a: Optional[Union[str, DefinitionName]] = None
    any_of: Optional[Union[Union[dict, "AnonymousClassExpression"], List[Union[dict, "AnonymousClassExpression"]]]] = empty_list()
    exactly_one_of: Optional[Union[Union[dict, "AnonymousClassExpression"], List[Union[dict, "AnonymousClassExpression"]]]] = empty_list()
    none_of: Optional[Union[Union[dict, "AnonymousClassExpression"], List[Union[dict, "AnonymousClassExpression"]]]] = empty_list()
    all_of: Optional[Union[Union[dict, "AnonymousClassExpression"], List[Union[dict, "AnonymousClassExpression"]]]] = empty_list()
    slot_conditions: Optional[Union[Dict[Union[str, SlotDefinitionName], Union[dict, SlotDefinition]], List[Union[dict, SlotDefinition]]]] = empty_dict()

    def __post_init__(self, *_: List[str], **kwargs: Dict[str, Any]):
        if self.is_a is not None and not isinstance(self.is_a, DefinitionName):
            self.is_a = DefinitionName(self.is_a)

        if not isinstance(self.any_of, list):
            self.any_of = [self.any_of] if self.any_of is not None else []
        self.any_of = [v if isinstance(v, AnonymousClassExpression) else AnonymousClassExpression(**as_dict(v)) for v in self.any_of]

        if not isinstance(self.exactly_one_of, list):
            self.exactly_one_of = [self.exactly_one_of] if self.exactly_one_of is not None else []
        self.exactly_one_of = [v if isinstance(v, AnonymousClassExpression) else AnonymousClassExpression(**as_dict(v)) for v in self.exactly_one_of]

        if not isinstance(self.none_of, list):
            self.none_of = [self.none_of] if self.none_of is not None else []
        self.none_of = [v if isinstance(v, AnonymousClassExpression) else AnonymousClassExpression(**as_dict(v)) for v in self.none_of]

        if not isinstance(self.all_of, list):
            self.all_of = [self.all_of] if self.all_of is not None else []
        self.all_of = [v if isinstance(v, AnonymousClassExpression) else AnonymousClassExpression(**as_dict(v)) for v in self.all_of]

        self._normalize_inlined_as_dict(slot_name="slot_conditions", slot_type=SlotDefinition, key_name="name", keyed=True)

        super().__post_init__(**kwargs)


@dataclass
class ClassDefinition(Definition):
    """
    an element whose instances are complex objects that may have slot-value assignments
    """
    _inherited_slots: ClassVar[List[str]] = ["defining_slots", "represents_relationship"]

    class_class_uri: ClassVar[URIRef] = LINKML["ClassDefinition"]
    class_class_curie: ClassVar[str] = "linkml:ClassDefinition"
    class_name: ClassVar[str] = "class_definition"
    class_model_uri: ClassVar[URIRef] = LINKML.ClassDefinition

    name: Union[str, ClassDefinitionName] = None
    slots: Optional[Union[Union[str, SlotDefinitionName], List[Union[str, SlotDefinitionName]]]] = empty_list()
    slot_usage: Optional[Union[Dict[Union[str, SlotDefinitionName], Union[dict, SlotDefinition]], List[Union[dict, SlotDefinition]]]] = empty_dict()
    attributes: Optional[Union[Dict[Union[str, SlotDefinitionName], Union[dict, SlotDefinition]], List[Union[dict, SlotDefinition]]]] = empty_dict()
    class_uri: Optional[Union[str, URIorCURIE]] = None
    subclass_of: Optional[Union[str, URIorCURIE]] = None
    union_of: Optional[Union[Union[str, ClassDefinitionName], List[Union[str, ClassDefinitionName]]]] = empty_list()
    defining_slots: Optional[Union[Union[str, SlotDefinitionName], List[Union[str, SlotDefinitionName]]]] = empty_list()
    tree_root: Optional[Union[bool, Bool]] = None
    unique_keys: Optional[Union[Dict[Union[str, UniqueKeyUniqueKeyName], Union[dict, "UniqueKey"]], List[Union[dict, "UniqueKey"]]]] = empty_dict()
    rules: Optional[Union[Union[dict, "ClassRule"], List[Union[dict, "ClassRule"]]]] = empty_list()
    classification_rules: Optional[Union[Union[dict, AnonymousClassExpression], List[Union[dict, AnonymousClassExpression]]]] = empty_list()
    slot_names_unique: Optional[Union[bool, Bool]] = None
    represents_relationship: Optional[Union[bool, Bool]] = None
    disjoint_with: Optional[Union[Union[str, ClassDefinitionName], List[Union[str, ClassDefinitionName]]]] = empty_list()
    children_are_mutually_disjoint: Optional[Union[bool, Bool]] = None
    is_a: Optional[Union[str, ClassDefinitionName]] = None
    mixins: Optional[Union[Union[str, ClassDefinitionName], List[Union[str, ClassDefinitionName]]]] = empty_list()
    apply_to: Optional[Union[Union[str, ClassDefinitionName], List[Union[str, ClassDefinitionName]]]] = empty_list()
    any_of: Optional[Union[Union[dict, AnonymousClassExpression], List[Union[dict, AnonymousClassExpression]]]] = empty_list()
    exactly_one_of: Optional[Union[Union[dict, AnonymousClassExpression], List[Union[dict, AnonymousClassExpression]]]] = empty_list()
    none_of: Optional[Union[Union[dict, AnonymousClassExpression], List[Union[dict, AnonymousClassExpression]]]] = empty_list()
    all_of: Optional[Union[Union[dict, AnonymousClassExpression], List[Union[dict, AnonymousClassExpression]]]] = empty_list()
    slot_conditions: Optional[Union[Dict[Union[str, SlotDefinitionName], Union[dict, SlotDefinition]], List[Union[dict, SlotDefinition]]]] = empty_dict()

    def __post_init__(self, *_: List[str], **kwargs: Dict[str, Any]):
        if self._is_empty(self.name):
            self.MissingRequiredField("name")
        if not isinstance(self.name, ClassDefinitionName):
            self.name = ClassDefinitionName(self.name)

        if not isinstance(self.slots, list):
            self.slots = [self.slots] if self.slots is not None else []
        self.slots = [v if isinstance(v, SlotDefinitionName) else SlotDefinitionName(v) for v in self.slots]

        self._normalize_inlined_as_dict(slot_name="slot_usage", slot_type=SlotDefinition, key_name="name", keyed=True)

        self._normalize_inlined_as_dict(slot_name="attributes", slot_type=SlotDefinition, key_name="name", keyed=True)

        if self.class_uri is not None and not isinstance(self.class_uri, URIorCURIE):
            self.class_uri = URIorCURIE(self.class_uri)

        if self.subclass_of is not None and not isinstance(self.subclass_of, URIorCURIE):
            self.subclass_of = URIorCURIE(self.subclass_of)

        if not isinstance(self.union_of, list):
            self.union_of = [self.union_of] if self.union_of is not None else []
        self.union_of = [v if isinstance(v, ClassDefinitionName) else ClassDefinitionName(v) for v in self.union_of]

        if not isinstance(self.defining_slots, list):
            self.defining_slots = [self.defining_slots] if self.defining_slots is not None else []
        self.defining_slots = [v if isinstance(v, SlotDefinitionName) else SlotDefinitionName(v) for v in self.defining_slots]

        if self.tree_root is not None and not isinstance(self.tree_root, Bool):
            self.tree_root = Bool(self.tree_root)

        self._normalize_inlined_as_dict(slot_name="unique_keys", slot_type=UniqueKey, key_name="unique_key_name", keyed=True)

        if not isinstance(self.rules, list):
            self.rules = [self.rules] if self.rules is not None else []
        self.rules = [v if isinstance(v, ClassRule) else ClassRule(**as_dict(v)) for v in self.rules]

        if not isinstance(self.classification_rules, list):
            self.classification_rules = [self.classification_rules] if self.classification_rules is not None else []
        self.classification_rules = [v if isinstance(v, AnonymousClassExpression) else AnonymousClassExpression(**as_dict(v)) for v in self.classification_rules]

        if self.slot_names_unique is not None and not isinstance(self.slot_names_unique, Bool):
            self.slot_names_unique = Bool(self.slot_names_unique)

        if self.represents_relationship is not None and not isinstance(self.represents_relationship, Bool):
            self.represents_relationship = Bool(self.represents_relationship)

        if not isinstance(self.disjoint_with, list):
            self.disjoint_with = [self.disjoint_with] if self.disjoint_with is not None else []
        self.disjoint_with = [v if isinstance(v, ClassDefinitionName) else ClassDefinitionName(v) for v in self.disjoint_with]

        if self.children_are_mutually_disjoint is not None and not isinstance(self.children_are_mutually_disjoint, Bool):
            self.children_are_mutually_disjoint = Bool(self.children_are_mutually_disjoint)

        if self.is_a is not None and not isinstance(self.is_a, ClassDefinitionName):
            self.is_a = ClassDefinitionName(self.is_a)

        if not isinstance(self.mixins, list):
            self.mixins = [self.mixins] if self.mixins is not None else []
        self.mixins = [v if isinstance(v, ClassDefinitionName) else ClassDefinitionName(v) for v in self.mixins]

        if not isinstance(self.apply_to, list):
            self.apply_to = [self.apply_to] if self.apply_to is not None else []
        self.apply_to = [v if isinstance(v, ClassDefinitionName) else ClassDefinitionName(v) for v in self.apply_to]

        if not isinstance(self.any_of, list):
            self.any_of = [self.any_of] if self.any_of is not None else []
        self.any_of = [v if isinstance(v, AnonymousClassExpression) else AnonymousClassExpression(**as_dict(v)) for v in self.any_of]

        if not isinstance(self.exactly_one_of, list):
            self.exactly_one_of = [self.exactly_one_of] if self.exactly_one_of is not None else []
        self.exactly_one_of = [v if isinstance(v, AnonymousClassExpression) else AnonymousClassExpression(**as_dict(v)) for v in self.exactly_one_of]

        if not isinstance(self.none_of, list):
            self.none_of = [self.none_of] if self.none_of is not None else []
        self.none_of = [v if isinstance(v, AnonymousClassExpression) else AnonymousClassExpression(**as_dict(v)) for v in self.none_of]

        if not isinstance(self.all_of, list):
            self.all_of = [self.all_of] if self.all_of is not None else []
        self.all_of = [v if isinstance(v, AnonymousClassExpression) else AnonymousClassExpression(**as_dict(v)) for v in self.all_of]

        self._normalize_inlined_as_dict(slot_name="slot_conditions", slot_type=SlotDefinition, key_name="name", keyed=True)

        super().__post_init__(**kwargs)


class ClassLevelRule(YAMLRoot):
    """
    A rule that is applied to classes
    """
    _inherited_slots: ClassVar[List[str]] = []

    class_class_uri: ClassVar[URIRef] = LINKML["ClassLevelRule"]
    class_class_curie: ClassVar[str] = "linkml:ClassLevelRule"
    class_name: ClassVar[str] = "class_level_rule"
    class_model_uri: ClassVar[URIRef] = LINKML.ClassLevelRule


@dataclass
class ClassRule(ClassLevelRule):
    """
    A rule that applies to instances of a class
    """
    _inherited_slots: ClassVar[List[str]] = []

    class_class_uri: ClassVar[URIRef] = LINKML["ClassRule"]
    class_class_curie: ClassVar[str] = "linkml:ClassRule"
    class_name: ClassVar[str] = "class_rule"
    class_model_uri: ClassVar[URIRef] = LINKML.ClassRule

    preconditions: Optional[Union[dict, AnonymousClassExpression]] = None
    postconditions: Optional[Union[dict, AnonymousClassExpression]] = None
    elseconditions: Optional[Union[dict, AnonymousClassExpression]] = None
    bidirectional: Optional[Union[bool, Bool]] = None
    open_world: Optional[Union[bool, Bool]] = None
    rank: Optional[int] = None
    deactivated: Optional[Union[bool, Bool]] = None
    extensions: Optional[Union[Dict[Union[str, ExtensionTag], Union[dict, Extension]], List[Union[dict, Extension]]]] = empty_dict()
    annotations: Optional[Union[Dict[Union[str, AnnotationTag], Union[dict, Annotation]], List[Union[dict, Annotation]]]] = empty_dict()
    description: Optional[str] = None
    alt_descriptions: Optional[Union[Dict[Union[str, AltDescriptionSource], Union[dict, "AltDescription"]], List[Union[dict, "AltDescription"]]]] = empty_dict()
    title: Optional[str] = None
    deprecated: Optional[str] = None
    todos: Optional[Union[str, List[str]]] = empty_list()
    notes: Optional[Union[str, List[str]]] = empty_list()
    comments: Optional[Union[str, List[str]]] = empty_list()
    examples: Optional[Union[Union[dict, "Example"], List[Union[dict, "Example"]]]] = empty_list()
    in_subset: Optional[Union[Union[str, SubsetDefinitionName], List[Union[str, SubsetDefinitionName]]]] = empty_list()
    from_schema: Optional[Union[str, URI]] = None
    imported_from: Optional[str] = None
    source: Optional[Union[str, URIorCURIE]] = None
    in_language: Optional[str] = None
    see_also: Optional[Union[Union[str, URIorCURIE], List[Union[str, URIorCURIE]]]] = empty_list()
    deprecated_element_has_exact_replacement: Optional[Union[str, URIorCURIE]] = None
    deprecated_element_has_possible_replacement: Optional[Union[str, URIorCURIE]] = None
    aliases: Optional[Union[str, List[str]]] = empty_list()
    structured_aliases: Optional[Union[Union[dict, StructuredAlias], List[Union[dict, StructuredAlias]]]] = empty_list()
    mappings: Optional[Union[Union[str, URIorCURIE], List[Union[str, URIorCURIE]]]] = empty_list()
    exact_mappings: Optional[Union[Union[str, URIorCURIE], List[Union[str, URIorCURIE]]]] = empty_list()
    close_mappings: Optional[Union[Union[str, URIorCURIE], List[Union[str, URIorCURIE]]]] = empty_list()
    related_mappings: Optional[Union[Union[str, URIorCURIE], List[Union[str, URIorCURIE]]]] = empty_list()
    narrow_mappings: Optional[Union[Union[str, URIorCURIE], List[Union[str, URIorCURIE]]]] = empty_list()
    broad_mappings: Optional[Union[Union[str, URIorCURIE], List[Union[str, URIorCURIE]]]] = empty_list()
    created_by: Optional[Union[str, URIorCURIE]] = None
    contributors: Optional[Union[Union[str, URIorCURIE], List[Union[str, URIorCURIE]]]] = empty_list()
    created_on: Optional[Union[str, XSDDateTime]] = None
    last_updated_on: Optional[Union[str, XSDDateTime]] = None
    modified_by: Optional[Union[str, URIorCURIE]] = None
    status: Optional[Union[str, URIorCURIE]] = None
    categories: Optional[Union[Union[str, URIorCURIE], List[Union[str, URIorCURIE]]]] = empty_list()
    keywords: Optional[Union[str, List[str]]] = empty_list()

    def __post_init__(self, *_: List[str], **kwargs: Dict[str, Any]):
        if self.preconditions is not None and not isinstance(self.preconditions, AnonymousClassExpression):
            self.preconditions = AnonymousClassExpression(**as_dict(self.preconditions))

        if self.postconditions is not None and not isinstance(self.postconditions, AnonymousClassExpression):
            self.postconditions = AnonymousClassExpression(**as_dict(self.postconditions))

        if self.elseconditions is not None and not isinstance(self.elseconditions, AnonymousClassExpression):
            self.elseconditions = AnonymousClassExpression(**as_dict(self.elseconditions))

        if self.bidirectional is not None and not isinstance(self.bidirectional, Bool):
            self.bidirectional = Bool(self.bidirectional)

        if self.open_world is not None and not isinstance(self.open_world, Bool):
            self.open_world = Bool(self.open_world)

        if self.rank is not None and not isinstance(self.rank, int):
            self.rank = int(self.rank)

        if self.deactivated is not None and not isinstance(self.deactivated, Bool):
            self.deactivated = Bool(self.deactivated)

        self._normalize_inlined_as_dict(slot_name="extensions", slot_type=Extension, key_name="tag", keyed=True)

        self._normalize_inlined_as_dict(slot_name="annotations", slot_type=Annotation, key_name="tag", keyed=True)

        if self.description is not None and not isinstance(self.description, str):
            self.description = str(self.description)

        self._normalize_inlined_as_dict(slot_name="alt_descriptions", slot_type=AltDescription, key_name="source", keyed=True)

        if self.title is not None and not isinstance(self.title, str):
            self.title = str(self.title)

        if self.deprecated is not None and not isinstance(self.deprecated, str):
            self.deprecated = str(self.deprecated)

        if not isinstance(self.todos, list):
            self.todos = [self.todos] if self.todos is not None else []
        self.todos = [v if isinstance(v, str) else str(v) for v in self.todos]

        if not isinstance(self.notes, list):
            self.notes = [self.notes] if self.notes is not None else []
        self.notes = [v if isinstance(v, str) else str(v) for v in self.notes]

        if not isinstance(self.comments, list):
            self.comments = [self.comments] if self.comments is not None else []
        self.comments = [v if isinstance(v, str) else str(v) for v in self.comments]

        if not isinstance(self.examples, list):
            self.examples = [self.examples] if self.examples is not None else []
        self.examples = [v if isinstance(v, Example) else Example(**as_dict(v)) for v in self.examples]

        if not isinstance(self.in_subset, list):
            self.in_subset = [self.in_subset] if self.in_subset is not None else []
        self.in_subset = [v if isinstance(v, SubsetDefinitionName) else SubsetDefinitionName(v) for v in self.in_subset]

        if self.from_schema is not None and not isinstance(self.from_schema, URI):
            self.from_schema = URI(self.from_schema)

        if self.imported_from is not None and not isinstance(self.imported_from, str):
            self.imported_from = str(self.imported_from)

        if self.source is not None and not isinstance(self.source, URIorCURIE):
            self.source = URIorCURIE(self.source)

        if self.in_language is not None and not isinstance(self.in_language, str):
            self.in_language = str(self.in_language)

        if not isinstance(self.see_also, list):
            self.see_also = [self.see_also] if self.see_also is not None else []
        self.see_also = [v if isinstance(v, URIorCURIE) else URIorCURIE(v) for v in self.see_also]

        if self.deprecated_element_has_exact_replacement is not None and not isinstance(self.deprecated_element_has_exact_replacement, URIorCURIE):
            self.deprecated_element_has_exact_replacement = URIorCURIE(self.deprecated_element_has_exact_replacement)

        if self.deprecated_element_has_possible_replacement is not None and not isinstance(self.deprecated_element_has_possible_replacement, URIorCURIE):
            self.deprecated_element_has_possible_replacement = URIorCURIE(self.deprecated_element_has_possible_replacement)

        if not isinstance(self.aliases, list):
            self.aliases = [self.aliases] if self.aliases is not None else []
        self.aliases = [v if isinstance(v, str) else str(v) for v in self.aliases]

        self._normalize_inlined_as_dict(slot_name="structured_aliases", slot_type=StructuredAlias, key_name="literal_form", keyed=False)

        if not isinstance(self.mappings, list):
            self.mappings = [self.mappings] if self.mappings is not None else []
        self.mappings = [v if isinstance(v, URIorCURIE) else URIorCURIE(v) for v in self.mappings]

        if not isinstance(self.exact_mappings, list):
            self.exact_mappings = [self.exact_mappings] if self.exact_mappings is not None else []
        self.exact_mappings = [v if isinstance(v, URIorCURIE) else URIorCURIE(v) for v in self.exact_mappings]

        if not isinstance(self.close_mappings, list):
            self.close_mappings = [self.close_mappings] if self.close_mappings is not None else []
        self.close_mappings = [v if isinstance(v, URIorCURIE) else URIorCURIE(v) for v in self.close_mappings]

        if not isinstance(self.related_mappings, list):
            self.related_mappings = [self.related_mappings] if self.related_mappings is not None else []
        self.related_mappings = [v if isinstance(v, URIorCURIE) else URIorCURIE(v) for v in self.related_mappings]

        if not isinstance(self.narrow_mappings, list):
            self.narrow_mappings = [self.narrow_mappings] if self.narrow_mappings is not None else []
        self.narrow_mappings = [v if isinstance(v, URIorCURIE) else URIorCURIE(v) for v in self.narrow_mappings]

        if not isinstance(self.broad_mappings, list):
            self.broad_mappings = [self.broad_mappings] if self.broad_mappings is not None else []
        self.broad_mappings = [v if isinstance(v, URIorCURIE) else URIorCURIE(v) for v in self.broad_mappings]

        if self.created_by is not None and not isinstance(self.created_by, URIorCURIE):
            self.created_by = URIorCURIE(self.created_by)

        if not isinstance(self.contributors, list):
            self.contributors = [self.contributors] if self.contributors is not None else []
        self.contributors = [v if isinstance(v, URIorCURIE) else URIorCURIE(v) for v in self.contributors]

        if self.created_on is not None and not isinstance(self.created_on, XSDDateTime):
            self.created_on = XSDDateTime(self.created_on)

        if self.last_updated_on is not None and not isinstance(self.last_updated_on, XSDDateTime):
            self.last_updated_on = XSDDateTime(self.last_updated_on)

        if self.modified_by is not None and not isinstance(self.modified_by, URIorCURIE):
            self.modified_by = URIorCURIE(self.modified_by)

        if self.status is not None and not isinstance(self.status, URIorCURIE):
            self.status = URIorCURIE(self.status)

        if not isinstance(self.categories, list):
            self.categories = [self.categories] if self.categories is not None else []
        self.categories = [v if isinstance(v, URIorCURIE) else URIorCURIE(v) for v in self.categories]

        if not isinstance(self.keywords, list):
            self.keywords = [self.keywords] if self.keywords is not None else []
        self.keywords = [v if isinstance(v, str) else str(v) for v in self.keywords]

        super().__post_init__(**kwargs)


@dataclass
class PatternExpression(YAMLRoot):
    """
    a regular expression pattern used to evaluate conformance of a string
    """
    _inherited_slots: ClassVar[List[str]] = ["syntax"]

    class_class_uri: ClassVar[URIRef] = LINKML["PatternExpression"]
    class_class_curie: ClassVar[str] = "linkml:PatternExpression"
    class_name: ClassVar[str] = "pattern_expression"
    class_model_uri: ClassVar[URIRef] = LINKML.PatternExpression

    syntax: Optional[str] = None
    interpolated: Optional[Union[bool, Bool]] = None
    partial_match: Optional[Union[bool, Bool]] = None
    extensions: Optional[Union[Dict[Union[str, ExtensionTag], Union[dict, Extension]], List[Union[dict, Extension]]]] = empty_dict()
    annotations: Optional[Union[Dict[Union[str, AnnotationTag], Union[dict, Annotation]], List[Union[dict, Annotation]]]] = empty_dict()
    description: Optional[str] = None
    alt_descriptions: Optional[Union[Dict[Union[str, AltDescriptionSource], Union[dict, "AltDescription"]], List[Union[dict, "AltDescription"]]]] = empty_dict()
    title: Optional[str] = None
    deprecated: Optional[str] = None
    todos: Optional[Union[str, List[str]]] = empty_list()
    notes: Optional[Union[str, List[str]]] = empty_list()
    comments: Optional[Union[str, List[str]]] = empty_list()
    examples: Optional[Union[Union[dict, "Example"], List[Union[dict, "Example"]]]] = empty_list()
    in_subset: Optional[Union[Union[str, SubsetDefinitionName], List[Union[str, SubsetDefinitionName]]]] = empty_list()
    from_schema: Optional[Union[str, URI]] = None
    imported_from: Optional[str] = None
    source: Optional[Union[str, URIorCURIE]] = None
    in_language: Optional[str] = None
    see_also: Optional[Union[Union[str, URIorCURIE], List[Union[str, URIorCURIE]]]] = empty_list()
    deprecated_element_has_exact_replacement: Optional[Union[str, URIorCURIE]] = None
    deprecated_element_has_possible_replacement: Optional[Union[str, URIorCURIE]] = None
    aliases: Optional[Union[str, List[str]]] = empty_list()
    structured_aliases: Optional[Union[Union[dict, StructuredAlias], List[Union[dict, StructuredAlias]]]] = empty_list()
    mappings: Optional[Union[Union[str, URIorCURIE], List[Union[str, URIorCURIE]]]] = empty_list()
    exact_mappings: Optional[Union[Union[str, URIorCURIE], List[Union[str, URIorCURIE]]]] = empty_list()
    close_mappings: Optional[Union[Union[str, URIorCURIE], List[Union[str, URIorCURIE]]]] = empty_list()
    related_mappings: Optional[Union[Union[str, URIorCURIE], List[Union[str, URIorCURIE]]]] = empty_list()
    narrow_mappings: Optional[Union[Union[str, URIorCURIE], List[Union[str, URIorCURIE]]]] = empty_list()
    broad_mappings: Optional[Union[Union[str, URIorCURIE], List[Union[str, URIorCURIE]]]] = empty_list()
    created_by: Optional[Union[str, URIorCURIE]] = None
    contributors: Optional[Union[Union[str, URIorCURIE], List[Union[str, URIorCURIE]]]] = empty_list()
    created_on: Optional[Union[str, XSDDateTime]] = None
    last_updated_on: Optional[Union[str, XSDDateTime]] = None
    modified_by: Optional[Union[str, URIorCURIE]] = None
    status: Optional[Union[str, URIorCURIE]] = None
    rank: Optional[int] = None
    categories: Optional[Union[Union[str, URIorCURIE], List[Union[str, URIorCURIE]]]] = empty_list()
    keywords: Optional[Union[str, List[str]]] = empty_list()

    def __post_init__(self, *_: List[str], **kwargs: Dict[str, Any]):
        if self.syntax is not None and not isinstance(self.syntax, str):
            self.syntax = str(self.syntax)

        if self.interpolated is not None and not isinstance(self.interpolated, Bool):
            self.interpolated = Bool(self.interpolated)

        if self.partial_match is not None and not isinstance(self.partial_match, Bool):
            self.partial_match = Bool(self.partial_match)

        self._normalize_inlined_as_dict(slot_name="extensions", slot_type=Extension, key_name="tag", keyed=True)

        self._normalize_inlined_as_dict(slot_name="annotations", slot_type=Annotation, key_name="tag", keyed=True)

        if self.description is not None and not isinstance(self.description, str):
            self.description = str(self.description)

        self._normalize_inlined_as_dict(slot_name="alt_descriptions", slot_type=AltDescription, key_name="source", keyed=True)

        if self.title is not None and not isinstance(self.title, str):
            self.title = str(self.title)

        if self.deprecated is not None and not isinstance(self.deprecated, str):
            self.deprecated = str(self.deprecated)

        if not isinstance(self.todos, list):
            self.todos = [self.todos] if self.todos is not None else []
        self.todos = [v if isinstance(v, str) else str(v) for v in self.todos]

        if not isinstance(self.notes, list):
            self.notes = [self.notes] if self.notes is not None else []
        self.notes = [v if isinstance(v, str) else str(v) for v in self.notes]

        if not isinstance(self.comments, list):
            self.comments = [self.comments] if self.comments is not None else []
        self.comments = [v if isinstance(v, str) else str(v) for v in self.comments]

        if not isinstance(self.examples, list):
            self.examples = [self.examples] if self.examples is not None else []
        self.examples = [v if isinstance(v, Example) else Example(**as_dict(v)) for v in self.examples]

        if not isinstance(self.in_subset, list):
            self.in_subset = [self.in_subset] if self.in_subset is not None else []
        self.in_subset = [v if isinstance(v, SubsetDefinitionName) else SubsetDefinitionName(v) for v in self.in_subset]

        if self.from_schema is not None and not isinstance(self.from_schema, URI):
            self.from_schema = URI(self.from_schema)

        if self.imported_from is not None and not isinstance(self.imported_from, str):
            self.imported_from = str(self.imported_from)

        if self.source is not None and not isinstance(self.source, URIorCURIE):
            self.source = URIorCURIE(self.source)

        if self.in_language is not None and not isinstance(self.in_language, str):
            self.in_language = str(self.in_language)

        if not isinstance(self.see_also, list):
            self.see_also = [self.see_also] if self.see_also is not None else []
        self.see_also = [v if isinstance(v, URIorCURIE) else URIorCURIE(v) for v in self.see_also]

        if self.deprecated_element_has_exact_replacement is not None and not isinstance(self.deprecated_element_has_exact_replacement, URIorCURIE):
            self.deprecated_element_has_exact_replacement = URIorCURIE(self.deprecated_element_has_exact_replacement)

        if self.deprecated_element_has_possible_replacement is not None and not isinstance(self.deprecated_element_has_possible_replacement, URIorCURIE):
            self.deprecated_element_has_possible_replacement = URIorCURIE(self.deprecated_element_has_possible_replacement)

        if not isinstance(self.aliases, list):
            self.aliases = [self.aliases] if self.aliases is not None else []
        self.aliases = [v if isinstance(v, str) else str(v) for v in self.aliases]

        self._normalize_inlined_as_dict(slot_name="structured_aliases", slot_type=StructuredAlias, key_name="literal_form", keyed=False)

        if not isinstance(self.mappings, list):
            self.mappings = [self.mappings] if self.mappings is not None else []
        self.mappings = [v if isinstance(v, URIorCURIE) else URIorCURIE(v) for v in self.mappings]

        if not isinstance(self.exact_mappings, list):
            self.exact_mappings = [self.exact_mappings] if self.exact_mappings is not None else []
        self.exact_mappings = [v if isinstance(v, URIorCURIE) else URIorCURIE(v) for v in self.exact_mappings]

        if not isinstance(self.close_mappings, list):
            self.close_mappings = [self.close_mappings] if self.close_mappings is not None else []
        self.close_mappings = [v if isinstance(v, URIorCURIE) else URIorCURIE(v) for v in self.close_mappings]

        if not isinstance(self.related_mappings, list):
            self.related_mappings = [self.related_mappings] if self.related_mappings is not None else []
        self.related_mappings = [v if isinstance(v, URIorCURIE) else URIorCURIE(v) for v in self.related_mappings]

        if not isinstance(self.narrow_mappings, list):
            self.narrow_mappings = [self.narrow_mappings] if self.narrow_mappings is not None else []
        self.narrow_mappings = [v if isinstance(v, URIorCURIE) else URIorCURIE(v) for v in self.narrow_mappings]

        if not isinstance(self.broad_mappings, list):
            self.broad_mappings = [self.broad_mappings] if self.broad_mappings is not None else []
        self.broad_mappings = [v if isinstance(v, URIorCURIE) else URIorCURIE(v) for v in self.broad_mappings]

        if self.created_by is not None and not isinstance(self.created_by, URIorCURIE):
            self.created_by = URIorCURIE(self.created_by)

        if not isinstance(self.contributors, list):
            self.contributors = [self.contributors] if self.contributors is not None else []
        self.contributors = [v if isinstance(v, URIorCURIE) else URIorCURIE(v) for v in self.contributors]

        if self.created_on is not None and not isinstance(self.created_on, XSDDateTime):
            self.created_on = XSDDateTime(self.created_on)

        if self.last_updated_on is not None and not isinstance(self.last_updated_on, XSDDateTime):
            self.last_updated_on = XSDDateTime(self.last_updated_on)

        if self.modified_by is not None and not isinstance(self.modified_by, URIorCURIE):
            self.modified_by = URIorCURIE(self.modified_by)

        if self.status is not None and not isinstance(self.status, URIorCURIE):
            self.status = URIorCURIE(self.status)

        if self.rank is not None and not isinstance(self.rank, int):
            self.rank = int(self.rank)

        if not isinstance(self.categories, list):
            self.categories = [self.categories] if self.categories is not None else []
        self.categories = [v if isinstance(v, URIorCURIE) else URIorCURIE(v) for v in self.categories]

        if not isinstance(self.keywords, list):
            self.keywords = [self.keywords] if self.keywords is not None else []
        self.keywords = [v if isinstance(v, str) else str(v) for v in self.keywords]

        super().__post_init__(**kwargs)


@dataclass
class ImportExpression(YAMLRoot):
    """
    an expression describing an import
    """
    _inherited_slots: ClassVar[List[str]] = []

    class_class_uri: ClassVar[URIRef] = LINKML["ImportExpression"]
    class_class_curie: ClassVar[str] = "linkml:ImportExpression"
    class_name: ClassVar[str] = "import_expression"
    class_model_uri: ClassVar[URIRef] = LINKML.ImportExpression

    import_from: Union[str, URIorCURIE] = None
    import_as: Optional[Union[str, NCName]] = None
    import_map: Optional[Union[Dict[Union[str, SettingSettingKey], Union[dict, "Setting"]], List[Union[dict, "Setting"]]]] = empty_dict()
    extensions: Optional[Union[Dict[Union[str, ExtensionTag], Union[dict, Extension]], List[Union[dict, Extension]]]] = empty_dict()
    annotations: Optional[Union[Dict[Union[str, AnnotationTag], Union[dict, Annotation]], List[Union[dict, Annotation]]]] = empty_dict()
    description: Optional[str] = None
    alt_descriptions: Optional[Union[Dict[Union[str, AltDescriptionSource], Union[dict, "AltDescription"]], List[Union[dict, "AltDescription"]]]] = empty_dict()
    title: Optional[str] = None
    deprecated: Optional[str] = None
    todos: Optional[Union[str, List[str]]] = empty_list()
    notes: Optional[Union[str, List[str]]] = empty_list()
    comments: Optional[Union[str, List[str]]] = empty_list()
    examples: Optional[Union[Union[dict, "Example"], List[Union[dict, "Example"]]]] = empty_list()
    in_subset: Optional[Union[Union[str, SubsetDefinitionName], List[Union[str, SubsetDefinitionName]]]] = empty_list()
    from_schema: Optional[Union[str, URI]] = None
    imported_from: Optional[str] = None
    source: Optional[Union[str, URIorCURIE]] = None
    in_language: Optional[str] = None
    see_also: Optional[Union[Union[str, URIorCURIE], List[Union[str, URIorCURIE]]]] = empty_list()
    deprecated_element_has_exact_replacement: Optional[Union[str, URIorCURIE]] = None
    deprecated_element_has_possible_replacement: Optional[Union[str, URIorCURIE]] = None
    aliases: Optional[Union[str, List[str]]] = empty_list()
    structured_aliases: Optional[Union[Union[dict, StructuredAlias], List[Union[dict, StructuredAlias]]]] = empty_list()
    mappings: Optional[Union[Union[str, URIorCURIE], List[Union[str, URIorCURIE]]]] = empty_list()
    exact_mappings: Optional[Union[Union[str, URIorCURIE], List[Union[str, URIorCURIE]]]] = empty_list()
    close_mappings: Optional[Union[Union[str, URIorCURIE], List[Union[str, URIorCURIE]]]] = empty_list()
    related_mappings: Optional[Union[Union[str, URIorCURIE], List[Union[str, URIorCURIE]]]] = empty_list()
    narrow_mappings: Optional[Union[Union[str, URIorCURIE], List[Union[str, URIorCURIE]]]] = empty_list()
    broad_mappings: Optional[Union[Union[str, URIorCURIE], List[Union[str, URIorCURIE]]]] = empty_list()
    created_by: Optional[Union[str, URIorCURIE]] = None
    contributors: Optional[Union[Union[str, URIorCURIE], List[Union[str, URIorCURIE]]]] = empty_list()
    created_on: Optional[Union[str, XSDDateTime]] = None
    last_updated_on: Optional[Union[str, XSDDateTime]] = None
    modified_by: Optional[Union[str, URIorCURIE]] = None
    status: Optional[Union[str, URIorCURIE]] = None
    rank: Optional[int] = None
    categories: Optional[Union[Union[str, URIorCURIE], List[Union[str, URIorCURIE]]]] = empty_list()
    keywords: Optional[Union[str, List[str]]] = empty_list()

    def __post_init__(self, *_: List[str], **kwargs: Dict[str, Any]):
        if self._is_empty(self.import_from):
            self.MissingRequiredField("import_from")
        if not isinstance(self.import_from, URIorCURIE):
            self.import_from = URIorCURIE(self.import_from)

        if self.import_as is not None and not isinstance(self.import_as, NCName):
            self.import_as = NCName(self.import_as)

        self._normalize_inlined_as_dict(slot_name="import_map", slot_type=Setting, key_name="setting_key", keyed=True)

        self._normalize_inlined_as_dict(slot_name="extensions", slot_type=Extension, key_name="tag", keyed=True)

        self._normalize_inlined_as_dict(slot_name="annotations", slot_type=Annotation, key_name="tag", keyed=True)

        if self.description is not None and not isinstance(self.description, str):
            self.description = str(self.description)

        self._normalize_inlined_as_dict(slot_name="alt_descriptions", slot_type=AltDescription, key_name="source", keyed=True)

        if self.title is not None and not isinstance(self.title, str):
            self.title = str(self.title)

        if self.deprecated is not None and not isinstance(self.deprecated, str):
            self.deprecated = str(self.deprecated)

        if not isinstance(self.todos, list):
            self.todos = [self.todos] if self.todos is not None else []
        self.todos = [v if isinstance(v, str) else str(v) for v in self.todos]

        if not isinstance(self.notes, list):
            self.notes = [self.notes] if self.notes is not None else []
        self.notes = [v if isinstance(v, str) else str(v) for v in self.notes]

        if not isinstance(self.comments, list):
            self.comments = [self.comments] if self.comments is not None else []
        self.comments = [v if isinstance(v, str) else str(v) for v in self.comments]

        if not isinstance(self.examples, list):
            self.examples = [self.examples] if self.examples is not None else []
        self.examples = [v if isinstance(v, Example) else Example(**as_dict(v)) for v in self.examples]

        if not isinstance(self.in_subset, list):
            self.in_subset = [self.in_subset] if self.in_subset is not None else []
        self.in_subset = [v if isinstance(v, SubsetDefinitionName) else SubsetDefinitionName(v) for v in self.in_subset]

        if self.from_schema is not None and not isinstance(self.from_schema, URI):
            self.from_schema = URI(self.from_schema)

        if self.imported_from is not None and not isinstance(self.imported_from, str):
            self.imported_from = str(self.imported_from)

        if self.source is not None and not isinstance(self.source, URIorCURIE):
            self.source = URIorCURIE(self.source)

        if self.in_language is not None and not isinstance(self.in_language, str):
            self.in_language = str(self.in_language)

        if not isinstance(self.see_also, list):
            self.see_also = [self.see_also] if self.see_also is not None else []
        self.see_also = [v if isinstance(v, URIorCURIE) else URIorCURIE(v) for v in self.see_also]

        if self.deprecated_element_has_exact_replacement is not None and not isinstance(self.deprecated_element_has_exact_replacement, URIorCURIE):
            self.deprecated_element_has_exact_replacement = URIorCURIE(self.deprecated_element_has_exact_replacement)

        if self.deprecated_element_has_possible_replacement is not None and not isinstance(self.deprecated_element_has_possible_replacement, URIorCURIE):
            self.deprecated_element_has_possible_replacement = URIorCURIE(self.deprecated_element_has_possible_replacement)

        if not isinstance(self.aliases, list):
            self.aliases = [self.aliases] if self.aliases is not None else []
        self.aliases = [v if isinstance(v, str) else str(v) for v in self.aliases]

        self._normalize_inlined_as_dict(slot_name="structured_aliases", slot_type=StructuredAlias, key_name="literal_form", keyed=False)

        if not isinstance(self.mappings, list):
            self.mappings = [self.mappings] if self.mappings is not None else []
        self.mappings = [v if isinstance(v, URIorCURIE) else URIorCURIE(v) for v in self.mappings]

        if not isinstance(self.exact_mappings, list):
            self.exact_mappings = [self.exact_mappings] if self.exact_mappings is not None else []
        self.exact_mappings = [v if isinstance(v, URIorCURIE) else URIorCURIE(v) for v in self.exact_mappings]

        if not isinstance(self.close_mappings, list):
            self.close_mappings = [self.close_mappings] if self.close_mappings is not None else []
        self.close_mappings = [v if isinstance(v, URIorCURIE) else URIorCURIE(v) for v in self.close_mappings]

        if not isinstance(self.related_mappings, list):
            self.related_mappings = [self.related_mappings] if self.related_mappings is not None else []
        self.related_mappings = [v if isinstance(v, URIorCURIE) else URIorCURIE(v) for v in self.related_mappings]

        if not isinstance(self.narrow_mappings, list):
            self.narrow_mappings = [self.narrow_mappings] if self.narrow_mappings is not None else []
        self.narrow_mappings = [v if isinstance(v, URIorCURIE) else URIorCURIE(v) for v in self.narrow_mappings]

        if not isinstance(self.broad_mappings, list):
            self.broad_mappings = [self.broad_mappings] if self.broad_mappings is not None else []
        self.broad_mappings = [v if isinstance(v, URIorCURIE) else URIorCURIE(v) for v in self.broad_mappings]

        if self.created_by is not None and not isinstance(self.created_by, URIorCURIE):
            self.created_by = URIorCURIE(self.created_by)

        if not isinstance(self.contributors, list):
            self.contributors = [self.contributors] if self.contributors is not None else []
        self.contributors = [v if isinstance(v, URIorCURIE) else URIorCURIE(v) for v in self.contributors]

        if self.created_on is not None and not isinstance(self.created_on, XSDDateTime):
            self.created_on = XSDDateTime(self.created_on)

        if self.last_updated_on is not None and not isinstance(self.last_updated_on, XSDDateTime):
            self.last_updated_on = XSDDateTime(self.last_updated_on)

        if self.modified_by is not None and not isinstance(self.modified_by, URIorCURIE):
            self.modified_by = URIorCURIE(self.modified_by)

        if self.status is not None and not isinstance(self.status, URIorCURIE):
            self.status = URIorCURIE(self.status)

        if self.rank is not None and not isinstance(self.rank, int):
            self.rank = int(self.rank)

        if not isinstance(self.categories, list):
            self.categories = [self.categories] if self.categories is not None else []
        self.categories = [v if isinstance(v, URIorCURIE) else URIorCURIE(v) for v in self.categories]

        if not isinstance(self.keywords, list):
            self.keywords = [self.keywords] if self.keywords is not None else []
        self.keywords = [v if isinstance(v, str) else str(v) for v in self.keywords]

        super().__post_init__(**kwargs)


@dataclass
class Setting(YAMLRoot):
    """
    assignment of a key to a value
    """
    _inherited_slots: ClassVar[List[str]] = []

    class_class_uri: ClassVar[URIRef] = LINKML["Setting"]
    class_class_curie: ClassVar[str] = "linkml:Setting"
    class_name: ClassVar[str] = "setting"
    class_model_uri: ClassVar[URIRef] = LINKML.Setting

    setting_key: Union[str, SettingSettingKey] = None
    setting_value: str = None

    def __post_init__(self, *_: List[str], **kwargs: Dict[str, Any]):
        if self._is_empty(self.setting_key):
            self.MissingRequiredField("setting_key")
        if not isinstance(self.setting_key, SettingSettingKey):
            self.setting_key = SettingSettingKey(self.setting_key)

        if self._is_empty(self.setting_value):
            self.MissingRequiredField("setting_value")
        if not isinstance(self.setting_value, str):
            self.setting_value = str(self.setting_value)

        super().__post_init__(**kwargs)


@dataclass
class Prefix(YAMLRoot):
    """
    prefix URI tuple
    """
    _inherited_slots: ClassVar[List[str]] = []

    class_class_uri: ClassVar[URIRef] = LINKML["Prefix"]
    class_class_curie: ClassVar[str] = "linkml:Prefix"
    class_name: ClassVar[str] = "prefix"
    class_model_uri: ClassVar[URIRef] = LINKML.Prefix

    prefix_prefix: Union[str, PrefixPrefixPrefix] = None
    prefix_reference: Union[str, URI] = None

    def __post_init__(self, *_: List[str], **kwargs: Dict[str, Any]):
        if self._is_empty(self.prefix_prefix):
            self.MissingRequiredField("prefix_prefix")
        if not isinstance(self.prefix_prefix, PrefixPrefixPrefix):
            self.prefix_prefix = PrefixPrefixPrefix(self.prefix_prefix)

        if self._is_empty(self.prefix_reference):
            self.MissingRequiredField("prefix_reference")
        if not isinstance(self.prefix_reference, URI):
            self.prefix_reference = URI(self.prefix_reference)

        super().__post_init__(**kwargs)


@dataclass
class LocalName(YAMLRoot):
    """
    an attributed label
    """
    _inherited_slots: ClassVar[List[str]] = []

    class_class_uri: ClassVar[URIRef] = LINKML["LocalName"]
    class_class_curie: ClassVar[str] = "linkml:LocalName"
    class_name: ClassVar[str] = "local_name"
    class_model_uri: ClassVar[URIRef] = LINKML.LocalName

    local_name_source: Union[str, LocalNameLocalNameSource] = None
    local_name_value: str = None

    def __post_init__(self, *_: List[str], **kwargs: Dict[str, Any]):
        if self._is_empty(self.local_name_source):
            self.MissingRequiredField("local_name_source")
        if not isinstance(self.local_name_source, LocalNameLocalNameSource):
            self.local_name_source = LocalNameLocalNameSource(self.local_name_source)

        if self._is_empty(self.local_name_value):
            self.MissingRequiredField("local_name_value")
        if not isinstance(self.local_name_value, str):
            self.local_name_value = str(self.local_name_value)

        super().__post_init__(**kwargs)


@dataclass
class Example(YAMLRoot):
    """
    usage example and description
    """
    _inherited_slots: ClassVar[List[str]] = []

    class_class_uri: ClassVar[URIRef] = LINKML["Example"]
    class_class_curie: ClassVar[str] = "linkml:Example"
    class_name: ClassVar[str] = "example"
    class_model_uri: ClassVar[URIRef] = LINKML.Example

    value: Optional[str] = None
    description: Optional[str] = None
    object: Optional[Union[dict, Anything]] = None

    def __post_init__(self, *_: List[str], **kwargs: Dict[str, Any]):
        if self.value is not None and not isinstance(self.value, str):
            self.value = str(self.value)

        if self.description is not None and not isinstance(self.description, str):
            self.description = str(self.description)

        super().__post_init__(**kwargs)


@dataclass
class AltDescription(YAMLRoot):
    """
    an attributed description
    """
    _inherited_slots: ClassVar[List[str]] = []

    class_class_uri: ClassVar[URIRef] = LINKML["AltDescription"]
    class_class_curie: ClassVar[str] = "linkml:AltDescription"
    class_name: ClassVar[str] = "alt_description"
    class_model_uri: ClassVar[URIRef] = LINKML.AltDescription

    source: Union[str, AltDescriptionSource] = None
    description: str = None

    def __post_init__(self, *_: List[str], **kwargs: Dict[str, Any]):
        if self._is_empty(self.source):
            self.MissingRequiredField("source")
        if not isinstance(self.source, AltDescriptionSource):
            self.source = AltDescriptionSource(self.source)

        if self._is_empty(self.description):
            self.MissingRequiredField("description")
        if not isinstance(self.description, str):
            self.description = str(self.description)

        super().__post_init__(**kwargs)


@dataclass
class PermissibleValue(YAMLRoot):
    """
    a permissible value, accompanied by intended text and an optional mapping to a concept URI
    """
    _inherited_slots: ClassVar[List[str]] = []

    class_class_uri: ClassVar[URIRef] = LINKML["PermissibleValue"]
    class_class_curie: ClassVar[str] = "linkml:PermissibleValue"
    class_name: ClassVar[str] = "permissible_value"
    class_model_uri: ClassVar[URIRef] = LINKML.PermissibleValue

    text: Union[str, PermissibleValueText] = None
    description: Optional[str] = None
    meaning: Optional[Union[str, URIorCURIE]] = None
    unit: Optional[Union[dict, UnitOfMeasure]] = None
    is_a: Optional[Union[str, PermissibleValueText]] = None
    mixins: Optional[Union[Union[str, PermissibleValueText], List[Union[str, PermissibleValueText]]]] = empty_list()
    extensions: Optional[Union[Dict[Union[str, ExtensionTag], Union[dict, Extension]], List[Union[dict, Extension]]]] = empty_dict()
    annotations: Optional[Union[Dict[Union[str, AnnotationTag], Union[dict, Annotation]], List[Union[dict, Annotation]]]] = empty_dict()
    alt_descriptions: Optional[Union[Dict[Union[str, AltDescriptionSource], Union[dict, AltDescription]], List[Union[dict, AltDescription]]]] = empty_dict()
    title: Optional[str] = None
    deprecated: Optional[str] = None
    todos: Optional[Union[str, List[str]]] = empty_list()
    notes: Optional[Union[str, List[str]]] = empty_list()
    comments: Optional[Union[str, List[str]]] = empty_list()
    examples: Optional[Union[Union[dict, Example], List[Union[dict, Example]]]] = empty_list()
    in_subset: Optional[Union[Union[str, SubsetDefinitionName], List[Union[str, SubsetDefinitionName]]]] = empty_list()
    from_schema: Optional[Union[str, URI]] = None
    imported_from: Optional[str] = None
    source: Optional[Union[str, URIorCURIE]] = None
    in_language: Optional[str] = None
    see_also: Optional[Union[Union[str, URIorCURIE], List[Union[str, URIorCURIE]]]] = empty_list()
    deprecated_element_has_exact_replacement: Optional[Union[str, URIorCURIE]] = None
    deprecated_element_has_possible_replacement: Optional[Union[str, URIorCURIE]] = None
    aliases: Optional[Union[str, List[str]]] = empty_list()
    structured_aliases: Optional[Union[Union[dict, StructuredAlias], List[Union[dict, StructuredAlias]]]] = empty_list()
    mappings: Optional[Union[Union[str, URIorCURIE], List[Union[str, URIorCURIE]]]] = empty_list()
    exact_mappings: Optional[Union[Union[str, URIorCURIE], List[Union[str, URIorCURIE]]]] = empty_list()
    close_mappings: Optional[Union[Union[str, URIorCURIE], List[Union[str, URIorCURIE]]]] = empty_list()
    related_mappings: Optional[Union[Union[str, URIorCURIE], List[Union[str, URIorCURIE]]]] = empty_list()
    narrow_mappings: Optional[Union[Union[str, URIorCURIE], List[Union[str, URIorCURIE]]]] = empty_list()
    broad_mappings: Optional[Union[Union[str, URIorCURIE], List[Union[str, URIorCURIE]]]] = empty_list()
    created_by: Optional[Union[str, URIorCURIE]] = None
    contributors: Optional[Union[Union[str, URIorCURIE], List[Union[str, URIorCURIE]]]] = empty_list()
    created_on: Optional[Union[str, XSDDateTime]] = None
    last_updated_on: Optional[Union[str, XSDDateTime]] = None
    modified_by: Optional[Union[str, URIorCURIE]] = None
    status: Optional[Union[str, URIorCURIE]] = None
    rank: Optional[int] = None
    categories: Optional[Union[Union[str, URIorCURIE], List[Union[str, URIorCURIE]]]] = empty_list()
    keywords: Optional[Union[str, List[str]]] = empty_list()

    def __post_init__(self, *_: List[str], **kwargs: Dict[str, Any]):
        if self._is_empty(self.text):
            self.MissingRequiredField("text")
        if not isinstance(self.text, PermissibleValueText):
            self.text = PermissibleValueText(self.text)

        if self.description is not None and not isinstance(self.description, str):
            self.description = str(self.description)

        if self.meaning is not None and not isinstance(self.meaning, URIorCURIE):
            self.meaning = URIorCURIE(self.meaning)

        if self.unit is not None and not isinstance(self.unit, UnitOfMeasure):
            self.unit = UnitOfMeasure(**as_dict(self.unit))

        if self.is_a is not None and not isinstance(self.is_a, PermissibleValueText):
            self.is_a = PermissibleValueText(self.is_a)

        if not isinstance(self.mixins, list):
            self.mixins = [self.mixins] if self.mixins is not None else []
        self.mixins = [v if isinstance(v, PermissibleValueText) else PermissibleValueText(v) for v in self.mixins]

        self._normalize_inlined_as_dict(slot_name="extensions", slot_type=Extension, key_name="tag", keyed=True)

        self._normalize_inlined_as_dict(slot_name="annotations", slot_type=Annotation, key_name="tag", keyed=True)

        self._normalize_inlined_as_dict(slot_name="alt_descriptions", slot_type=AltDescription, key_name="source", keyed=True)

        if self.title is not None and not isinstance(self.title, str):
            self.title = str(self.title)

        if self.deprecated is not None and not isinstance(self.deprecated, str):
            self.deprecated = str(self.deprecated)

        if not isinstance(self.todos, list):
            self.todos = [self.todos] if self.todos is not None else []
        self.todos = [v if isinstance(v, str) else str(v) for v in self.todos]

        if not isinstance(self.notes, list):
            self.notes = [self.notes] if self.notes is not None else []
        self.notes = [v if isinstance(v, str) else str(v) for v in self.notes]

        if not isinstance(self.comments, list):
            self.comments = [self.comments] if self.comments is not None else []
        self.comments = [v if isinstance(v, str) else str(v) for v in self.comments]

        if not isinstance(self.examples, list):
            self.examples = [self.examples] if self.examples is not None else []
        self.examples = [v if isinstance(v, Example) else Example(**as_dict(v)) for v in self.examples]

        if not isinstance(self.in_subset, list):
            self.in_subset = [self.in_subset] if self.in_subset is not None else []
        self.in_subset = [v if isinstance(v, SubsetDefinitionName) else SubsetDefinitionName(v) for v in self.in_subset]

        if self.from_schema is not None and not isinstance(self.from_schema, URI):
            self.from_schema = URI(self.from_schema)

        if self.imported_from is not None and not isinstance(self.imported_from, str):
            self.imported_from = str(self.imported_from)

        if self.source is not None and not isinstance(self.source, URIorCURIE):
            self.source = URIorCURIE(self.source)

        if self.in_language is not None and not isinstance(self.in_language, str):
            self.in_language = str(self.in_language)

        if not isinstance(self.see_also, list):
            self.see_also = [self.see_also] if self.see_also is not None else []
        self.see_also = [v if isinstance(v, URIorCURIE) else URIorCURIE(v) for v in self.see_also]

        if self.deprecated_element_has_exact_replacement is not None and not isinstance(self.deprecated_element_has_exact_replacement, URIorCURIE):
            self.deprecated_element_has_exact_replacement = URIorCURIE(self.deprecated_element_has_exact_replacement)

        if self.deprecated_element_has_possible_replacement is not None and not isinstance(self.deprecated_element_has_possible_replacement, URIorCURIE):
            self.deprecated_element_has_possible_replacement = URIorCURIE(self.deprecated_element_has_possible_replacement)

        if not isinstance(self.aliases, list):
            self.aliases = [self.aliases] if self.aliases is not None else []
        self.aliases = [v if isinstance(v, str) else str(v) for v in self.aliases]

        self._normalize_inlined_as_dict(slot_name="structured_aliases", slot_type=StructuredAlias, key_name="literal_form", keyed=False)

        if not isinstance(self.mappings, list):
            self.mappings = [self.mappings] if self.mappings is not None else []
        self.mappings = [v if isinstance(v, URIorCURIE) else URIorCURIE(v) for v in self.mappings]

        if not isinstance(self.exact_mappings, list):
            self.exact_mappings = [self.exact_mappings] if self.exact_mappings is not None else []
        self.exact_mappings = [v if isinstance(v, URIorCURIE) else URIorCURIE(v) for v in self.exact_mappings]

        if not isinstance(self.close_mappings, list):
            self.close_mappings = [self.close_mappings] if self.close_mappings is not None else []
        self.close_mappings = [v if isinstance(v, URIorCURIE) else URIorCURIE(v) for v in self.close_mappings]

        if not isinstance(self.related_mappings, list):
            self.related_mappings = [self.related_mappings] if self.related_mappings is not None else []
        self.related_mappings = [v if isinstance(v, URIorCURIE) else URIorCURIE(v) for v in self.related_mappings]

        if not isinstance(self.narrow_mappings, list):
            self.narrow_mappings = [self.narrow_mappings] if self.narrow_mappings is not None else []
        self.narrow_mappings = [v if isinstance(v, URIorCURIE) else URIorCURIE(v) for v in self.narrow_mappings]

        if not isinstance(self.broad_mappings, list):
            self.broad_mappings = [self.broad_mappings] if self.broad_mappings is not None else []
        self.broad_mappings = [v if isinstance(v, URIorCURIE) else URIorCURIE(v) for v in self.broad_mappings]

        if self.created_by is not None and not isinstance(self.created_by, URIorCURIE):
            self.created_by = URIorCURIE(self.created_by)

        if not isinstance(self.contributors, list):
            self.contributors = [self.contributors] if self.contributors is not None else []
        self.contributors = [v if isinstance(v, URIorCURIE) else URIorCURIE(v) for v in self.contributors]

        if self.created_on is not None and not isinstance(self.created_on, XSDDateTime):
            self.created_on = XSDDateTime(self.created_on)

        if self.last_updated_on is not None and not isinstance(self.last_updated_on, XSDDateTime):
            self.last_updated_on = XSDDateTime(self.last_updated_on)

        if self.modified_by is not None and not isinstance(self.modified_by, URIorCURIE):
            self.modified_by = URIorCURIE(self.modified_by)

        if self.status is not None and not isinstance(self.status, URIorCURIE):
            self.status = URIorCURIE(self.status)

        if self.rank is not None and not isinstance(self.rank, int):
            self.rank = int(self.rank)

        if not isinstance(self.categories, list):
            self.categories = [self.categories] if self.categories is not None else []
        self.categories = [v if isinstance(v, URIorCURIE) else URIorCURIE(v) for v in self.categories]

        if not isinstance(self.keywords, list):
            self.keywords = [self.keywords] if self.keywords is not None else []
        self.keywords = [v if isinstance(v, str) else str(v) for v in self.keywords]

        super().__post_init__(**kwargs)


@dataclass
class UniqueKey(YAMLRoot):
    """
    a collection of slots whose values uniquely identify an instance of a class
    """
    _inherited_slots: ClassVar[List[str]] = []

    class_class_uri: ClassVar[URIRef] = LINKML["UniqueKey"]
    class_class_curie: ClassVar[str] = "linkml:UniqueKey"
    class_name: ClassVar[str] = "unique_key"
    class_model_uri: ClassVar[URIRef] = LINKML.UniqueKey

    unique_key_name: Union[str, UniqueKeyUniqueKeyName] = None
    unique_key_slots: Union[Union[str, SlotDefinitionName], List[Union[str, SlotDefinitionName]]] = None
    consider_nulls_inequal: Optional[Union[bool, Bool]] = None
    extensions: Optional[Union[Dict[Union[str, ExtensionTag], Union[dict, Extension]], List[Union[dict, Extension]]]] = empty_dict()
    annotations: Optional[Union[Dict[Union[str, AnnotationTag], Union[dict, Annotation]], List[Union[dict, Annotation]]]] = empty_dict()
    description: Optional[str] = None
    alt_descriptions: Optional[Union[Dict[Union[str, AltDescriptionSource], Union[dict, AltDescription]], List[Union[dict, AltDescription]]]] = empty_dict()
    title: Optional[str] = None
    deprecated: Optional[str] = None
    todos: Optional[Union[str, List[str]]] = empty_list()
    notes: Optional[Union[str, List[str]]] = empty_list()
    comments: Optional[Union[str, List[str]]] = empty_list()
    examples: Optional[Union[Union[dict, Example], List[Union[dict, Example]]]] = empty_list()
    in_subset: Optional[Union[Union[str, SubsetDefinitionName], List[Union[str, SubsetDefinitionName]]]] = empty_list()
    from_schema: Optional[Union[str, URI]] = None
    imported_from: Optional[str] = None
    source: Optional[Union[str, URIorCURIE]] = None
    in_language: Optional[str] = None
    see_also: Optional[Union[Union[str, URIorCURIE], List[Union[str, URIorCURIE]]]] = empty_list()
    deprecated_element_has_exact_replacement: Optional[Union[str, URIorCURIE]] = None
    deprecated_element_has_possible_replacement: Optional[Union[str, URIorCURIE]] = None
    aliases: Optional[Union[str, List[str]]] = empty_list()
    structured_aliases: Optional[Union[Union[dict, StructuredAlias], List[Union[dict, StructuredAlias]]]] = empty_list()
    mappings: Optional[Union[Union[str, URIorCURIE], List[Union[str, URIorCURIE]]]] = empty_list()
    exact_mappings: Optional[Union[Union[str, URIorCURIE], List[Union[str, URIorCURIE]]]] = empty_list()
    close_mappings: Optional[Union[Union[str, URIorCURIE], List[Union[str, URIorCURIE]]]] = empty_list()
    related_mappings: Optional[Union[Union[str, URIorCURIE], List[Union[str, URIorCURIE]]]] = empty_list()
    narrow_mappings: Optional[Union[Union[str, URIorCURIE], List[Union[str, URIorCURIE]]]] = empty_list()
    broad_mappings: Optional[Union[Union[str, URIorCURIE], List[Union[str, URIorCURIE]]]] = empty_list()
    created_by: Optional[Union[str, URIorCURIE]] = None
    contributors: Optional[Union[Union[str, URIorCURIE], List[Union[str, URIorCURIE]]]] = empty_list()
    created_on: Optional[Union[str, XSDDateTime]] = None
    last_updated_on: Optional[Union[str, XSDDateTime]] = None
    modified_by: Optional[Union[str, URIorCURIE]] = None
    status: Optional[Union[str, URIorCURIE]] = None
    rank: Optional[int] = None
    categories: Optional[Union[Union[str, URIorCURIE], List[Union[str, URIorCURIE]]]] = empty_list()
    keywords: Optional[Union[str, List[str]]] = empty_list()

    def __post_init__(self, *_: List[str], **kwargs: Dict[str, Any]):
        if self._is_empty(self.unique_key_name):
            self.MissingRequiredField("unique_key_name")
        if not isinstance(self.unique_key_name, UniqueKeyUniqueKeyName):
            self.unique_key_name = UniqueKeyUniqueKeyName(self.unique_key_name)

        if self._is_empty(self.unique_key_slots):
            self.MissingRequiredField("unique_key_slots")
        if not isinstance(self.unique_key_slots, list):
            self.unique_key_slots = [self.unique_key_slots] if self.unique_key_slots is not None else []
        self.unique_key_slots = [v if isinstance(v, SlotDefinitionName) else SlotDefinitionName(v) for v in self.unique_key_slots]

        if self.consider_nulls_inequal is not None and not isinstance(self.consider_nulls_inequal, Bool):
            self.consider_nulls_inequal = Bool(self.consider_nulls_inequal)

        self._normalize_inlined_as_dict(slot_name="extensions", slot_type=Extension, key_name="tag", keyed=True)

        self._normalize_inlined_as_dict(slot_name="annotations", slot_type=Annotation, key_name="tag", keyed=True)

        if self.description is not None and not isinstance(self.description, str):
            self.description = str(self.description)

        self._normalize_inlined_as_dict(slot_name="alt_descriptions", slot_type=AltDescription, key_name="source", keyed=True)

        if self.title is not None and not isinstance(self.title, str):
            self.title = str(self.title)

        if self.deprecated is not None and not isinstance(self.deprecated, str):
            self.deprecated = str(self.deprecated)

        if not isinstance(self.todos, list):
            self.todos = [self.todos] if self.todos is not None else []
        self.todos = [v if isinstance(v, str) else str(v) for v in self.todos]

        if not isinstance(self.notes, list):
            self.notes = [self.notes] if self.notes is not None else []
        self.notes = [v if isinstance(v, str) else str(v) for v in self.notes]

        if not isinstance(self.comments, list):
            self.comments = [self.comments] if self.comments is not None else []
        self.comments = [v if isinstance(v, str) else str(v) for v in self.comments]

        if not isinstance(self.examples, list):
            self.examples = [self.examples] if self.examples is not None else []
        self.examples = [v if isinstance(v, Example) else Example(**as_dict(v)) for v in self.examples]

        if not isinstance(self.in_subset, list):
            self.in_subset = [self.in_subset] if self.in_subset is not None else []
        self.in_subset = [v if isinstance(v, SubsetDefinitionName) else SubsetDefinitionName(v) for v in self.in_subset]

        if self.from_schema is not None and not isinstance(self.from_schema, URI):
            self.from_schema = URI(self.from_schema)

        if self.imported_from is not None and not isinstance(self.imported_from, str):
            self.imported_from = str(self.imported_from)

        if self.source is not None and not isinstance(self.source, URIorCURIE):
            self.source = URIorCURIE(self.source)

        if self.in_language is not None and not isinstance(self.in_language, str):
            self.in_language = str(self.in_language)

        if not isinstance(self.see_also, list):
            self.see_also = [self.see_also] if self.see_also is not None else []
        self.see_also = [v if isinstance(v, URIorCURIE) else URIorCURIE(v) for v in self.see_also]

        if self.deprecated_element_has_exact_replacement is not None and not isinstance(self.deprecated_element_has_exact_replacement, URIorCURIE):
            self.deprecated_element_has_exact_replacement = URIorCURIE(self.deprecated_element_has_exact_replacement)

        if self.deprecated_element_has_possible_replacement is not None and not isinstance(self.deprecated_element_has_possible_replacement, URIorCURIE):
            self.deprecated_element_has_possible_replacement = URIorCURIE(self.deprecated_element_has_possible_replacement)

        if not isinstance(self.aliases, list):
            self.aliases = [self.aliases] if self.aliases is not None else []
        self.aliases = [v if isinstance(v, str) else str(v) for v in self.aliases]

        self._normalize_inlined_as_dict(slot_name="structured_aliases", slot_type=StructuredAlias, key_name="literal_form", keyed=False)

        if not isinstance(self.mappings, list):
            self.mappings = [self.mappings] if self.mappings is not None else []
        self.mappings = [v if isinstance(v, URIorCURIE) else URIorCURIE(v) for v in self.mappings]

        if not isinstance(self.exact_mappings, list):
            self.exact_mappings = [self.exact_mappings] if self.exact_mappings is not None else []
        self.exact_mappings = [v if isinstance(v, URIorCURIE) else URIorCURIE(v) for v in self.exact_mappings]

        if not isinstance(self.close_mappings, list):
            self.close_mappings = [self.close_mappings] if self.close_mappings is not None else []
        self.close_mappings = [v if isinstance(v, URIorCURIE) else URIorCURIE(v) for v in self.close_mappings]

        if not isinstance(self.related_mappings, list):
            self.related_mappings = [self.related_mappings] if self.related_mappings is not None else []
        self.related_mappings = [v if isinstance(v, URIorCURIE) else URIorCURIE(v) for v in self.related_mappings]

        if not isinstance(self.narrow_mappings, list):
            self.narrow_mappings = [self.narrow_mappings] if self.narrow_mappings is not None else []
        self.narrow_mappings = [v if isinstance(v, URIorCURIE) else URIorCURIE(v) for v in self.narrow_mappings]

        if not isinstance(self.broad_mappings, list):
            self.broad_mappings = [self.broad_mappings] if self.broad_mappings is not None else []
        self.broad_mappings = [v if isinstance(v, URIorCURIE) else URIorCURIE(v) for v in self.broad_mappings]

        if self.created_by is not None and not isinstance(self.created_by, URIorCURIE):
            self.created_by = URIorCURIE(self.created_by)

        if not isinstance(self.contributors, list):
            self.contributors = [self.contributors] if self.contributors is not None else []
        self.contributors = [v if isinstance(v, URIorCURIE) else URIorCURIE(v) for v in self.contributors]

        if self.created_on is not None and not isinstance(self.created_on, XSDDateTime):
            self.created_on = XSDDateTime(self.created_on)

        if self.last_updated_on is not None and not isinstance(self.last_updated_on, XSDDateTime):
            self.last_updated_on = XSDDateTime(self.last_updated_on)

        if self.modified_by is not None and not isinstance(self.modified_by, URIorCURIE):
            self.modified_by = URIorCURIE(self.modified_by)

        if self.status is not None and not isinstance(self.status, URIorCURIE):
            self.status = URIorCURIE(self.status)

        if self.rank is not None and not isinstance(self.rank, int):
            self.rank = int(self.rank)

        if not isinstance(self.categories, list):
            self.categories = [self.categories] if self.categories is not None else []
        self.categories = [v if isinstance(v, URIorCURIE) else URIorCURIE(v) for v in self.categories]

        if not isinstance(self.keywords, list):
            self.keywords = [self.keywords] if self.keywords is not None else []
        self.keywords = [v if isinstance(v, str) else str(v) for v in self.keywords]

        super().__post_init__(**kwargs)


# Enumerations
class PvFormulaOptions(EnumDefinitionImpl):
    """
    The formula used to generate the set of permissible values from the code_set values
    """
    CODE = PermissibleValue(
        text="CODE",
        description="The permissible values are the set of possible codes in the code set")
    CURIE = PermissibleValue(
        text="CURIE",
        description="The permissible values are the set of CURIES in the code set")
    URI = PermissibleValue(
        text="URI",
        description="The permissible values are the set of code URIs in the code set")
    FHIR_CODING = PermissibleValue(
        text="FHIR_CODING",
        description="The permissible values are the set of FHIR coding elements derived from the code set")
    LABEL = PermissibleValue(
        text="LABEL",
        description="The permissible values are the set of human readable labels in the code set")

    _defn = EnumDefinition(
        name="PvFormulaOptions",
        description="The formula used to generate the set of permissible values from the code_set values",
    )

class PresenceEnum(EnumDefinitionImpl):
    """
    enumeration of conditions by which a slot value should be set
    """
    UNCOMMITTED = PermissibleValue(text="UNCOMMITTED")
    PRESENT = PermissibleValue(text="PRESENT")
    ABSENT = PermissibleValue(text="ABSENT")

    _defn = EnumDefinition(
        name="PresenceEnum",
        description="enumeration of conditions by which a slot value should be set",
    )

class RelationalRoleEnum(EnumDefinitionImpl):
    """
    enumeration of roles a slot on a relationship class can play
    """
    SUBJECT = PermissibleValue(
        text="SUBJECT",
        description="a slot with this role connects a relationship to its subject/source node",
        meaning=RDF["subject"])
    OBJECT = PermissibleValue(
        text="OBJECT",
        description="a slot with this role connects a relationship to its object/target node",
        meaning=RDF["object"])
    PREDICATE = PermissibleValue(
        text="PREDICATE",
        description="a slot with this role connects a relationship to its predicate/property",
        meaning=RDF["predicate"])
    NODE = PermissibleValue(
        text="NODE",
        description="""a slot with this role connects a symmetric relationship to a node that represents either subject or object node""")
    OTHER_ROLE = PermissibleValue(
        text="OTHER_ROLE",
        description="a slot with this role connects a relationship to a node that is not subject/object/predicate")

    _defn = EnumDefinition(
        name="RelationalRoleEnum",
        description="enumeration of roles a slot on a relationship class can play",
    )

class AliasPredicateEnum(EnumDefinitionImpl):
    """
    permissible values for the relationship between an element and an alias
    """
    EXACT_SYNONYM = PermissibleValue(
        text="EXACT_SYNONYM",
        meaning=SKOS["exactMatch"])
    RELATED_SYNONYM = PermissibleValue(
        text="RELATED_SYNONYM",
        meaning=SKOS["relatedMatch"])
    BROAD_SYNONYM = PermissibleValue(
        text="BROAD_SYNONYM",
        meaning=SKOS["broaderMatch"])
    NARROW_SYNONYM = PermissibleValue(
        text="NARROW_SYNONYM",
        meaning=SKOS["narrowerMatch"])

    _defn = EnumDefinition(
        name="AliasPredicateEnum",
        description="permissible values for the relationship between an element and an alias",
    )

# Slots
class slots:
    pass

slots.name = Slot(uri=RDFS.label, name="name", curie=RDFS.curie('label'),
                   model_uri=LINKML.name, domain=Element, range=Union[str, ElementName])

slots.title = Slot(uri=DCTERMS.title, name="title", curie=DCTERMS.curie('title'),
                   model_uri=LINKML.title, domain=Element, range=Optional[str])

slots.conforms_to = Slot(uri=DCTERMS.conformsTo, name="conforms_to", curie=DCTERMS.curie('conformsTo'),
                   model_uri=LINKML.conforms_to, domain=Element, range=Optional[str])

slots.implements = Slot(uri=LINKML.implements, name="implements", curie=LINKML.curie('implements'),
                   model_uri=LINKML.implements, domain=Element, range=Optional[Union[Union[str, URIorCURIE], List[Union[str, URIorCURIE]]]])

slots.instantiates = Slot(uri=LINKML.instantiates, name="instantiates", curie=LINKML.curie('instantiates'),
                   model_uri=LINKML.instantiates, domain=Element, range=Optional[Union[Union[str, URIorCURIE], List[Union[str, URIorCURIE]]]])

slots.categories = Slot(uri=DCTERMS.subject, name="categories", curie=DCTERMS.curie('subject'),
                   model_uri=LINKML.categories, domain=None, range=Optional[Union[Union[str, URIorCURIE], List[Union[str, URIorCURIE]]]])

slots.keywords = Slot(uri=SCHEMA.keywords, name="keywords", curie=SCHEMA.curie('keywords'),
                   model_uri=LINKML.keywords, domain=Element, range=Optional[Union[str, List[str]]])

slots.definition_uri = Slot(uri=LINKML.definition_uri, name="definition_uri", curie=LINKML.curie('definition_uri'),
                   model_uri=LINKML.definition_uri, domain=Element, range=Optional[Union[str, URIorCURIE]])

slots.id_prefixes = Slot(uri=LINKML.id_prefixes, name="id_prefixes", curie=LINKML.curie('id_prefixes'),
                   model_uri=LINKML.id_prefixes, domain=Element, range=Optional[Union[Union[str, NCName], List[Union[str, NCName]]]])

slots.id_prefixes_are_closed = Slot(uri=LINKML.id_prefixes_are_closed, name="id_prefixes_are_closed", curie=LINKML.curie('id_prefixes_are_closed'),
                   model_uri=LINKML.id_prefixes_are_closed, domain=Element, range=Optional[Union[bool, Bool]])

slots.description = Slot(uri=SKOS.definition, name="description", curie=SKOS.curie('definition'),
                   model_uri=LINKML.description, domain=Element, range=Optional[str])

slots.structured_aliases = Slot(uri=SKOSXL.altLabel, name="structured_aliases", curie=SKOSXL.curie('altLabel'),
                   model_uri=LINKML.structured_aliases, domain=None, range=Optional[Union[Union[dict, StructuredAlias], List[Union[dict, StructuredAlias]]]])

slots.aliases = Slot(uri=SKOS.altLabel, name="aliases", curie=SKOS.curie('altLabel'),
                   model_uri=LINKML.aliases, domain=Element, range=Optional[Union[str, List[str]]])

slots.deprecated = Slot(uri=LINKML.deprecated, name="deprecated", curie=LINKML.curie('deprecated'),
                   model_uri=LINKML.deprecated, domain=Element, range=Optional[str])

slots.todos = Slot(uri=LINKML.todos, name="todos", curie=LINKML.curie('todos'),
                   model_uri=LINKML.todos, domain=Element, range=Optional[Union[str, List[str]]])

slots.notes = Slot(uri=SKOS.editorialNote, name="notes", curie=SKOS.curie('editorialNote'),
                   model_uri=LINKML.notes, domain=Element, range=Optional[Union[str, List[str]]])

slots.comments = Slot(uri=SKOS.note, name="comments", curie=SKOS.curie('note'),
                   model_uri=LINKML.comments, domain=Element, range=Optional[Union[str, List[str]]])

slots.in_subset = Slot(uri=OIO.inSubset, name="in_subset", curie=OIO.curie('inSubset'),
                   model_uri=LINKML.in_subset, domain=Element, range=Optional[Union[Union[str, SubsetDefinitionName], List[Union[str, SubsetDefinitionName]]]])

slots.from_schema = Slot(uri=SKOS.inScheme, name="from_schema", curie=SKOS.curie('inScheme'),
                   model_uri=LINKML.from_schema, domain=Element, range=Optional[Union[str, URI]])

slots.imported_from = Slot(uri=LINKML.imported_from, name="imported_from", curie=LINKML.curie('imported_from'),
                   model_uri=LINKML.imported_from, domain=Element, range=Optional[str])

slots.see_also = Slot(uri=RDFS.seeAlso, name="see_also", curie=RDFS.curie('seeAlso'),
                   model_uri=LINKML.see_also, domain=Element, range=Optional[Union[Union[str, URIorCURIE], List[Union[str, URIorCURIE]]]])

slots.owned_by = Slot(uri=LINKML.owned_by, name="owned_by", curie=LINKML.curie('owned_by'),
                   model_uri=LINKML.owned_by, domain=Element, range=Optional[Union[str, URIorCURIE]])

slots.created_by = Slot(uri=PAV.createdBy, name="created_by", curie=PAV.curie('createdBy'),
                   model_uri=LINKML.created_by, domain=Element, range=Optional[Union[str, URIorCURIE]])

slots.contributors = Slot(uri=DCTERMS.contributor, name="contributors", curie=DCTERMS.curie('contributor'),
                   model_uri=LINKML.contributors, domain=Element, range=Optional[Union[Union[str, URIorCURIE], List[Union[str, URIorCURIE]]]])

slots.created_on = Slot(uri=PAV.createdOn, name="created_on", curie=PAV.curie('createdOn'),
                   model_uri=LINKML.created_on, domain=Element, range=Optional[Union[str, XSDDateTime]])

slots.last_updated_on = Slot(uri=PAV.lastUpdatedOn, name="last_updated_on", curie=PAV.curie('lastUpdatedOn'),
                   model_uri=LINKML.last_updated_on, domain=Element, range=Optional[Union[str, XSDDateTime]])

slots.modified_by = Slot(uri=OSLC.modifiedBy, name="modified_by", curie=OSLC.curie('modifiedBy'),
                   model_uri=LINKML.modified_by, domain=Element, range=Optional[Union[str, URIorCURIE]])

slots.status = Slot(uri=BIBO.status, name="status", curie=BIBO.curie('status'),
                   model_uri=LINKML.status, domain=Element, range=Optional[Union[str, URIorCURIE]])

slots.literal_form = Slot(uri=SKOSXL.literalForm, name="literal_form", curie=SKOSXL.curie('literalForm'),
                   model_uri=LINKML.literal_form, domain=StructuredAlias, range=str)

slots.alias_predicate = Slot(uri=RDF.predicate, name="alias_predicate", curie=RDF.curie('predicate'),
                   model_uri=LINKML.alias_predicate, domain=StructuredAlias, range=Optional[Union[str, "AliasPredicateEnum"]])

slots.in_language = Slot(uri=SCHEMA.inLanguage, name="in_language", curie=SCHEMA.curie('inLanguage'),
                   model_uri=LINKML.in_language, domain=None, range=Optional[str])

slots.source = Slot(uri=DCTERMS.source, name="source", curie=DCTERMS.curie('source'),
                   model_uri=LINKML.source, domain=Element, range=Optional[Union[str, URIorCURIE]])

slots.publisher = Slot(uri=DCTERMS.publisher, name="publisher", curie=DCTERMS.curie('publisher'),
                   model_uri=LINKML.publisher, domain=Element, range=Optional[Union[str, URIorCURIE]])

slots.is_a = Slot(uri=LINKML.is_a, name="is_a", curie=LINKML.curie('is_a'),
                   model_uri=LINKML.is_a, domain=Definition, range=Optional[Union[str, DefinitionName]])

slots.abstract = Slot(uri=LINKML.abstract, name="abstract", curie=LINKML.curie('abstract'),
                   model_uri=LINKML.abstract, domain=Definition, range=Optional[Union[bool, Bool]])

slots.mixin = Slot(uri=LINKML.mixin, name="mixin", curie=LINKML.curie('mixin'),
                   model_uri=LINKML.mixin, domain=Definition, range=Optional[Union[bool, Bool]])

slots.mixins = Slot(uri=LINKML.mixins, name="mixins", curie=LINKML.curie('mixins'),
                   model_uri=LINKML.mixins, domain=Definition, range=Optional[Union[Union[str, DefinitionName], List[Union[str, DefinitionName]]]])

slots.apply_to = Slot(uri=LINKML.apply_to, name="apply_to", curie=LINKML.curie('apply_to'),
                   model_uri=LINKML.apply_to, domain=Definition, range=Optional[Union[Union[str, DefinitionName], List[Union[str, DefinitionName]]]])

slots.values_from = Slot(uri=LINKML.values_from, name="values_from", curie=LINKML.curie('values_from'),
                   model_uri=LINKML.values_from, domain=Definition, range=Optional[Union[Union[str, URIorCURIE], List[Union[str, URIorCURIE]]]])

slots.code_set = Slot(uri=LINKML.code_set, name="code_set", curie=LINKML.curie('code_set'),
                   model_uri=LINKML.code_set, domain=EnumExpression, range=Optional[Union[str, URIorCURIE]])

slots.code_set_version = Slot(uri=LINKML.code_set_version, name="code_set_version", curie=LINKML.curie('code_set_version'),
                   model_uri=LINKML.code_set_version, domain=EnumExpression, range=Optional[str])

slots.code_set_tag = Slot(uri=LINKML.code_set_tag, name="code_set_tag", curie=LINKML.curie('code_set_tag'),
                   model_uri=LINKML.code_set_tag, domain=EnumExpression, range=Optional[str])

slots.pv_formula = Slot(uri=LINKML.pv_formula, name="pv_formula", curie=LINKML.curie('pv_formula'),
                   model_uri=LINKML.pv_formula, domain=EnumExpression, range=Optional[Union[str, "PvFormulaOptions"]])

slots.permissible_values = Slot(uri=LINKML.permissible_values, name="permissible_values", curie=LINKML.curie('permissible_values'),
                   model_uri=LINKML.permissible_values, domain=EnumExpression, range=Optional[Union[Dict[Union[str, PermissibleValueText], Union[dict, "PermissibleValue"]], List[Union[dict, "PermissibleValue"]]]])

slots.enum_uri = Slot(uri=LINKML.enum_uri, name="enum_uri", curie=LINKML.curie('enum_uri'),
                   model_uri=LINKML.enum_uri, domain=EnumDefinition, range=Optional[Union[str, URIorCURIE]])

slots.include = Slot(uri=LINKML.include, name="include", curie=LINKML.curie('include'),
                   model_uri=LINKML.include, domain=EnumExpression, range=Optional[Union[Union[dict, AnonymousEnumExpression], List[Union[dict, AnonymousEnumExpression]]]])

slots.minus = Slot(uri=LINKML.minus, name="minus", curie=LINKML.curie('minus'),
                   model_uri=LINKML.minus, domain=EnumExpression, range=Optional[Union[Union[dict, AnonymousEnumExpression], List[Union[dict, AnonymousEnumExpression]]]])

slots.inherits = Slot(uri=LINKML.inherits, name="inherits", curie=LINKML.curie('inherits'),
                   model_uri=LINKML.inherits, domain=EnumExpression, range=Optional[Union[Union[str, EnumDefinitionName], List[Union[str, EnumDefinitionName]]]])

slots.matches = Slot(uri=LINKML.matches, name="matches", curie=LINKML.curie('matches'),
                   model_uri=LINKML.matches, domain=EnumExpression, range=Optional[Union[dict, MatchQuery]])

slots.identifier_pattern = Slot(uri=LINKML.identifier_pattern, name="identifier_pattern", curie=LINKML.curie('identifier_pattern'),
                   model_uri=LINKML.identifier_pattern, domain=MatchQuery, range=Optional[str])

slots.concepts = Slot(uri=LINKML.concepts, name="concepts", curie=LINKML.curie('concepts'),
                   model_uri=LINKML.concepts, domain=EnumExpression, range=Optional[Union[Union[str, URIorCURIE], List[Union[str, URIorCURIE]]]])

slots.reachable_from = Slot(uri=LINKML.reachable_from, name="reachable_from", curie=LINKML.curie('reachable_from'),
                   model_uri=LINKML.reachable_from, domain=EnumExpression, range=Optional[Union[dict, ReachabilityQuery]])

slots.source_ontology = Slot(uri=LINKML.source_ontology, name="source_ontology", curie=LINKML.curie('source_ontology'),
                   model_uri=LINKML.source_ontology, domain=None, range=Optional[Union[str, URIorCURIE]])

slots.is_direct = Slot(uri=LINKML.is_direct, name="is_direct", curie=LINKML.curie('is_direct'),
                   model_uri=LINKML.is_direct, domain=ReachabilityQuery, range=Optional[Union[bool, Bool]])

slots.traverse_up = Slot(uri=LINKML.traverse_up, name="traverse_up", curie=LINKML.curie('traverse_up'),
                   model_uri=LINKML.traverse_up, domain=ReachabilityQuery, range=Optional[Union[bool, Bool]])

slots.include_self = Slot(uri=LINKML.include_self, name="include_self", curie=LINKML.curie('include_self'),
                   model_uri=LINKML.include_self, domain=ReachabilityQuery, range=Optional[Union[bool, Bool]])

slots.relationship_types = Slot(uri=LINKML.relationship_types, name="relationship_types", curie=LINKML.curie('relationship_types'),
                   model_uri=LINKML.relationship_types, domain=ReachabilityQuery, range=Optional[Union[Union[str, URIorCURIE], List[Union[str, URIorCURIE]]]])

slots.source_nodes = Slot(uri=LINKML.source_nodes, name="source_nodes", curie=LINKML.curie('source_nodes'),
                   model_uri=LINKML.source_nodes, domain=ReachabilityQuery, range=Optional[Union[Union[str, URIorCURIE], List[Union[str, URIorCURIE]]]])

slots.text = Slot(uri=LINKML.text, name="text", curie=LINKML.curie('text'),
                   model_uri=LINKML.text, domain=PermissibleValue, range=Union[str, PermissibleValueText])

slots.meaning = Slot(uri=LINKML.meaning, name="meaning", curie=LINKML.curie('meaning'),
                   model_uri=LINKML.meaning, domain=PermissibleValue, range=Optional[Union[str, URIorCURIE]])

slots.id = Slot(uri=LINKML.id, name="id", curie=LINKML.curie('id'),
                   model_uri=LINKML.id, domain=SchemaDefinition, range=Union[str, URI])

slots.emit_prefixes = Slot(uri=LINKML.emit_prefixes, name="emit_prefixes", curie=LINKML.curie('emit_prefixes'),
                   model_uri=LINKML.emit_prefixes, domain=SchemaDefinition, range=Optional[Union[Union[str, NCName], List[Union[str, NCName]]]])

slots.version = Slot(uri=PAV.version, name="version", curie=PAV.curie('version'),
                   model_uri=LINKML.version, domain=SchemaDefinition, range=Optional[str])

slots.imports = Slot(uri=LINKML.imports, name="imports", curie=LINKML.curie('imports'),
                   model_uri=LINKML.imports, domain=SchemaDefinition, range=Optional[Union[Union[str, URIorCURIE], List[Union[str, URIorCURIE]]]])

slots.structured_imports = Slot(uri=LINKML.structured_imports, name="structured_imports", curie=LINKML.curie('structured_imports'),
                   model_uri=LINKML.structured_imports, domain=SchemaDefinition, range=Optional[Union[Union[dict, "ImportExpression"], List[Union[dict, "ImportExpression"]]]])

slots.license = Slot(uri=DCTERMS.license, name="license", curie=DCTERMS.curie('license'),
                   model_uri=LINKML.license, domain=SchemaDefinition, range=Optional[str])

slots.default_curi_maps = Slot(uri=LINKML.default_curi_maps, name="default_curi_maps", curie=LINKML.curie('default_curi_maps'),
                   model_uri=LINKML.default_curi_maps, domain=SchemaDefinition, range=Optional[Union[str, List[str]]])

slots.default_prefix = Slot(uri=LINKML.default_prefix, name="default_prefix", curie=LINKML.curie('default_prefix'),
                   model_uri=LINKML.default_prefix, domain=SchemaDefinition, range=Optional[str])

slots.default_range = Slot(uri=LINKML.default_range, name="default_range", curie=LINKML.curie('default_range'),
                   model_uri=LINKML.default_range, domain=SchemaDefinition, range=Optional[Union[str, TypeDefinitionName]])

slots.subsets = Slot(uri=LINKML.subsets, name="subsets", curie=LINKML.curie('subsets'),
                   model_uri=LINKML.subsets, domain=SchemaDefinition, range=Optional[Union[Dict[Union[str, SubsetDefinitionName], Union[dict, "SubsetDefinition"]], List[Union[dict, "SubsetDefinition"]]]])

slots.types = Slot(uri=LINKML.types, name="types", curie=LINKML.curie('types'),
                   model_uri=LINKML.types, domain=SchemaDefinition, range=Optional[Union[Dict[Union[str, TypeDefinitionName], Union[dict, "TypeDefinition"]], List[Union[dict, "TypeDefinition"]]]])

slots.enums = Slot(uri=LINKML.enums, name="enums", curie=LINKML.curie('enums'),
                   model_uri=LINKML.enums, domain=SchemaDefinition, range=Optional[Union[Dict[Union[str, EnumDefinitionName], Union[dict, "EnumDefinition"]], List[Union[dict, "EnumDefinition"]]]])

slots.slot_definitions = Slot(uri=LINKML.slots, name="slot_definitions", curie=LINKML.curie('slots'),
                   model_uri=LINKML.slot_definitions, domain=SchemaDefinition, range=Optional[Union[Dict[Union[str, SlotDefinitionName], Union[dict, "SlotDefinition"]], List[Union[dict, "SlotDefinition"]]]])

slots.classes = Slot(uri=LINKML.classes, name="classes", curie=LINKML.curie('classes'),
                   model_uri=LINKML.classes, domain=SchemaDefinition, range=Optional[Union[Dict[Union[str, ClassDefinitionName], Union[dict, "ClassDefinition"]], List[Union[dict, "ClassDefinition"]]]])

slots.metamodel_version = Slot(uri=LINKML.metamodel_version, name="metamodel_version", curie=LINKML.curie('metamodel_version'),
                   model_uri=LINKML.metamodel_version, domain=SchemaDefinition, range=Optional[str])

slots.source_file = Slot(uri=LINKML.source_file, name="source_file", curie=LINKML.curie('source_file'),
                   model_uri=LINKML.source_file, domain=SchemaDefinition, range=Optional[str])

slots.source_file_date = Slot(uri=LINKML.source_file_date, name="source_file_date", curie=LINKML.curie('source_file_date'),
                   model_uri=LINKML.source_file_date, domain=SchemaDefinition, range=Optional[Union[str, XSDDateTime]])

slots.source_file_size = Slot(uri=LINKML.source_file_size, name="source_file_size", curie=LINKML.curie('source_file_size'),
                   model_uri=LINKML.source_file_size, domain=SchemaDefinition, range=Optional[int])

slots.generation_date = Slot(uri=LINKML.generation_date, name="generation_date", curie=LINKML.curie('generation_date'),
                   model_uri=LINKML.generation_date, domain=SchemaDefinition, range=Optional[Union[str, XSDDateTime]])

slots.slots = Slot(uri=LINKML.slots, name="slots", curie=LINKML.curie('slots'),
                   model_uri=LINKML.slots, domain=ClassDefinition, range=Optional[Union[Union[str, SlotDefinitionName], List[Union[str, SlotDefinitionName]]]])

slots.slot_usage = Slot(uri=LINKML.slot_usage, name="slot_usage", curie=LINKML.curie('slot_usage'),
                   model_uri=LINKML.slot_usage, domain=ClassDefinition, range=Optional[Union[Dict[Union[str, SlotDefinitionName], Union[dict, SlotDefinition]], List[Union[dict, SlotDefinition]]]])

slots.enum_range = Slot(uri=LINKML.enum_range, name="enum_range", curie=LINKML.curie('enum_range'),
                   model_uri=LINKML.enum_range, domain=None, range=Optional[Union[dict, EnumExpression]])

slots.range_expression = Slot(uri=LINKML.range_expression, name="range_expression", curie=LINKML.curie('range_expression'),
                   model_uri=LINKML.range_expression, domain=None, range=Optional[Union[dict, "AnonymousClassExpression"]])

slots.boolean_slot = Slot(uri=LINKML.boolean_slot, name="boolean_slot", curie=LINKML.curie('boolean_slot'),
                   model_uri=LINKML.boolean_slot, domain=None, range=Optional[Union[Union[dict, Expression], List[Union[dict, Expression]]]])

slots.any_of = Slot(uri=LINKML.any_of, name="any_of", curie=LINKML.curie('any_of'),
                   model_uri=LINKML.any_of, domain=None, range=Optional[Union[Union[dict, Expression], List[Union[dict, Expression]]]])

slots.exactly_one_of = Slot(uri=LINKML.exactly_one_of, name="exactly_one_of", curie=LINKML.curie('exactly_one_of'),
                   model_uri=LINKML.exactly_one_of, domain=None, range=Optional[Union[Union[dict, Expression], List[Union[dict, Expression]]]])

slots.none_of = Slot(uri=LINKML.none_of, name="none_of", curie=LINKML.curie('none_of'),
                   model_uri=LINKML.none_of, domain=None, range=Optional[Union[Union[dict, Expression], List[Union[dict, Expression]]]])

slots.all_of = Slot(uri=LINKML.all_of, name="all_of", curie=LINKML.curie('all_of'),
                   model_uri=LINKML.all_of, domain=None, range=Optional[Union[Union[dict, Expression], List[Union[dict, Expression]]]])

slots.preconditions = Slot(uri=SH.condition, name="preconditions", curie=SH.curie('condition'),
                   model_uri=LINKML.preconditions, domain=None, range=Optional[Union[dict, AnonymousClassExpression]])

slots.postconditions = Slot(uri=LINKML.postconditions, name="postconditions", curie=LINKML.curie('postconditions'),
                   model_uri=LINKML.postconditions, domain=None, range=Optional[Union[dict, AnonymousClassExpression]])

slots.elseconditions = Slot(uri=LINKML.elseconditions, name="elseconditions", curie=LINKML.curie('elseconditions'),
                   model_uri=LINKML.elseconditions, domain=None, range=Optional[Union[dict, AnonymousClassExpression]])

slots.bidirectional = Slot(uri=LINKML.bidirectional, name="bidirectional", curie=LINKML.curie('bidirectional'),
                   model_uri=LINKML.bidirectional, domain=None, range=Optional[Union[bool, Bool]])

slots.open_world = Slot(uri=LINKML.open_world, name="open_world", curie=LINKML.curie('open_world'),
                   model_uri=LINKML.open_world, domain=None, range=Optional[Union[bool, Bool]])

slots.rank = Slot(uri=SH.order, name="rank", curie=SH.curie('order'),
                   model_uri=LINKML.rank, domain=None, range=Optional[int])

slots.deactivated = Slot(uri=SH.deactivated, name="deactivated", curie=SH.curie('deactivated'),
                   model_uri=LINKML.deactivated, domain=None, range=Optional[Union[bool, Bool]])

slots.rules = Slot(uri=SH.rule, name="rules", curie=SH.curie('rule'),
                   model_uri=LINKML.rules, domain=ClassDefinition, range=Optional[Union[Union[dict, "ClassRule"], List[Union[dict, "ClassRule"]]]])

slots.classification_rules = Slot(uri=LINKML.classification_rules, name="classification_rules", curie=LINKML.curie('classification_rules'),
                   model_uri=LINKML.classification_rules, domain=ClassDefinition, range=Optional[Union[Union[dict, AnonymousClassExpression], List[Union[dict, AnonymousClassExpression]]]])

slots.slot_conditions = Slot(uri=LINKML.slot_conditions, name="slot_conditions", curie=LINKML.curie('slot_conditions'),
                   model_uri=LINKML.slot_conditions, domain=None, range=Optional[Union[Dict[Union[str, SlotDefinitionName], Union[dict, SlotDefinition]], List[Union[dict, SlotDefinition]]]])

slots.attributes = Slot(uri=LINKML.attributes, name="attributes", curie=LINKML.curie('attributes'),
                   model_uri=LINKML.attributes, domain=ClassDefinition, range=Optional[Union[Dict[Union[str, SlotDefinitionName], Union[dict, SlotDefinition]], List[Union[dict, SlotDefinition]]]])

slots.class_uri = Slot(uri=LINKML.class_uri, name="class_uri", curie=LINKML.curie('class_uri'),
                   model_uri=LINKML.class_uri, domain=ClassDefinition, range=Optional[Union[str, URIorCURIE]])

slots.subclass_of = Slot(uri=LINKML.subclass_of, name="subclass_of", curie=LINKML.curie('subclass_of'),
                   model_uri=LINKML.subclass_of, domain=ClassDefinition, range=Optional[Union[str, URIorCURIE]])

slots.defining_slots = Slot(uri=LINKML.defining_slots, name="defining_slots", curie=LINKML.curie('defining_slots'),
                   model_uri=LINKML.defining_slots, domain=ClassDefinition, range=Optional[Union[Union[str, SlotDefinitionName], List[Union[str, SlotDefinitionName]]]])

slots.union_of = Slot(uri=LINKML.union_of, name="union_of", curie=LINKML.curie('union_of'),
                   model_uri=LINKML.union_of, domain=Element, range=Optional[Union[Union[str, ElementName], List[Union[str, ElementName]]]])

slots.tree_root = Slot(uri=LINKML.tree_root, name="tree_root", curie=LINKML.curie('tree_root'),
                   model_uri=LINKML.tree_root, domain=ClassDefinition, range=Optional[Union[bool, Bool]])

slots.unique_keys = Slot(uri=LINKML.unique_keys, name="unique_keys", curie=LINKML.curie('unique_keys'),
                   model_uri=LINKML.unique_keys, domain=ClassDefinition, range=Optional[Union[Dict[Union[str, UniqueKeyUniqueKeyName], Union[dict, "UniqueKey"]], List[Union[dict, "UniqueKey"]]]])

slots.unique_key_name = Slot(uri=LINKML.unique_key_name, name="unique_key_name", curie=LINKML.curie('unique_key_name'),
                   model_uri=LINKML.unique_key_name, domain=UniqueKey, range=Union[str, UniqueKeyUniqueKeyName])

slots.consider_nulls_inequal = Slot(uri=LINKML.consider_nulls_inequal, name="consider_nulls_inequal", curie=LINKML.curie('consider_nulls_inequal'),
                   model_uri=LINKML.consider_nulls_inequal, domain=UniqueKey, range=Optional[Union[bool, Bool]])

slots.unique_key_slots = Slot(uri=LINKML.unique_key_slots, name="unique_key_slots", curie=LINKML.curie('unique_key_slots'),
                   model_uri=LINKML.unique_key_slots, domain=UniqueKey, range=Union[Union[str, SlotDefinitionName], List[Union[str, SlotDefinitionName]]])

slots.slot_names_unique = Slot(uri=LINKML.slot_names_unique, name="slot_names_unique", curie=LINKML.curie('slot_names_unique'),
                   model_uri=LINKML.slot_names_unique, domain=Definition, range=Optional[Union[bool, Bool]])

slots.domain = Slot(uri=LINKML.domain, name="domain", curie=LINKML.curie('domain'),
                   model_uri=LINKML.domain, domain=SlotDefinition, range=Optional[Union[str, ClassDefinitionName]])

slots.range = Slot(uri=LINKML.range, name="range", curie=LINKML.curie('range'),
                   model_uri=LINKML.range, domain=SlotDefinition, range=Optional[Union[str, ElementName]])

slots.slot_uri = Slot(uri=LINKML.slot_uri, name="slot_uri", curie=LINKML.curie('slot_uri'),
                   model_uri=LINKML.slot_uri, domain=SlotDefinition, range=Optional[Union[str, URIorCURIE]])

slots.multivalued = Slot(uri=LINKML.multivalued, name="multivalued", curie=LINKML.curie('multivalued'),
                   model_uri=LINKML.multivalued, domain=SlotDefinition, range=Optional[Union[bool, Bool]])

slots.inherited = Slot(uri=LINKML.inherited, name="inherited", curie=LINKML.curie('inherited'),
                   model_uri=LINKML.inherited, domain=SlotDefinition, range=Optional[Union[bool, Bool]])

slots.readonly = Slot(uri=LINKML.readonly, name="readonly", curie=LINKML.curie('readonly'),
                   model_uri=LINKML.readonly, domain=SlotDefinition, range=Optional[str])

slots.ifabsent = Slot(uri=LINKML.ifabsent, name="ifabsent", curie=LINKML.curie('ifabsent'),
                   model_uri=LINKML.ifabsent, domain=SlotDefinition, range=Optional[str])

slots.implicit_prefix = Slot(uri=LINKML.implicit_prefix, name="implicit_prefix", curie=LINKML.curie('implicit_prefix'),
                   model_uri=LINKML.implicit_prefix, domain=None, range=Optional[str])

slots.value_specification_constant = Slot(uri=LINKML.value_specification_constant, name="value_specification_constant", curie=LINKML.curie('value_specification_constant'),
                   model_uri=LINKML.value_specification_constant, domain=None, range=Optional[str])

slots.list_value_specification_constant = Slot(uri=LINKML.list_value_specification_constant, name="list_value_specification_constant", curie=LINKML.curie('list_value_specification_constant'),
                   model_uri=LINKML.list_value_specification_constant, domain=None, range=Optional[str])

slots.value_presence = Slot(uri=LINKML.value_presence, name="value_presence", curie=LINKML.curie('value_presence'),
                   model_uri=LINKML.value_presence, domain=SlotDefinition, range=Optional[Union[str, "PresenceEnum"]])

slots.equals_string = Slot(uri=LINKML.equals_string, name="equals_string", curie=LINKML.curie('equals_string'),
                   model_uri=LINKML.equals_string, domain=None, range=Optional[str])

slots.equals_number = Slot(uri=LINKML.equals_number, name="equals_number", curie=LINKML.curie('equals_number'),
                   model_uri=LINKML.equals_number, domain=None, range=Optional[int])

slots.equals_expression = Slot(uri=LINKML.equals_expression, name="equals_expression", curie=LINKML.curie('equals_expression'),
                   model_uri=LINKML.equals_expression, domain=None, range=Optional[str])

slots.minimum_cardinality = Slot(uri=LINKML.minimum_cardinality, name="minimum_cardinality", curie=LINKML.curie('minimum_cardinality'),
                   model_uri=LINKML.minimum_cardinality, domain=None, range=Optional[int])

slots.maximum_cardinality = Slot(uri=LINKML.maximum_cardinality, name="maximum_cardinality", curie=LINKML.curie('maximum_cardinality'),
                   model_uri=LINKML.maximum_cardinality, domain=None, range=Optional[int])

slots.equals_string_in = Slot(uri=LINKML.equals_string_in, name="equals_string_in", curie=LINKML.curie('equals_string_in'),
                   model_uri=LINKML.equals_string_in, domain=None, range=Optional[Union[str, List[str]]])

slots.equals_number_in = Slot(uri=LINKML.equals_number_in, name="equals_number_in", curie=LINKML.curie('equals_number_in'),
                   model_uri=LINKML.equals_number_in, domain=None, range=Optional[Union[int, List[int]]])

slots.has_member = Slot(uri=LINKML.has_member, name="has_member", curie=LINKML.curie('has_member'),
                   model_uri=LINKML.has_member, domain=None, range=Optional[Union[dict, AnonymousSlotExpression]])

slots.all_members = Slot(uri=LINKML.all_members, name="all_members", curie=LINKML.curie('all_members'),
                   model_uri=LINKML.all_members, domain=None, range=Optional[Union[dict, AnonymousSlotExpression]])

slots.singular_name = Slot(uri=LINKML.singular_name, name="singular_name", curie=LINKML.curie('singular_name'),
                   model_uri=LINKML.singular_name, domain=SlotDefinition, range=Optional[str])

slots.required = Slot(uri=LINKML.required, name="required", curie=LINKML.curie('required'),
                   model_uri=LINKML.required, domain=SlotDefinition, range=Optional[Union[bool, Bool]])

slots.recommended = Slot(uri=LINKML.recommended, name="recommended", curie=LINKML.curie('recommended'),
                   model_uri=LINKML.recommended, domain=SlotDefinition, range=Optional[Union[bool, Bool]])

slots.inapplicable = Slot(uri=LINKML.inapplicable, name="inapplicable", curie=LINKML.curie('inapplicable'),
                   model_uri=LINKML.inapplicable, domain=SlotDefinition, range=Optional[Union[bool, Bool]])

slots.inlined = Slot(uri=LINKML.inlined, name="inlined", curie=LINKML.curie('inlined'),
                   model_uri=LINKML.inlined, domain=SlotDefinition, range=Optional[Union[bool, Bool]])

slots.inlined_as_list = Slot(uri=LINKML.inlined_as_list, name="inlined_as_list", curie=LINKML.curie('inlined_as_list'),
                   model_uri=LINKML.inlined_as_list, domain=SlotDefinition, range=Optional[Union[bool, Bool]])

slots.inlined_as_simple_dict = Slot(uri=LINKML.inlined_as_simple_dict, name="inlined_as_simple_dict", curie=LINKML.curie('inlined_as_simple_dict'),
                   model_uri=LINKML.inlined_as_simple_dict, domain=SlotDefinition, range=Optional[Union[bool, Bool]])

slots.list_elements_ordered = Slot(uri=LINKML.list_elements_ordered, name="list_elements_ordered", curie=LINKML.curie('list_elements_ordered'),
                   model_uri=LINKML.list_elements_ordered, domain=SlotDefinition, range=Optional[Union[bool, Bool]])

slots.list_elements_unique = Slot(uri=LINKML.list_elements_unique, name="list_elements_unique", curie=LINKML.curie('list_elements_unique'),
                   model_uri=LINKML.list_elements_unique, domain=SlotDefinition, range=Optional[Union[bool, Bool]])

slots.shared = Slot(uri=LINKML.shared, name="shared", curie=LINKML.curie('shared'),
                   model_uri=LINKML.shared, domain=SlotDefinition, range=Optional[Union[bool, Bool]])

slots.key = Slot(uri=LINKML.key, name="key", curie=LINKML.curie('key'),
                   model_uri=LINKML.key, domain=SlotDefinition, range=Optional[Union[bool, Bool]])

slots.identifier = Slot(uri=LINKML.identifier, name="identifier", curie=LINKML.curie('identifier'),
                   model_uri=LINKML.identifier, domain=SlotDefinition, range=Optional[Union[bool, Bool]])

slots.designates_type = Slot(uri=LINKML.designates_type, name="designates_type", curie=LINKML.curie('designates_type'),
                   model_uri=LINKML.designates_type, domain=SlotDefinition, range=Optional[Union[bool, Bool]])

slots.alias = Slot(uri=SKOS.prefLabel, name="alias", curie=SKOS.curie('prefLabel'),
                   model_uri=LINKML.alias, domain=SlotDefinition, range=Optional[str])

slots.owner = Slot(uri=LINKML.owner, name="owner", curie=LINKML.curie('owner'),
                   model_uri=LINKML.owner, domain=SlotDefinition, range=Optional[Union[str, DefinitionName]])

slots.domain_of = Slot(uri=LINKML.domain_of, name="domain_of", curie=LINKML.curie('domain_of'),
                   model_uri=LINKML.domain_of, domain=SlotDefinition, range=Optional[Union[Union[str, ClassDefinitionName], List[Union[str, ClassDefinitionName]]]])

slots.is_usage_slot = Slot(uri=LINKML.is_usage_slot, name="is_usage_slot", curie=LINKML.curie('is_usage_slot'),
                   model_uri=LINKML.is_usage_slot, domain=SlotDefinition, range=Optional[Union[bool, Bool]])

slots.usage_slot_name = Slot(uri=LINKML.usage_slot_name, name="usage_slot_name", curie=LINKML.curie('usage_slot_name'),
                   model_uri=LINKML.usage_slot_name, domain=SlotDefinition, range=Optional[str])

slots.subproperty_of = Slot(uri=RDFS.subPropertyOf, name="subproperty_of", curie=RDFS.curie('subPropertyOf'),
                   model_uri=LINKML.subproperty_of, domain=SlotDefinition, range=Optional[Union[str, SlotDefinitionName]])

slots.disjoint_with = Slot(uri=LINKML.disjoint_with, name="disjoint_with", curie=LINKML.curie('disjoint_with'),
                   model_uri=LINKML.disjoint_with, domain=Definition, range=Optional[Union[Union[str, DefinitionName], List[Union[str, DefinitionName]]]])

slots.children_are_mutually_disjoint = Slot(uri=LINKML.children_are_mutually_disjoint, name="children_are_mutually_disjoint", curie=LINKML.curie('children_are_mutually_disjoint'),
                   model_uri=LINKML.children_are_mutually_disjoint, domain=Definition, range=Optional[Union[bool, Bool]])

slots.relational_logical_characteristic = Slot(uri=LINKML.relational_logical_characteristic, name="relational_logical_characteristic", curie=LINKML.curie('relational_logical_characteristic'),
                   model_uri=LINKML.relational_logical_characteristic, domain=SlotDefinition, range=Optional[Union[bool, Bool]])

slots.symmetric = Slot(uri=LINKML.symmetric, name="symmetric", curie=LINKML.curie('symmetric'),
                   model_uri=LINKML.symmetric, domain=SlotDefinition, range=Optional[Union[bool, Bool]])

slots.asymmetric = Slot(uri=LINKML.asymmetric, name="asymmetric", curie=LINKML.curie('asymmetric'),
                   model_uri=LINKML.asymmetric, domain=SlotDefinition, range=Optional[Union[bool, Bool]])

slots.reflexive = Slot(uri=LINKML.reflexive, name="reflexive", curie=LINKML.curie('reflexive'),
                   model_uri=LINKML.reflexive, domain=SlotDefinition, range=Optional[Union[bool, Bool]])

slots.irreflexive = Slot(uri=LINKML.irreflexive, name="irreflexive", curie=LINKML.curie('irreflexive'),
                   model_uri=LINKML.irreflexive, domain=SlotDefinition, range=Optional[Union[bool, Bool]])

slots.locally_reflexive = Slot(uri=LINKML.locally_reflexive, name="locally_reflexive", curie=LINKML.curie('locally_reflexive'),
                   model_uri=LINKML.locally_reflexive, domain=SlotDefinition, range=Optional[Union[bool, Bool]])

slots.transitive = Slot(uri=LINKML.transitive, name="transitive", curie=LINKML.curie('transitive'),
                   model_uri=LINKML.transitive, domain=SlotDefinition, range=Optional[Union[bool, Bool]])

slots.transitive_form_of = Slot(uri=LINKML.transitive_form_of, name="transitive_form_of", curie=LINKML.curie('transitive_form_of'),
                   model_uri=LINKML.transitive_form_of, domain=None, range=Optional[Union[str, SlotDefinitionName]])

slots.reflexive_transitive_form_of = Slot(uri=LINKML.reflexive_transitive_form_of, name="reflexive_transitive_form_of", curie=LINKML.curie('reflexive_transitive_form_of'),
                   model_uri=LINKML.reflexive_transitive_form_of, domain=None, range=Optional[Union[str, SlotDefinitionName]])

slots.inverse = Slot(uri=OWL.inverseOf, name="inverse", curie=OWL.curie('inverseOf'),
                   model_uri=LINKML.inverse, domain=SlotDefinition, range=Optional[Union[str, SlotDefinitionName]])

slots.is_class_field = Slot(uri=LINKML.is_class_field, name="is_class_field", curie=LINKML.curie('is_class_field'),
                   model_uri=LINKML.is_class_field, domain=SlotDefinition, range=Optional[Union[bool, Bool]])

slots.role = Slot(uri=LINKML.role, name="role", curie=LINKML.curie('role'),
                   model_uri=LINKML.role, domain=SlotDefinition, range=Optional[str])

slots.minimum_value = Slot(uri=LINKML.minimum_value, name="minimum_value", curie=LINKML.curie('minimum_value'),
                   model_uri=LINKML.minimum_value, domain=SlotDefinition, range=Optional[Union[dict, Anything]])

slots.maximum_value = Slot(uri=LINKML.maximum_value, name="maximum_value", curie=LINKML.curie('maximum_value'),
                   model_uri=LINKML.maximum_value, domain=SlotDefinition, range=Optional[Union[dict, Anything]])

slots.interpolated = Slot(uri=LINKML.interpolated, name="interpolated", curie=LINKML.curie('interpolated'),
                   model_uri=LINKML.interpolated, domain=PatternExpression, range=Optional[Union[bool, Bool]])

slots.partial_match = Slot(uri=LINKML.partial_match, name="partial_match", curie=LINKML.curie('partial_match'),
                   model_uri=LINKML.partial_match, domain=PatternExpression, range=Optional[Union[bool, Bool]])

slots.pattern = Slot(uri=LINKML.pattern, name="pattern", curie=LINKML.curie('pattern'),
                   model_uri=LINKML.pattern, domain=Definition, range=Optional[str])

slots.syntax = Slot(uri=LINKML.syntax, name="syntax", curie=LINKML.curie('syntax'),
                   model_uri=LINKML.syntax, domain=PatternExpression, range=Optional[str])

slots.structured_pattern = Slot(uri=LINKML.structured_pattern, name="structured_pattern", curie=LINKML.curie('structured_pattern'),
                   model_uri=LINKML.structured_pattern, domain=Definition, range=Optional[Union[dict, "PatternExpression"]])

slots.string_serialization = Slot(uri=LINKML.string_serialization, name="string_serialization", curie=LINKML.curie('string_serialization'),
                   model_uri=LINKML.string_serialization, domain=Definition, range=Optional[str])

slots.typeof = Slot(uri=LINKML.typeof, name="typeof", curie=LINKML.curie('typeof'),
                   model_uri=LINKML.typeof, domain=TypeDefinition, range=Optional[Union[str, TypeDefinitionName]])

slots.base = Slot(uri=LINKML.base, name="base", curie=LINKML.curie('base'),
                   model_uri=LINKML.base, domain=TypeDefinition, range=Optional[str])

slots.type_uri = Slot(uri=LINKML.uri, name="type_uri", curie=LINKML.curie('uri'),
                   model_uri=LINKML.type_uri, domain=TypeDefinition, range=Optional[Union[str, URIorCURIE]])

slots.repr = Slot(uri=LINKML.repr, name="repr", curie=LINKML.curie('repr'),
                   model_uri=LINKML.repr, domain=TypeDefinition, range=Optional[str])

slots.alt_description_text = Slot(uri=LINKML.description, name="alt_description_text", curie=LINKML.curie('description'),
                   model_uri=LINKML.alt_description_text, domain=AltDescription, range=str)

slots.alt_description_source = Slot(uri=LINKML.source, name="alt_description_source", curie=LINKML.curie('source'),
                   model_uri=LINKML.alt_description_source, domain=AltDescription, range=Union[str, AltDescriptionSource])

slots.alt_descriptions = Slot(uri=LINKML.alt_descriptions, name="alt_descriptions", curie=LINKML.curie('alt_descriptions'),
                   model_uri=LINKML.alt_descriptions, domain=Element, range=Optional[Union[Dict[Union[str, AltDescriptionSource], Union[dict, "AltDescription"]], List[Union[dict, "AltDescription"]]]])

slots.value = Slot(uri=SKOS.example, name="value", curie=SKOS.curie('example'),
                   model_uri=LINKML.value, domain=Example, range=Optional[str])

slots.value_description = Slot(uri=LINKML.description, name="value_description", curie=LINKML.curie('description'),
                   model_uri=LINKML.value_description, domain=Example, range=Optional[str])

slots.value_object = Slot(uri=LINKML.object, name="value_object", curie=LINKML.curie('object'),
                   model_uri=LINKML.value_object, domain=Example, range=Optional[Union[dict, Anything]])

slots.examples = Slot(uri=LINKML.examples, name="examples", curie=LINKML.curie('examples'),
                   model_uri=LINKML.examples, domain=Element, range=Optional[Union[Union[dict, "Example"], List[Union[dict, "Example"]]]])

slots.prefix_prefix = Slot(uri=SH.prefix, name="prefix_prefix", curie=SH.curie('prefix'),
                   model_uri=LINKML.prefix_prefix, domain=Prefix, range=Union[str, PrefixPrefixPrefix])

slots.prefix_reference = Slot(uri=SH.namespace, name="prefix_reference", curie=SH.curie('namespace'),
                   model_uri=LINKML.prefix_reference, domain=Prefix, range=Union[str, URI])

slots.prefixes = Slot(uri=SH.declare, name="prefixes", curie=SH.curie('declare'),
                   model_uri=LINKML.prefixes, domain=SchemaDefinition, range=Optional[Union[Dict[Union[str, PrefixPrefixPrefix], Union[dict, "Prefix"]], List[Union[dict, "Prefix"]]]])

slots.setting_key = Slot(uri=LINKML.setting_key, name="setting_key", curie=LINKML.curie('setting_key'),
                   model_uri=LINKML.setting_key, domain=Setting, range=Union[str, SettingSettingKey])

slots.setting_value = Slot(uri=LINKML.setting_value, name="setting_value", curie=LINKML.curie('setting_value'),
                   model_uri=LINKML.setting_value, domain=Setting, range=str)

slots.settings = Slot(uri=LINKML.settings, name="settings", curie=LINKML.curie('settings'),
                   model_uri=LINKML.settings, domain=SchemaDefinition, range=Optional[Union[Dict[Union[str, SettingSettingKey], Union[dict, "Setting"]], List[Union[dict, "Setting"]]]])

slots.import_from = Slot(uri=LINKML.import_from, name="import_from", curie=LINKML.curie('import_from'),
                   model_uri=LINKML.import_from, domain=ImportExpression, range=Union[str, URIorCURIE])

slots.import_as = Slot(uri=LINKML.import_as, name="import_as", curie=LINKML.curie('import_as'),
                   model_uri=LINKML.import_as, domain=ImportExpression, range=Optional[Union[str, NCName]])

slots.import_map = Slot(uri=LINKML.import_map, name="import_map", curie=LINKML.curie('import_map'),
                   model_uri=LINKML.import_map, domain=ImportExpression, range=Optional[Union[Dict[Union[str, SettingSettingKey], Union[dict, "Setting"]], List[Union[dict, "Setting"]]]])

slots.local_name_source = Slot(uri=LINKML.local_name_source, name="local_name_source", curie=LINKML.curie('local_name_source'),
                   model_uri=LINKML.local_name_source, domain=LocalName, range=Union[str, LocalNameLocalNameSource])

slots.local_name_value = Slot(uri=SKOS.altLabel, name="local_name_value", curie=SKOS.curie('altLabel'),
                   model_uri=LINKML.local_name_value, domain=LocalName, range=str)

slots.local_names = Slot(uri=LINKML.local_names, name="local_names", curie=LINKML.curie('local_names'),
                   model_uri=LINKML.local_names, domain=Element, range=Optional[Union[Dict[Union[str, LocalNameLocalNameSource], Union[dict, "LocalName"]], List[Union[dict, "LocalName"]]]])

slots.slot_group = Slot(uri=SH.group, name="slot_group", curie=SH.curie('group'),
                   model_uri=LINKML.slot_group, domain=SlotDefinition, range=Optional[Union[str, SlotDefinitionName]])

slots.is_grouping_slot = Slot(uri=LINKML.is_grouping_slot, name="is_grouping_slot", curie=LINKML.curie('is_grouping_slot'),
                   model_uri=LINKML.is_grouping_slot, domain=SlotDefinition, range=Optional[Union[bool, Bool]])

slots.followed_by = Slot(uri=LINKML.followed_by, name="followed_by", curie=LINKML.curie('followed_by'),
                   model_uri=LINKML.followed_by, domain=None, range=Optional[Union[dict, Expression]])

slots.reversed = Slot(uri=LINKML.reversed, name="reversed", curie=LINKML.curie('reversed'),
                   model_uri=LINKML.reversed, domain=None, range=Optional[Union[bool, Bool]])

slots.traverse = Slot(uri=LINKML.traverse, name="traverse", curie=LINKML.curie('traverse'),
                   model_uri=LINKML.traverse, domain=None, range=Optional[Union[str, SlotDefinitionName]])

slots.path_rule = Slot(uri=LINKML.path_rule, name="path_rule", curie=LINKML.curie('path_rule'),
                   model_uri=LINKML.path_rule, domain=SlotDefinition, range=Optional[Union[dict, PathExpression]])

slots.represents_relationship = Slot(uri=LINKML.represents_relationship, name="represents_relationship", curie=LINKML.curie('represents_relationship'),
                   model_uri=LINKML.represents_relationship, domain=ClassDefinition, range=Optional[Union[bool, Bool]])

slots.relational_role = Slot(uri=LINKML.relational_role, name="relational_role", curie=LINKML.curie('relational_role'),
                   model_uri=LINKML.relational_role, domain=SlotDefinition, range=Optional[Union[str, "RelationalRoleEnum"]])

slots.schema_definition_name = Slot(uri=RDFS.label, name="schema_definition_name", curie=RDFS.curie('label'),
                   model_uri=LINKML.schema_definition_name, domain=SchemaDefinition, range=Union[str, SchemaDefinitionName])

slots.type_expression_any_of = Slot(uri=LINKML.any_of, name="type_expression_any_of", curie=LINKML.curie('any_of'),
                   model_uri=LINKML.type_expression_any_of, domain=None, range=Optional[Union[Union[dict, AnonymousTypeExpression], List[Union[dict, AnonymousTypeExpression]]]])

slots.type_expression_all_of = Slot(uri=LINKML.all_of, name="type_expression_all_of", curie=LINKML.curie('all_of'),
                   model_uri=LINKML.type_expression_all_of, domain=None, range=Optional[Union[Union[dict, AnonymousTypeExpression], List[Union[dict, AnonymousTypeExpression]]]])

slots.type_expression_exactly_one_of = Slot(uri=LINKML.exactly_one_of, name="type_expression_exactly_one_of", curie=LINKML.curie('exactly_one_of'),
                   model_uri=LINKML.type_expression_exactly_one_of, domain=None, range=Optional[Union[Union[dict, AnonymousTypeExpression], List[Union[dict, AnonymousTypeExpression]]]])

slots.type_expression_none_of = Slot(uri=LINKML.none_of, name="type_expression_none_of", curie=LINKML.curie('none_of'),
                   model_uri=LINKML.type_expression_none_of, domain=None, range=Optional[Union[Union[dict, AnonymousTypeExpression], List[Union[dict, AnonymousTypeExpression]]]])

slots.type_definition_union_of = Slot(uri=LINKML.union_of, name="type_definition_union_of", curie=LINKML.curie('union_of'),
                   model_uri=LINKML.type_definition_union_of, domain=TypeDefinition, range=Optional[Union[Union[str, TypeDefinitionName], List[Union[str, TypeDefinitionName]]]])

slots.structured_alias_categories = Slot(uri=DCTERMS.subject, name="structured_alias_categories", curie=DCTERMS.curie('subject'),
                   model_uri=LINKML.structured_alias_categories, domain=StructuredAlias, range=Optional[Union[Union[str, URIorCURIE], List[Union[str, URIorCURIE]]]])

slots.path_expression_followed_by = Slot(uri=LINKML.followed_by, name="path_expression_followed_by", curie=LINKML.curie('followed_by'),
                   model_uri=LINKML.path_expression_followed_by, domain=PathExpression, range=Optional[Union[dict, "PathExpression"]])

slots.path_expression_any_of = Slot(uri=LINKML.any_of, name="path_expression_any_of", curie=LINKML.curie('any_of'),
                   model_uri=LINKML.path_expression_any_of, domain=PathExpression, range=Optional[Union[Union[dict, "PathExpression"], List[Union[dict, "PathExpression"]]]])

slots.path_expression_exactly_one_of = Slot(uri=LINKML.exactly_one_of, name="path_expression_exactly_one_of", curie=LINKML.curie('exactly_one_of'),
                   model_uri=LINKML.path_expression_exactly_one_of, domain=PathExpression, range=Optional[Union[Union[dict, "PathExpression"], List[Union[dict, "PathExpression"]]]])

slots.path_expression_none_of = Slot(uri=LINKML.none_of, name="path_expression_none_of", curie=LINKML.curie('none_of'),
                   model_uri=LINKML.path_expression_none_of, domain=PathExpression, range=Optional[Union[Union[dict, "PathExpression"], List[Union[dict, "PathExpression"]]]])

slots.path_expression_all_of = Slot(uri=LINKML.all_of, name="path_expression_all_of", curie=LINKML.curie('all_of'),
                   model_uri=LINKML.path_expression_all_of, domain=PathExpression, range=Optional[Union[Union[dict, "PathExpression"], List[Union[dict, "PathExpression"]]]])

slots.slot_expression_any_of = Slot(uri=LINKML.any_of, name="slot_expression_any_of", curie=LINKML.curie('any_of'),
                   model_uri=LINKML.slot_expression_any_of, domain=None, range=Optional[Union[Union[dict, "AnonymousSlotExpression"], List[Union[dict, "AnonymousSlotExpression"]]]])

slots.slot_expression_all_of = Slot(uri=LINKML.all_of, name="slot_expression_all_of", curie=LINKML.curie('all_of'),
                   model_uri=LINKML.slot_expression_all_of, domain=None, range=Optional[Union[Union[dict, "AnonymousSlotExpression"], List[Union[dict, "AnonymousSlotExpression"]]]])

slots.slot_expression_exactly_one_of = Slot(uri=LINKML.exactly_one_of, name="slot_expression_exactly_one_of", curie=LINKML.curie('exactly_one_of'),
                   model_uri=LINKML.slot_expression_exactly_one_of, domain=None, range=Optional[Union[Union[dict, "AnonymousSlotExpression"], List[Union[dict, "AnonymousSlotExpression"]]]])

slots.slot_expression_none_of = Slot(uri=LINKML.none_of, name="slot_expression_none_of", curie=LINKML.curie('none_of'),
                   model_uri=LINKML.slot_expression_none_of, domain=None, range=Optional[Union[Union[dict, "AnonymousSlotExpression"], List[Union[dict, "AnonymousSlotExpression"]]]])

slots.slot_definition_is_a = Slot(uri=LINKML.is_a, name="slot_definition_is_a", curie=LINKML.curie('is_a'),
                   model_uri=LINKML.slot_definition_is_a, domain=SlotDefinition, range=Optional[Union[str, SlotDefinitionName]])

slots.slot_definition_mixins = Slot(uri=LINKML.mixins, name="slot_definition_mixins", curie=LINKML.curie('mixins'),
                   model_uri=LINKML.slot_definition_mixins, domain=SlotDefinition, range=Optional[Union[Union[str, SlotDefinitionName], List[Union[str, SlotDefinitionName]]]])

slots.slot_definition_apply_to = Slot(uri=LINKML.apply_to, name="slot_definition_apply_to", curie=LINKML.curie('apply_to'),
                   model_uri=LINKML.slot_definition_apply_to, domain=SlotDefinition, range=Optional[Union[Union[str, SlotDefinitionName], List[Union[str, SlotDefinitionName]]]])

slots.slot_definition_disjoint_with = Slot(uri=LINKML.disjoint_with, name="slot_definition_disjoint_with", curie=LINKML.curie('disjoint_with'),
                   model_uri=LINKML.slot_definition_disjoint_with, domain=SlotDefinition, range=Optional[Union[Union[str, SlotDefinitionName], List[Union[str, SlotDefinitionName]]]])

slots.slot_definition_union_of = Slot(uri=LINKML.union_of, name="slot_definition_union_of", curie=LINKML.curie('union_of'),
                   model_uri=LINKML.slot_definition_union_of, domain=SlotDefinition, range=Optional[Union[Union[str, SlotDefinitionName], List[Union[str, SlotDefinitionName]]]])

slots.class_expression_any_of = Slot(uri=LINKML.any_of, name="class_expression_any_of", curie=LINKML.curie('any_of'),
                   model_uri=LINKML.class_expression_any_of, domain=None, range=Optional[Union[Union[dict, "AnonymousClassExpression"], List[Union[dict, "AnonymousClassExpression"]]]])

slots.class_expression_all_of = Slot(uri=LINKML.all_of, name="class_expression_all_of", curie=LINKML.curie('all_of'),
                   model_uri=LINKML.class_expression_all_of, domain=None, range=Optional[Union[Union[dict, "AnonymousClassExpression"], List[Union[dict, "AnonymousClassExpression"]]]])

slots.class_expression_exactly_one_of = Slot(uri=LINKML.exactly_one_of, name="class_expression_exactly_one_of", curie=LINKML.curie('exactly_one_of'),
                   model_uri=LINKML.class_expression_exactly_one_of, domain=None, range=Optional[Union[Union[dict, "AnonymousClassExpression"], List[Union[dict, "AnonymousClassExpression"]]]])

slots.class_expression_none_of = Slot(uri=LINKML.none_of, name="class_expression_none_of", curie=LINKML.curie('none_of'),
                   model_uri=LINKML.class_expression_none_of, domain=None, range=Optional[Union[Union[dict, "AnonymousClassExpression"], List[Union[dict, "AnonymousClassExpression"]]]])

slots.class_definition_is_a = Slot(uri=LINKML.is_a, name="class_definition_is_a", curie=LINKML.curie('is_a'),
                   model_uri=LINKML.class_definition_is_a, domain=ClassDefinition, range=Optional[Union[str, ClassDefinitionName]])

slots.class_definition_mixins = Slot(uri=LINKML.mixins, name="class_definition_mixins", curie=LINKML.curie('mixins'),
                   model_uri=LINKML.class_definition_mixins, domain=ClassDefinition, range=Optional[Union[Union[str, ClassDefinitionName], List[Union[str, ClassDefinitionName]]]])

slots.class_definition_apply_to = Slot(uri=LINKML.apply_to, name="class_definition_apply_to", curie=LINKML.curie('apply_to'),
                   model_uri=LINKML.class_definition_apply_to, domain=ClassDefinition, range=Optional[Union[Union[str, ClassDefinitionName], List[Union[str, ClassDefinitionName]]]])

slots.class_definition_rules = Slot(uri=SH.rule, name="class_definition_rules", curie=SH.curie('rule'),
                   model_uri=LINKML.class_definition_rules, domain=ClassDefinition, range=Optional[Union[Union[dict, "ClassRule"], List[Union[dict, "ClassRule"]]]])

slots.class_definition_disjoint_with = Slot(uri=LINKML.disjoint_with, name="class_definition_disjoint_with", curie=LINKML.curie('disjoint_with'),
                   model_uri=LINKML.class_definition_disjoint_with, domain=ClassDefinition, range=Optional[Union[Union[str, ClassDefinitionName], List[Union[str, ClassDefinitionName]]]])

slots.class_definition_union_of = Slot(uri=LINKML.union_of, name="class_definition_union_of", curie=LINKML.curie('union_of'),
                   model_uri=LINKML.class_definition_union_of, domain=ClassDefinition, range=Optional[Union[Union[str, ClassDefinitionName], List[Union[str, ClassDefinitionName]]]])

slots.permissible_value_is_a = Slot(uri=LINKML.is_a, name="permissible_value_is_a", curie=LINKML.curie('is_a'),
                   model_uri=LINKML.permissible_value_is_a, domain=PermissibleValue, range=Optional[Union[str, PermissibleValueText]])

slots.permissible_value_mixins = Slot(uri=LINKML.mixins, name="permissible_value_mixins", curie=LINKML.curie('mixins'),
                   model_uri=LINKML.permissible_value_mixins, domain=PermissibleValue, range=Optional[Union[Union[str, PermissibleValueText], List[Union[str, PermissibleValueText]]]])<|MERGE_RESOLUTION|>--- conflicted
+++ resolved
@@ -1275,21 +1275,12 @@
     equals_string: Optional[str] = None
     equals_string_in: Optional[Union[str, List[str]]] = empty_list()
     equals_number: Optional[int] = None
-<<<<<<< HEAD
     minimum_value: Optional[Union[dict, Anything]] = None
     maximum_value: Optional[Union[dict, Anything]] = None
     none_of: Optional[Union[Union[dict, "AnonymousTypeExpression"], List[Union[dict, "AnonymousTypeExpression"]]]] = empty_list()
     exactly_one_of: Optional[Union[Union[dict, "AnonymousTypeExpression"], List[Union[dict, "AnonymousTypeExpression"]]]] = empty_list()
     any_of: Optional[Union[Union[dict, "AnonymousTypeExpression"], List[Union[dict, "AnonymousTypeExpression"]]]] = empty_list()
     all_of: Optional[Union[Union[dict, "AnonymousTypeExpression"], List[Union[dict, "AnonymousTypeExpression"]]]] = empty_list()
-=======
-    minimum_value: Optional[int] = None
-    maximum_value: Optional[int] = None
-    none_of: Optional[Union[Union[dict, AnonymousTypeExpression], List[Union[dict, AnonymousTypeExpression]]]] = empty_list()
-    exactly_one_of: Optional[Union[Union[dict, AnonymousTypeExpression], List[Union[dict, AnonymousTypeExpression]]]] = empty_list()
-    any_of: Optional[Union[Union[dict, AnonymousTypeExpression], List[Union[dict, AnonymousTypeExpression]]]] = empty_list()
-    all_of: Optional[Union[Union[dict, AnonymousTypeExpression], List[Union[dict, AnonymousTypeExpression]]]] = empty_list()
->>>>>>> 6c31bb3c
 
     def __post_init__(self, *_: List[str], **kwargs: Dict[str, Any]):
         if self.pattern is not None and not isinstance(self.pattern, str):
