import os
import re
from typing import Callable

import pytest
from jsonasobj2 import as_dict, as_json, loads
from linkml_runtime.linkml_model.meta import SchemaDefinition

from linkml.utils.rawloader import load_raw_schema
from linkml.utils.schemaloader import SchemaLoader


def _verify_schema1_content(
    schema: SchemaDefinition,
    source_file,
    addl_checks: Callable[[SchemaDefinition], None] = None,
) -> None:
    expected = loads(
        f"""{{
       "default_prefix": "http://example.org/{source_file}/",
       "name": "{source_file}",
       "id": "http://example.org/{source_file}",
       "title": "Load Raw Schema Test",
       "metamodel_version": "0.5.0",
       "source_file": "{source_file}.yaml",
       "source_file_date": "Mon Dec 31 11:25:38 2018",
       "source_file_size": 76,
       "generation_date": "2018-12-31 11:50"
    }}"""
    )

    schema.source_file = os.path.basename(schema.source_file)
    if addl_checks:
        addl_checks(schema)

    assert isinstance(schema.metamodel_version, str)
    expected.metamodel_version = schema.metamodel_version

    pattern = r"\d{4}-\d{2}-\d{2}T\d{2}:\d{2}:\d{2}"  # date in ISO 8601 format
    assert isinstance(schema.source_file_date, str)
    assert re.search(pattern, schema.source_file_date)
    expected.source_file_date = schema.source_file_date

    assert isinstance(schema.source_file_size, int)
    expected.source_file_size = schema.source_file_size

    assert isinstance(schema.generation_date, str)
    assert re.search(pattern, schema.generation_date)

    expected.generation_date = schema.generation_date
    assert expected == loads(as_json(schema))


def test_load_raw_file(input_path):
    """Test loading a data file"""
    _verify_schema1_content(load_raw_schema(input_path("schema1.yaml")), "schema1")

    # Verify that we can't pass source_file parameters when we've got a directory name
    with pytest.raises(AssertionError, match="source_file_size parameter not allowed if data is a file or URL"):
        load_raw_schema(input_path("schema1.yaml"), source_file_size=117)


@pytest.mark.skip(reason="Disabled until we implement SchemaDefinitionList")
def test_explicit_name(input_path):
    """Test the named schema option"""
    _verify_schema1_content(load_raw_schema(input_path("schema2.yaml")), "schema2")


@pytest.mark.skip(reason="Disabled until we implement SchemaDefinitionList")
def test_multi_schemas(input_path):
    """Test multiple schemas in the same file"""

    def check_types(s: SchemaDefinition) -> None:
        expected = {
            "string": {
                "name": "string",
                "definition_uri": "http://example.org/schema4/String",
                "from_schema": "http://example.org/schema4",
                "base": "str",
            },
            "integer": {
                "name": "integer",
                "definition_uri": "http://example.org/schema5/Integer",
                "from_schema": "http://example.org/schema5",
                "base": "int",
            },
        }
        assert expected == {k: as_dict(loads(as_json(v))) for k, v in s.types.items()}
        s.types = None

    _verify_schema1_content(load_raw_schema(input_path("schema4.yaml")), "schema4", check_types)


def test_base_dir(input_path):
    """Test the base directory option"""
    _verify_schema1_content(load_raw_schema("schema1.yaml", base_dir=str(input_path("."))), "schema1")


def test_schema_id(input_path):
    """Test loading a schema with just an id"""
    _verify_schema1_content(load_raw_schema("schema3.yaml", base_dir=str(input_path("."))), "schema3")


def test_name_from_sourcefile(input_path):
    """Test no identifier at all"""
    with pytest.raises(ValueError):
        load_raw_schema(input_path("schema5.yaml"))


def test_load_text(input_path):
    """Test loading straight text"""
    with open(input_path("schema1.yaml")) as f:
        _verify_schema1_content(
            load_raw_schema(f.read(), "schema1.yaml", "Mon Dec 31 11:25:38 2018", 76),
            "schema1",
        )


<<<<<<< HEAD
def test_representation_errors(input_path):
    """Test malformed schema elements"""
    fn = input_path("typeerror1.yaml")
    with pytest.raises(TypeError):
=======
@pytest.mark.parametrize(
    "filename",
    [
        "typeerror1.yaml",
        "typeerror2.yaml",
        "typeerror3.yaml",
        "typeerror4.yaml",
    ],
)
def test_representation_errors(filename, input_path):
    """Test that malformed schemas raise an exception, if appropriate."""
    fn = input_path(filename)
    try:
>>>>>>> 8e5f3223
        SchemaLoader(fn)
    except Exception as e:
        # If exception raised, log it and optionally check message
        assert isinstance(e, Exception)<|MERGE_RESOLUTION|>--- conflicted
+++ resolved
@@ -115,13 +115,6 @@
             "schema1",
         )
 
-
-<<<<<<< HEAD
-def test_representation_errors(input_path):
-    """Test malformed schema elements"""
-    fn = input_path("typeerror1.yaml")
-    with pytest.raises(TypeError):
-=======
 @pytest.mark.parametrize(
     "filename",
     [
@@ -135,7 +128,6 @@
     """Test that malformed schemas raise an exception, if appropriate."""
     fn = input_path(filename)
     try:
->>>>>>> 8e5f3223
         SchemaLoader(fn)
     except Exception as e:
         # If exception raised, log it and optionally check message
