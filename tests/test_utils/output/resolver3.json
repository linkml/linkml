{
   "name": "s1",
   "definition_uri": "http://example.org/yaml4/s1",
   "description": "this is s1 it is good",
   "notes": [
      "Pay attention here",
      "Something might be happening"
   ],
   "comments": [
      "I'm a little comment"
   ],
   "examples": [
      {
         "value": "test: foo",
         "description": "an example",
<<<<<<< HEAD
         "object": null
=======
         "object": {
            "foo": "key value"
         }
>>>>>>> c207c18d
      },
      {
         "value": "17",
         "description": null,
         "object": null
      }
   ],
   "in_subset": [
      "subset1",
      "subset 2"
   ],
   "from_schema": "http://example.org/yaml4",
   "see_also": [
      "http://example.org/e1",
      "ex:e2"
   ],
   "domain": "c1",
   "slot_uri": "http://example.org/yaml4/s1",
   "owner": "s1",
   "range": "c2",
   "required": false,
   "inlined": true
}<|MERGE_RESOLUTION|>--- conflicted
+++ resolved
@@ -13,13 +13,9 @@
       {
          "value": "test: foo",
          "description": "an example",
-<<<<<<< HEAD
-         "object": null
-=======
          "object": {
             "foo": "key value"
          }
->>>>>>> c207c18d
       },
       {
          "value": "17",
