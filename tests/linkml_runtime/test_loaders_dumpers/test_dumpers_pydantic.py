--- conflicted
+++ resolved
@@ -51,11 +51,8 @@
                 'genres' not in data['books'][i].keys()
                 'inStock' not in data['books'][i].keys()
                 'creator' not in data['books'][i].keys()
-<<<<<<< HEAD
             self.assertEqual(data, remove_empty_items(self.bookseries.model_dump()))
-=======
-            self.assertEqual(data, remove_empty_items(self.bookseries.dict()))
-
+  
 
 class PydanticDumpersDateTestCase(LoaderDumperTestCase):
 
@@ -86,5 +83,4 @@
     def test_json_dumper(self):
         """ Test the json emitter """
         self.dump_test('kitchen_sink_person_01.json', lambda out_fname: json_dumper.dump(self.person, out_fname))
-        self.dumps_test('kitchen_sink_person_01.json', lambda: json_dumper.dumps(self.person))
->>>>>>> a2e45651
+        self.dumps_test('kitchen_sink_person_01.json', lambda: json_dumper.dumps(self.person))