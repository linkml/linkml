import os
import unittest
import logging
from copy import copy
from typing import List
from unittest import TestCase

from linkml_runtime.dumpers import yaml_dumper
from linkml_runtime.linkml_model.meta import SchemaDefinition, ClassDefinition, SlotDefinitionName, SlotDefinition, \
    ClassDefinitionName
from linkml_runtime.loaders.yaml_loader import YAMLLoader
from linkml_runtime.utils.introspection import package_schemaview, object_class_definition
from linkml_runtime.utils.schemaview import SchemaView, SchemaUsage, OrderedBy
from linkml_runtime.utils.schemaops import roll_up, roll_down
from tests.test_utils import INPUT_DIR

SCHEMA_NO_IMPORTS = os.path.join(INPUT_DIR, 'kitchen_sink_noimports.yaml')
SCHEMA_WITH_IMPORTS = os.path.join(INPUT_DIR, 'kitchen_sink.yaml')
SCHEMA_WITH_STRUCTURED_PATTERNS = os.path.join(INPUT_DIR, "pattern-example.yaml")

yaml_loader = YAMLLoader()
IS_CURRENT = 'is current'
EMPLOYED_AT = 'employed at'
COMPANY = 'Company'
AGENT = 'agent'
ACTIVITY = 'activity'
RELATED_TO = 'related to'
AGE_IN_YEARS = 'age in years'


class SchemaViewTestCase(unittest.TestCase):

    def test_children_method(self):
        view = SchemaView(SCHEMA_NO_IMPORTS)
        children = view.get_children("Person")
        self.assertEqual(children, ['Adult'])

    def test_all_aliases(self):
        view = SchemaView(SCHEMA_NO_IMPORTS)
        aliases = view.all_aliases()
        print(aliases)
        self.assertIn("identifier", aliases["id"])
        self.assertIn("A", aliases["subset A"])
        self.assertIn("B", aliases["subset B"])
        self.assertIn("dad", aliases["Adult"])
        self.assertNotIn("test", aliases["Adult"])

    def test_schemaview_enums(self):
        view = SchemaView(SCHEMA_NO_IMPORTS)
        for en, e in view.all_enums().items():
            if e.name == "Animals":
                for pv, v in e.permissible_values.items():
                    if pv == "CAT":
                        print(view.permissible_value_parent(pv, e.name))
                        self.assertEqual(view.permissible_value_parent(pv, e.name), None)
                        self.assertEqual(view.permissible_value_ancestors(pv, e.name), ['CAT'])
                    if pv == "ANGRY_LION":
                        self.assertEqual(view.permissible_value_parent(pv, e.name), ['LION'])
                        self.assertEqual(view.permissible_value_ancestors(pv, e.name), ['ANGRY_LION', 'LION', 'CAT'])
        for cn, c in view.all_classes().items():
            if c.name == "Adult":
                self.assertEqual(view.class_ancestors(c.name), ['Adult', 'Person', 'HasAliases', 'Thing'])

    def test_schemaview(self):
        # no import schema
        view = SchemaView(SCHEMA_NO_IMPORTS)
        logging.debug(view.imports_closure())
        self.assertEqual(len(view.imports_closure()), 1)
        all_cls = view.all_classes()
        logging.debug(f'n_cls = {len(all_cls)}')

        self.assertEqual(list(view.annotation_dict(IS_CURRENT).values()), ['bar'])
        logging.debug(view.annotation_dict(EMPLOYED_AT))
        e = view.get_element(EMPLOYED_AT)
        logging.debug(e.annotations)
        e = view.get_element('has employment history')
        logging.debug(e.annotations)

        elements = view.get_elements_applicable_by_identifier("ORCID:1234")
        self.assertIn("Person", elements)
        elements = view.get_elements_applicable_by_identifier("PMID:1234")
        self.assertIn("Organization", elements)
        elements = view.get_elements_applicable_by_identifier("http://www.ncbi.nlm.nih.gov/pubmed/1234")
        self.assertIn("Organization", elements)
        elements = view.get_elements_applicable_by_identifier("TEST:1234")
        self.assertNotIn("anatomical entity", elements)
        self.assertEqual(list(view.annotation_dict(SlotDefinitionName(IS_CURRENT)).values()), ['bar'])
        logging.debug(view.annotation_dict(SlotDefinitionName(EMPLOYED_AT)))
        element = view.get_element(SlotDefinitionName(EMPLOYED_AT))
        logging.debug(element.annotations)
        element = view.get_element(SlotDefinitionName('has employment history'))
        logging.debug(element.annotations)

        self.assertTrue(view.is_mixin('WithLocation'))
        self.assertFalse(view.is_mixin('BirthEvent'))

        self.assertTrue(view.inverse('employment history of'), 'has employment history')
        self.assertTrue(view.inverse('has employment history'), 'employment history of')
        
        mapping = view.get_mapping_index()
        self.assertTrue(mapping is not None)

        category_mapping = view.get_element_by_mapping("GO:0005198")
        self.assertTrue(category_mapping, [ACTIVITY])

        self.assertTrue(view.is_multivalued('aliases'))
        self.assertFalse(view.is_multivalued('id'))
        self.assertTrue(view.is_multivalued('dog addresses'))

        self.assertTrue(view.slot_is_true_for_metadata_property('aliases', 'multivalued'))
        self.assertTrue(view.slot_is_true_for_metadata_property('id', 'identifier'))
        with self.assertRaises(ValueError):
            view.slot_is_true_for_metadata_property('aliases', 'aliases')

        for tn, t in view.all_types().items():
            logging.info(f'TN = {tn}')
            print(f'{tn} {t.from_schema}')
            self.assertEqual('https://w3id.org/linkml/tests/kitchen_sink', t.from_schema)
        for sn, s in view.all_slots().items():
            logging.info(f'SN = {sn} RANGE={s.range}')
            self.assertEqual('https://w3id.org/linkml/tests/kitchen_sink', s.from_schema)
            # range should always be populated: See https://github.com/linkml/linkml/issues/733
            rng = view.induced_slot(sn).range
            self.assertIsNotNone(rng)
        # this section is mostly for debugging
        for cn in all_cls.keys():
            c = view.get_class(cn)
            self.assertEqual('https://w3id.org/linkml/tests/kitchen_sink', c.from_schema)
            logging.debug(f'{cn} PARENTS = {view.class_parents(cn)}')
            logging.debug(f'{cn} ANCS = {view.class_ancestors(cn)}')
            logging.debug(f'{cn} CHILDREN = {view.class_children(cn)}')
            logging.debug(f'{cn} DESCS = {view.class_descendants(cn)}')
            logging.debug(f'{cn} SCHEMA = {view.in_schema(cn)}')
            logging.debug(f'  SLOTS = {view.class_slots(cn)}')
            for sn in view.class_slots(cn):
                slot = view.get_slot(sn)
                self.assertEqual('https://w3id.org/linkml/tests/kitchen_sink', slot.from_schema)
                logging.debug(f'  SLOT {sn} R: {slot.range} U: {view.get_uri(sn)} ANCS: {view.slot_ancestors(sn)}')
                induced_slot = view.induced_slot(sn, cn)
                logging.debug(f'    INDUCED {sn}={induced_slot}')
                # range should always be populated: See https://github.com/linkml/linkml/issues/733
                self.assertIsNotNone(induced_slot.range)


        logging.debug(f'ALL = {view.all_elements().keys()}')

        # -- TEST ANCESTOR/DESCENDANTS FUNCTIONS --

        self.assertCountEqual(['Company', 'Organization', 'HasAliases', 'Thing'],
                              view.class_ancestors(COMPANY))
        self.assertCountEqual(['Organization', 'HasAliases', 'Thing'],
                              view.class_ancestors(COMPANY, reflexive=False))
        self.assertCountEqual(['Thing', 'Person', 'Organization', COMPANY, 'Adult'],
                              view.class_descendants('Thing'))

        # -- TEST CLASS SLOTS --

        self.assertCountEqual(['id', 'name',  ## From Thing
                               'has employment history', 'has familial relationships', 'has medical history',
                               AGE_IN_YEARS, 'addresses', 'has birth event', ## From Person
                               'aliases'  ## From HasAliases
                                ],
                              view.class_slots('Person'))
        self.assertCountEqual(view.class_slots('Person'), view.class_slots('Adult'))
        self.assertCountEqual(['id', 'name',  ## From Thing
                               'ceo', ## From COMPANY
                               'aliases'  ## From HasAliases
                               ],
                              view.class_slots(COMPANY))

        self.assertEqual(view.get_class(AGENT).class_uri, 'prov:Agent')
        self.assertEqual(view.get_uri(AGENT), 'prov:Agent')
        logging.debug(view.get_class(COMPANY).class_uri)

        self.assertEqual(view.get_uri(COMPANY), 'ks:Company')

        # test induced slots

        for c in [COMPANY, 'Person', 'Organization',]:
            islot = view.induced_slot('aliases', c)
            assert islot.multivalued is True
            self.assertEqual(islot.owner, c, 'owner does not match')
            self.assertEqual(view.get_uri(islot, expand=True), 'https://w3id.org/linkml/tests/kitchen_sink/aliases')

        self.assertEqual(view.get_identifier_slot('Company').name, 'id')
        self.assertEqual(view.get_identifier_slot('Thing').name, 'id')
        self.assertTrue(view.get_identifier_slot('FamilialRelationship') is None)
        for c in [COMPANY, 'Person', 'Organization', 'Thing']:
            self.assertTrue(view.induced_slot('id', c).identifier)
            self.assertFalse(view.induced_slot('name', c).identifier)
            self.assertFalse(view.induced_slot('name', c).required)
            self.assertEqual(view.induced_slot('name', c).range, 'string')
            self.assertEqual(view.induced_slot('id', c).owner, c, 'owner does not match')
            self.assertEqual(view.induced_slot('name', c).owner, c, 'owner does not match')
        for c in ['Event', 'EmploymentEvent', 'MedicalEvent']:
            s = view.induced_slot('started at time', c)
            logging.debug(f's={s.range} // c = {c}')
            self.assertEqual(s.range, 'date')
            self.assertEqual(s.slot_uri, 'prov:startedAtTime')
            self.assertEqual(s.owner, c, 'owner does not match')
            c_induced = view.induced_class(c)
            # an induced class should have no slots
            self.assertEqual(c_induced.slots, [])
            self.assertNotEqual(c_induced.attributes, [])
            s2 = c_induced.attributes['started at time']
            self.assertEqual(s2.range, 'date')
            self.assertEqual(s2.slot_uri, 'prov:startedAtTime')
        # test slot_usage
        self.assertEqual(view.induced_slot(AGE_IN_YEARS, 'Person').minimum_value, 0)
        self.assertEqual(view.induced_slot(AGE_IN_YEARS, 'Adult').minimum_value, 16)
        self.assertTrue(view.induced_slot('name', 'Person').pattern is not None)
        self.assertEqual(view.induced_slot('type', 'FamilialRelationship').range, 'FamilialRelationshipType')
        self.assertEqual(view.induced_slot(RELATED_TO, 'FamilialRelationship').range, 'Person')
        self.assertEqual(view.get_slot(RELATED_TO).range, 'Thing')
        self.assertEqual(view.induced_slot(RELATED_TO, 'Relationship').range, 'Thing')
        # https://github.com/linkml/linkml/issues/875
        self.assertCountEqual(['Thing', 'Place'], view.induced_slot('name').domain_of)

        a = view.get_class(ACTIVITY)
        self.assertCountEqual(a.exact_mappings, ['prov:Activity'])
        logging.debug(view.get_mappings(ACTIVITY, expand=True))
        self.assertCountEqual(view.get_mappings(ACTIVITY)['exact'], ['prov:Activity'])
        self.assertCountEqual(view.get_mappings(ACTIVITY, expand=True)['exact'], ['http://www.w3.org/ns/prov#Activity'])

        u = view.usage_index()
        for k, v in u.items():
            #print(f' {k} = {v}')
            logging.debug(f' {k} = {v}')
        self.assertIn(SchemaUsage(used_by='FamilialRelationship', slot=RELATED_TO,
                           metaslot='range', used='Person', inferred=False), u['Person'])

        # test methods also work for attributes
        leaves = view.class_leaves()
        logging.debug(f'LEAVES={leaves}')
        self.assertIn('MedicalEvent', leaves)
        roots = view.class_roots()
        logging.debug(f'ROOTS={roots}')
        self.assertIn('Dataset', roots)
        ds_slots = view.class_slots('Dataset')
        logging.debug(ds_slots)
        self.assertEquals(len(ds_slots), 3)
        self.assertCountEqual(['persons', 'companies', 'activities'], ds_slots)
        for sn in ds_slots:
            s = view.induced_slot(sn, 'Dataset')
            logging.debug(s)

    def test_all_classes_ordered_lexical(self):
        view = SchemaView(SCHEMA_NO_IMPORTS)
        classes = view.all_classes(ordered_by=OrderedBy.LEXICAL)

        ordered_c = []
        for c in classes.values():
            ordered_c.append(c.name)
        self.assertEquals(ordered_c, sorted(ordered_c))

    def test_all_classes_ordered_rank(self):
        view = SchemaView(SCHEMA_NO_IMPORTS)
        classes = view.all_classes(ordered_by=OrderedBy.RANK)
        ordered_c = []
        for c in classes.values():
            ordered_c.append(c.name)
        first_in_line = []
        second_in_line = []
        for name, definition in classes.items():
            if definition.rank == 1:
                first_in_line.append(name)
            elif definition.rank == 2:
                second_in_line.append(name)
        self.assertIn(ordered_c[0], first_in_line)
        self.assertNotIn(ordered_c[10], second_in_line)

    def test_all_classes_ordered_no_ordered_by(self):
        view = SchemaView(SCHEMA_NO_IMPORTS)
        classes = view.all_classes()
        ordered_c = []
        for c in classes.values():
            ordered_c.append(c.name)
        self.assertEqual("HasAliases", ordered_c[0])
        self.assertEqual("EmptyClass", ordered_c[-1])
        self.assertEqual("agent", ordered_c[-2])

    def test_all_slots_ordered_lexical(self):
        view = SchemaView(SCHEMA_NO_IMPORTS)
        slots = view.all_slots(ordered_by=OrderedBy.LEXICAL)
        ordered_s = []
        for s in slots.values():
            ordered_s.append(s.name)
        print(ordered_s)
        self.assertEqual(ordered_s, sorted(ordered_s))

    def test_all_slots_ordered_rank(self):
        view = SchemaView(SCHEMA_NO_IMPORTS)
        slots = view.all_slots(ordered_by=OrderedBy.RANK)
        ordered_s = []
        for s in slots.values():
            ordered_s.append(s.name)
        print(ordered_s)
        first_in_line = []
        second_in_line = []
        for name, definition in slots.items():
            if definition.rank == 1:
                first_in_line.append(name)
            elif definition.rank == 2:
                second_in_line.append(name)
        self.assertIn(ordered_s[0], first_in_line)
        self.assertNotIn(ordered_s[10], second_in_line)

    def test_rollup_rolldown(self):
        # no import schema
        view = SchemaView(SCHEMA_NO_IMPORTS)
        element_name = 'Event'
        roll_up(view, element_name)
        for slot in view.class_induced_slots(element_name):
            logging.debug(slot)
        induced_slot_names = [s.name for s in view.class_induced_slots(element_name)]
        logging.debug(induced_slot_names)
        self.assertCountEqual(['started at time', 'ended at time', IS_CURRENT, 'in location', EMPLOYED_AT, 'married to'],
                              induced_slot_names)
        # check to make sure rolled-up classes are deleted
        self.assertEqual(view.class_descendants(element_name, reflexive=False), [])
        roll_down(view, view.class_leaves())

        for element_name in view.all_classes():
            c = view.get_class(element_name)
            logging.debug(f'{element_name}')
            logging.debug(f'  {element_name} SLOTS(i) = {view.class_slots(element_name)}')
            logging.debug(f'  {element_name} SLOTS(d) = {view.class_slots(element_name, direct=True)}')
            self.assertCountEqual(view.class_slots(element_name), view.class_slots(element_name, direct=True))
        self.assertNotIn('Thing', view.all_classes())
        self.assertNotIn('Person', view.all_classes())
        self.assertIn('Adult', view.all_classes())
        
    def test_caching(self):
        """
        Determine if cache is reset after modifications made to schema
        """
        schema = SchemaDefinition(id='test', name='test')
        view = SchemaView(schema)
        self.assertCountEqual([], view.all_classes())
        view.add_class(ClassDefinition('X'))
        self.assertCountEqual(['X'], view.all_classes())
        view.add_class(ClassDefinition('Y'))
        self.assertCountEqual(['X', 'Y'], view.all_classes())
        # bypass view method and add directly to schema;
        # in general this is not recommended as the cache will
        # not be updated
        view.schema.classes['Z'] = ClassDefinition('Z')
        # as expected, the view doesn't know about Z
        self.assertCountEqual(['X', 'Y'], view.all_classes())
        # inform the view modifications have been made
        view.set_modified()
        # should be in sync
        self.assertCountEqual(['X', 'Y', 'Z'], view.all_classes())
        # recommended way to make updates
        view.delete_class('X')
        # cache will be up to date
        self.assertCountEqual(['Y', 'Z'], view.all_classes())
        view.add_class(ClassDefinition('W'))
        self.assertCountEqual(['Y', 'Z', 'W'], view.all_classes())

    def test_imports(self):
        """
        view should by default dynamically include imports chain
        """
        view = SchemaView(SCHEMA_WITH_IMPORTS)
        self.assertIsNotNone(view.schema.source_file)
        logging.debug(view.imports_closure())
        self.assertCountEqual(['kitchen_sink', 'core', 'linkml:types'], view.imports_closure())
        for t in view.all_types().keys():
            logging.debug(f'T={t} in={view.in_schema(t)}')
        self.assertEquals(view.in_schema(ClassDefinitionName('Person')), 'kitchen_sink')
        self.assertEquals(view.in_schema(SlotDefinitionName('id')), 'core')
        self.assertEquals(view.in_schema(SlotDefinitionName('name')), 'core')
        self.assertEquals(view.in_schema(SlotDefinitionName(ACTIVITY)), 'core')
        self.assertEquals(view.in_schema(SlotDefinitionName('string')), 'types')
        self.assertIn(ACTIVITY, view.all_classes())
        self.assertNotIn(ACTIVITY, view.all_classes(imports=False))
        self.assertIn('string', view.all_types())
        self.assertNotIn('string', view.all_types(imports=False))
        self.assertCountEqual(['SymbolString', 'string'], view.type_ancestors('SymbolString'))

        for tn, t in view.all_types().items():
            self.assertEqual(tn, t.name)
            induced_t = view.induced_type(tn)
            self.assertIsNotNone(induced_t.uri)
            #self.assertIsNotNone(induced_t.repr)
            self.assertIsNotNone(induced_t.base)
            if t in view.all_types(imports=False).values():
                self.assertEqual('https://w3id.org/linkml/tests/kitchen_sink', t.from_schema)
            else:
                self.assertIn(t.from_schema, ['https://w3id.org/linkml/tests/core', 'https://w3id.org/linkml/types'])
        for en, e in view.all_enums().items():
            self.assertEqual(en, e.name)
            if e in view.all_enums(imports=False).values():
                self.assertEqual('https://w3id.org/linkml/tests/kitchen_sink', e.from_schema)
            else:
                self.assertEqual('https://w3id.org/linkml/tests/core', e.from_schema)
        for sn, s in view.all_slots().items():
            self.assertEqual(sn, s.name)
            s_induced = view.induced_slot(sn)
            self.assertIsNotNone(s_induced.range)
            if s in view.all_slots(imports=False).values():
                self.assertEqual('https://w3id.org/linkml/tests/kitchen_sink', s.from_schema)
            else:
                self.assertEqual('https://w3id.org/linkml/tests/core', s.from_schema)
        for cn, c in view.all_classes().items():
            self.assertEqual(cn, c.name)
            if c in view.all_classes(imports=False).values():
                self.assertEqual('https://w3id.org/linkml/tests/kitchen_sink', c.from_schema)
            else:
                self.assertEqual('https://w3id.org/linkml/tests/core', c.from_schema)
            for s in view.class_induced_slots(cn):
                if s in view.all_classes(imports=False).values():
                    self.assertIsNotNone(s.slot_uri)
                    self.assertEqual('https://w3id.org/linkml/tests/kitchen_sink', s.from_schema)

        for c in ['Company', 'Person', 'Organization', 'Thing']:
            self.assertTrue(view.induced_slot('id', c).identifier)
            self.assertFalse(view.induced_slot('name', c).identifier)
            self.assertFalse(view.induced_slot('name', c).required)
            self.assertEquals(view.induced_slot('name', c).range, 'string')
        for c in ['Event', 'EmploymentEvent', 'MedicalEvent']:
            s = view.induced_slot('started at time', c)
            self.assertEquals(s.range, 'date')
            self.assertEquals(s.slot_uri, 'prov:startedAtTime')
        self.assertEquals(view.induced_slot(AGE_IN_YEARS, 'Person').minimum_value, 0)
        self.assertEquals(view.induced_slot(AGE_IN_YEARS, 'Adult').minimum_value, 16)

        self.assertEquals(view.get_class('agent').class_uri, 'prov:Agent')
        self.assertEquals(view.get_uri(AGENT), 'prov:Agent')
        logging.debug(view.get_class('Company').class_uri)

        self.assertEquals(view.get_uri(COMPANY), 'ks:Company')
        self.assertEquals(view.get_uri(COMPANY, expand=True), 'https://w3id.org/linkml/tests/kitchen_sink/Company')
        logging.debug(view.get_uri('TestClass'))
        self.assertEquals(view.get_uri('TestClass'), 'core:TestClass')
        self.assertEquals(view.get_uri('TestClass', expand=True), 'https://w3id.org/linkml/tests/core/TestClass')

        self.assertEquals(view.get_uri('string'), 'xsd:string')

        # dynamic enums
        e = view.get_enum('HCAExample')
        self.assertCountEqual(['GO:0007049',
                               'GO:0022403'],
                              e.include[0].reachable_from.source_nodes)

        # units
        height = view.get_slot('height_in_m')
        self.assertEqual("m", height.unit.ucum_code)

    def test_imports_from_schemaview(self):
        """
        view should by default dynamically include imports chain
        """
        view = SchemaView(SCHEMA_WITH_IMPORTS)
        view2 = SchemaView(view.schema)
        self.assertCountEqual(view.all_classes(), view2.all_classes())
        self.assertCountEqual(view.all_classes(imports=False), view2.all_classes(imports=False))

    def test_merge_imports(self):
        """
        ensure merging and merging imports closure works
        """
        view = SchemaView(SCHEMA_WITH_IMPORTS)
        all_c = copy(view.all_classes())
        all_c_noi = copy(view.all_classes(imports=False))
        self.assertLess(len(all_c_noi), len(all_c))
        view.merge_imports()
        all_c2 = copy(view.all_classes())
        self.assertCountEqual(all_c, all_c2)
        all_c2_noi = copy(view.all_classes(imports=False))
        self.assertEqual(len(all_c2_noi), len(all_c2))

    def test_traversal(self):
        schema = SchemaDefinition(id='test', name='traversal-test')
        view = SchemaView(schema)
        view.add_class(ClassDefinition('Root', mixins=['RootMixin']))
        view.add_class(ClassDefinition('A', is_a='Root', mixins=['Am1', 'Am2', 'AZ']))
        view.add_class(ClassDefinition('B', is_a='A', mixins=['Bm1', 'Bm2', 'BY']))
        view.add_class(ClassDefinition('C', is_a='B', mixins=['Cm1', 'Cm2', 'CX']))
        view.add_class(ClassDefinition('RootMixin', mixin=True))
        view.add_class(ClassDefinition('Am1', is_a='RootMixin', mixin=True))
        view.add_class(ClassDefinition('Am2', is_a='RootMixin', mixin=True))
        view.add_class(ClassDefinition('Bm1', is_a='Am1', mixin=True))
        view.add_class(ClassDefinition('Bm2', is_a='Am2', mixin=True))
        view.add_class(ClassDefinition('Cm1', is_a='Bm1', mixin=True))
        view.add_class(ClassDefinition('Cm2', is_a='Bm2', mixin=True))
        view.add_class(ClassDefinition('AZ', is_a='RootMixin', mixin=True))
        view.add_class(ClassDefinition('BY', is_a='RootMixin', mixin=True))
        view.add_class(ClassDefinition('CX', is_a='RootMixin', mixin=True))

        def check(ancs: List, expected: List):
            self.assertEqual(ancs, expected)
        check(view.class_ancestors('C', depth_first=True),
              ['C', 'Cm1', 'Cm2', 'CX', 'B', 'Bm1', 'Bm2', 'BY', 'A', 'Am1', 'Am2', 'AZ', 'Root', 'RootMixin'])
        check(view.class_ancestors('C', depth_first=False),
              ['C', 'Cm1', 'Cm2', 'CX', 'B', 'Bm1', 'Bm2', 'RootMixin', 'BY', 'A', 'Am1', 'Am2', 'AZ', 'Root'])
        check(view.class_ancestors('C', mixins=False),
              ['C', 'B', 'A', 'Root'])
        check(view.class_ancestors('C', is_a=False),
              ['C', 'Cm1', 'Cm2', 'CX'])

    def test_slot_inheritance(self):
        schema = SchemaDefinition(id='test', name='test')
        view = SchemaView(schema)
        view.add_class(ClassDefinition('C', slots=['s1', 's2']))
        view.add_class(ClassDefinition('D'))
        view.add_class(ClassDefinition('Z'))
        view.add_class(ClassDefinition('W'))
        #view.add_class(ClassDefinition('C2',
        #                               is_a='C')
        #                              # slot_usage=[SlotDefinition(s1, range='C2')])
        view.add_slot(SlotDefinition('s1', multivalued=True, range='D'))
        view.add_slot(SlotDefinition('s2', is_a='s1'))
        view.add_slot(SlotDefinition('s3', is_a='s2', mixins=['m1']))
        view.add_slot(SlotDefinition('s4', is_a='s2', mixins=['m1'], range='W'))
        view.add_slot(SlotDefinition('m1', mixin=True, multivalued=False, range='Z'))
        slot1 = view.induced_slot('s1', 'C')
        self.assertEquals(slot1.is_a, None)
        self.assertEqual('D', slot1.range)
        self.assertIsNotNone(slot1.multivalued)
        slot2 = view.induced_slot('s2', 'C')
        self.assertEqual(slot2.is_a, 's1')
        self.assertEqual('D', slot2.range)
        self.assertIsNotNone(slot2.multivalued)
        slot3 = view.induced_slot('s3', 'C')
        self.assertIsNotNone(slot3.multivalued)
        self.assertEqual('Z', slot3.range)
        slot4 = view.induced_slot('s4', 'C')
        self.assertIsNotNone(slot4.multivalued)
        self.assertEqual('W', slot4.range)
        # test dangling
        view.add_slot(SlotDefinition('s5', is_a='does-not-exist'))
        with self.assertRaises(ValueError):
            view.slot_ancestors('s5')

    def test_attribute_inheritance(self):
        """
        Tests attribute inheritance edge cases
        :return:
        """
        view = SchemaView(os.path.join(INPUT_DIR, 'attribute_edge_cases.yaml'))
        expected = [
            ('Root', 'a1', None, "a1"),
            ('Root', 'a2', None, "a2"),
            ('Root', 'a3', None, "a3"),
            ('C1', 'a1', True, "a1m1"),
            ('C1', 'a2', True, "a2c1"),
            ('C1', 'a3', None, "a3"),
            ('C1', 'a4', None, "a4"),
            ('C2', 'a1', False, "a1m2"),
            ('C2', 'a2', True, "a2c2"),
            ('C2', 'a3', None, "a3"),
            ('C2', 'a4', True, "a4m2"),
            ('C1x', 'a1', True, "a1m1"),
            ('C1x', 'a2', True, "a2c1x"),
            ('C1x', 'a3', None, "a3"),
            ('C1x', 'a4', None, "a4"),
        ]
        for cn, sn, req, desc in expected:
            slot = view.induced_slot(sn, cn)
            self.assertEqual(req, slot.required, f"in: {cn}.{sn}")
            self.assertEqual(desc, slot.description, f"in: {cn}.{sn}")
            self.assertEqual('string', slot.range, f"in: {cn}.{sn}")

    def test_ambiguous_attributes(self):
        """
        Tests behavior where multiple attributes share the same name
        """
        schema = SchemaDefinition(id='test', name='test')
        view = SchemaView(schema)
        a1 = SlotDefinition('a1', range='string')
        a2 = SlotDefinition('a2', range='FooEnum')
        a3 = SlotDefinition('a3', range='C3')
        view.add_class(ClassDefinition('C1', attributes={a1.name: a1, a2.name: a2, a3.name: a3}))
        a1x = SlotDefinition('a1', range='integer')
        a2x = SlotDefinition('a2', range='BarEnum')
        view.add_class(ClassDefinition('C2', attributes={a1x.name: a1x, a2x.name: a2x}))
        # a1 and a2 are ambiguous: only stub information available
        # without class context
        self.assertIsNone(view.get_slot(a1.name).range)
        self.assertIsNone(view.get_slot(a2.name).range)
        self.assertIsNotNone(view.get_slot(a3.name).range)
        self.assertEqual(3, len(view.all_slots(attributes=True)))
        self.assertEqual(0, len(view.all_slots(attributes=False)))
        # default is to include attributes
        self.assertEqual(3, len(view.all_slots()))
        self.assertEqual(a3.range, view.induced_slot(a3.name).range)
        self.assertEqual(a1.range, view.induced_slot(a1.name, 'C1').range)
        self.assertEqual(a2.range, view.induced_slot(a2.name, 'C1').range)
        self.assertEqual(a1x.range, view.induced_slot(a1x.name, 'C2').range)
        self.assertEqual(a2x.range, view.induced_slot(a2x.name, 'C2').range)

    def test_metamodel_in_schemaview(self):
        view = package_schemaview('linkml_runtime.linkml_model.meta')
        for cn in ['class_definition', 'type_definition', 'slot_definition']:
            self.assertIn(cn, view.all_classes())
            self.assertIn(cn, view.all_classes(imports=False))
            self.assertEqual(view.get_identifier_slot(cn).name, 'name')
        for cn in ['annotation', 'extension']:
            self.assertIn(cn, view.all_classes())
            self.assertNotIn(cn, view.all_classes(imports=False))
        for sn in ['id', 'name', 'description']:
            self.assertIn(sn, view.all_slots())
        for tn in ['uriorcurie', 'string', 'float']:
            self.assertIn(tn, view.all_types())
        for tn in ['uriorcurie', 'string', 'float']:
            self.assertNotIn(tn, view.all_types(imports=False))
        for cn, c in view.all_classes().items():
            uri = view.get_uri(cn, expand=True)
            #print(f'{cn}: {c.class_uri} // {uri}')
            self.assertIsNotNone(uri)
            if cn != 'structured_alias' and cn != 'UnitOfMeasure' and cn != 'ValidationReport' and \
                cn != 'ValidationResult':
                self.assertIn('https://w3id.org/linkml/', uri)
            induced_slots = view.class_induced_slots(cn)
            for s in induced_slots:
                exp_slot_uri = view.get_uri(s, expand=True)
                #print(f'  {cn}: {s.name} {s.alias} {s.slot_uri} // {exp_slot_uri}')
                self.assertIsNotNone(exp_slot_uri)

    def test_get_classes_by_slot(self):
        sv = SchemaView(SCHEMA_WITH_IMPORTS)

        slot = sv.get_slot(AGE_IN_YEARS)

        actual_result = sv.get_classes_by_slot(slot)
        expected_result = ["Person"]

        self.assertListEqual(expected_result, actual_result)

        actual_result = sv.get_classes_by_slot(slot, include_induced=True)
        expected_result = ["Person", "Adult"]

        self.assertListEqual(actual_result, expected_result)

    def test_materialize_patterns(self):
        sv = SchemaView(SCHEMA_WITH_STRUCTURED_PATTERNS)

        sv.materialize_patterns()

        height_slot = sv.get_slot("height")
        weight_slot = sv.get_slot("weight")

        self.assertEqual(height_slot.pattern, "\d+[\.\d+] (centimeter|meter|inch)")
        self.assertEqual(weight_slot.pattern, "\d+[\.\d+] (kg|g|lbs|stone)")

    def test_materialize_patterns_slot_usage(self):
        sv = SchemaView(SCHEMA_WITH_STRUCTURED_PATTERNS)

        sv.materialize_patterns()

        name_slot_usage = sv.get_class("FancyPersonInfo").slot_usage['name']

        self.assertEqual(name_slot_usage.pattern, "\\S+ \\S+-\\S+")

    def test_materialize_patterns_attribute(self):
        sv = SchemaView(SCHEMA_WITH_STRUCTURED_PATTERNS)

        sv.materialize_patterns()

        weight_attribute = sv.get_class('ClassWithAttributes').attributes['weight']

        self.assertEqual(weight_attribute.pattern, "\d+[\.\d+] (kg|g|lbs|stone)")

    def test_mergeimports(self):
        sv = SchemaView(SCHEMA_WITH_IMPORTS, merge_imports=False)
        # activity class is in core, but not in kitchen_sink
        classes_list = list(sv.schema.classes.keys())
        self.assertNotIn("activity", classes_list)

        # was generated by slot is in core, but not in kitchen_sink
        slots_list = list(sv.schema.slots.keys())
        self.assertNotIn("was generated by", slots_list)

        # list of prefixes only in kitchen_sink
        prefixes_list = list(sv.schema.prefixes.keys())
        self.assertListEqual(
                ["pav", "dce", "lego", "linkml", "biolink", "ks", "RO", "BFO", "tax"], 
                prefixes_list
        )

        # merge_imports=True, so activity class should be present
        sv = SchemaView(SCHEMA_WITH_IMPORTS, merge_imports=True)
        classes_list = list(sv.schema.classes.keys())
        self.assertIn("activity", classes_list)

        slots_list = list(sv.schema.slots.keys())
        self.assertIn("was generated by", slots_list)

        prefixes_list = list(sv.schema.prefixes.keys())
        self.assertListEqual(
                ["pav", 
                "dce", 
                "lego", 
                "linkml", 
                "biolink", 
                "ks", 
                "RO", 
                "BFO", 
                "tax", 
                "core", 
                "prov", 
                "xsd", 
                "shex",
<<<<<<< HEAD
                "schema"],
=======
                 "schema"],
>>>>>>> 9bbeed8b
                prefixes_list
        )

    def test_is_inlined(self):
        schema_path = os.path.join(INPUT_DIR, "schemaview_is_inlined.yaml")
        sv = SchemaView(schema_path)
        cases = [
            # slot name, expected is_inline
            ("a_thing_with_id", False),
            ("inlined_thing_with_id", True),
            ("inlined_as_list_thing_with_id", True),
            ("a_thing_without_id", True),
            ("inlined_thing_without_id", True),
            ("inlined_as_list_thing_without_id", True),
            ("an_integer", False),
            ("inlined_integer", False),
            ("inlined_as_list_integer", False)
        ]
        for slot_name, expected_result in cases:
            with self.subTest(slot_name=slot_name):
                slot = sv.get_slot(slot_name)
                actual_result = sv.is_inlined(slot)
                self.assertEqual(actual_result, expected_result)

if __name__ == '__main__':
    unittest.main()<|MERGE_RESOLUTION|>--- conflicted
+++ resolved
@@ -703,11 +703,7 @@
                 "prov", 
                 "xsd", 
                 "shex",
-<<<<<<< HEAD
                 "schema"],
-=======
-                 "schema"],
->>>>>>> 9bbeed8b
                 prefixes_list
         )
 
