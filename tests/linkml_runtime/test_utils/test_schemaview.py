import os
import unittest
import logging

from linkml_runtime.linkml_model.meta import SchemaDefinition, ClassDefinition, SlotDefinitionName, SlotDefinition
from linkml_runtime.loaders.yaml_loader import YAMLLoader
from linkml_runtime.utils.schemaview import SchemaView
from linkml_runtime.utils.schemaops import roll_up, roll_down

from tests.test_utils import INPUT_DIR

SCHEMA_NO_IMPORTS = os.path.join(INPUT_DIR, 'kitchen_sink_noimports.yaml')
SCHEMA_WITH_IMPORTS = os.path.join(INPUT_DIR, 'kitchen_sink.yaml')

yaml_loader = YAMLLoader()


class SchemaViewTestCase(unittest.TestCase):

    def test_schemaview(self):
        # no import schema
        view = SchemaView(SCHEMA_NO_IMPORTS)
        logging.debug(view.imports_closure())
        assert len(view.imports_closure()) == 1
        all_cls = view.all_classes()
        logging.debug(f'n_cls = {len(all_cls)}')

        assert list(view.annotation_dict(SlotDefinitionName('is current')).values()) == ['bar']
        logging.debug(view.annotation_dict(SlotDefinitionName('employed at')))
        element = view.get_element(SlotDefinitionName('employed at'))
        logging.debug(element.annotations)
        element = view.get_element(SlotDefinitionName('has employment history'))
        logging.debug(element.annotations)

<<<<<<< HEAD
        assert view.is_mixin('WithLocation')
        assert not view.is_mixin('BirthEvent')

        assert view.inverse('employment history of') == 'has employment history'
        assert view.inverse('has employment history') == 'employment history of'
=======
        mapping = view.get_mapping_index()
        assert mapping is not None

        category_mapping = view.get_element_by_mapping("GO:0005198")
        assert category_mapping == ['activity']
>>>>>>> 5ffba5d9

        if True:
            for sn, s in view.all_slots().items():
                logging.info(f'SN = {sn} RANGE={s.range}')
            # this section is mostly for debugging
            for cn in all_cls.keys():
                logging.debug(f'{cn} FROM SCHEMA = {view.get_class(cn).from_schema}')
                logging.debug(f'{cn} PARENTS = {view.class_parents(cn)}')
                logging.debug(f'{cn} ANCS = {view.class_ancestors(cn)}')
                logging.debug(f'{cn} CHILDREN = {view.class_children(cn)}')
                logging.debug(f'{cn} DESCS = {view.class_descendants(cn)}')
                logging.debug(f'{cn} SCHEMA = {view.in_schema(cn)}')
                logging.debug(f'  SLOTS = {view.class_slots(cn)}')
                for sn in view.class_slots(cn):
                    slot = view.get_slot(sn)
                    if slot is None:
                        logging.debug(f'NO SLOT: {sn}')
                    else:
                        logging.debug(f'  SLOT {sn} R: {slot.range} U: {view.get_uri(sn)} ANCS: {view.slot_ancestors(sn)}')
                    induced_slot = view.induced_slot(sn, cn)
                    logging.debug(f'    INDUCED {sn}={induced_slot}')

        logging.debug(f'ALL = {view.all_elements().keys()}')

        # -- TEST ANCESTOR/DESCENDANTS FUNCTIONS --

        self.assertCountEqual(['Company', 'Organization', 'HasAliases', 'Thing'],
                              view.class_ancestors('Company'))
        self.assertCountEqual(['Organization', 'HasAliases', 'Thing'],
                              view.class_ancestors('Company', reflexive=False))
        self.assertCountEqual(['Thing', 'Person', 'Organization', 'Company', 'Adult'],
                              view.class_descendants('Thing'))

        # -- TEST CLASS SLOTS --

        self.assertCountEqual(['id', 'name',  ## From Thing
                               'has employment history', 'has familial relationships', 'has medical history',
                               'age in years', 'addresses', 'has birth event', ## From Person
                               'aliases'  ## From HasAliases
                                ],
                              view.class_slots('Person'))
        self.assertCountEqual(view.class_slots('Person'), view.class_slots('Adult'))
        self.assertCountEqual(['id', 'name',  ## From Thing
                               'ceo', ## From Company
                               'aliases'  ## From HasAliases
                               ],
                              view.class_slots('Company'))

        assert view.get_class('agent').class_uri == 'prov:Agent'
        assert view.get_uri('agent') == 'prov:Agent'
        logging.debug(view.get_class('Company').class_uri)
        assert view.get_uri('Company') == 'ks:Company'

        # test induced slots

        for c in ['Company', 'Person', 'Organization',]:
            islot = view.induced_slot('aliases', c)
            assert islot.multivalued is True
            self.assertEqual(islot.owner, c, 'owner does not match')
            self.assertEqual(view.get_uri(islot, expand=True), 'https://w3id.org/linkml/tests/kitchen_sink/aliases')

        assert view.get_identifier_slot('Company').name == 'id'
        assert view.get_identifier_slot('Thing').name == 'id'
        assert view.get_identifier_slot('FamilialRelationship') is None
        for c in ['Company', 'Person', 'Organization', 'Thing']:
            assert view.induced_slot('id', c).identifier is True
            assert view.induced_slot('name', c).identifier is not True
            assert view.induced_slot('name', c).required is False
            assert view.induced_slot('name', c).range == 'string'
            self.assertEqual(view.induced_slot('id', c).owner, c, 'owner does not match')
            self.assertEqual(view.induced_slot('name', c).owner, c, 'owner does not match')
        for c in ['Event', 'EmploymentEvent', 'MedicalEvent']:
            s = view.induced_slot('started at time', c)
            logging.debug(f's={s.range} // c = {c}')
            assert s.range == 'date'
            assert s.slot_uri == 'prov:startedAtTime'
            self.assertEqual(s.owner, c, 'owner does not match')
        # test slot_usage
        assert view.induced_slot('age in years', 'Person').minimum_value == 0
        assert view.induced_slot('age in years', 'Adult').minimum_value == 16
        assert view.induced_slot('name', 'Person').pattern is not None
        assert view.induced_slot('type', 'FamilialRelationship').range == 'FamilialRelationshipType'
        assert view.induced_slot('related to', 'FamilialRelationship').range == 'Person'
        assert view.get_slot('related to').range == 'Thing'
        assert view.induced_slot('related to', 'Relationship').range == 'Thing'

        a = view.get_class('activity')
        self.assertCountEqual(a.exact_mappings, ['prov:Activity'])
        logging.debug(view.get_mappings('activity',expand=True))
        self.assertCountEqual(view.get_mappings('activity')['exact'], ['prov:Activity'])
        self.assertCountEqual(view.get_mappings('activity', expand=True)['exact'], ['http://www.w3.org/ns/prov#Activity'])

        u = view.usage_index()
        for k, v in u.items():
            logging.debug(f' {k} = {v}')

        # test methods also work for attributes
        leaves = view.class_leaves()
        logging.debug(f'LEAVES={leaves}')
        assert 'MedicalEvent' in leaves
        roots = view.class_roots()
        logging.debug(f'ROOTS={roots}')
        assert 'Dataset' in roots
        ds_slots = view.class_slots('Dataset')
        logging.debug(ds_slots)
        assert len(ds_slots) == 3
        self.assertCountEqual(['persons', 'companies', 'activities'], ds_slots)
        for sn in ds_slots:
            s = view.induced_slot(sn, 'Dataset')
            logging.debug(s)

    def test_rollup_rolldown(self):
        # no import schema
        view = SchemaView(SCHEMA_NO_IMPORTS)
        element_name = 'Event'
        roll_up(view, element_name)
        for slot in view.class_induced_slots(element_name):
            logging.debug(slot)
        induced_slot_names = [s.name for s in view.class_induced_slots(element_name)]
        logging.debug(induced_slot_names)
        self.assertCountEqual(['started at time', 'ended at time', 'is current', 'in location', 'employed at', 'married to'],
                              induced_slot_names)
        # check to make sure rolled-up classes are deleted
        assert view.class_descendants(element_name, reflexive=False) == []
        roll_down(view, view.class_leaves())
        for element_name in view.all_classes():
            c = view.get_class(element_name)
            logging.debug(f'{element_name}')
            logging.debug(f'  {element_name} SLOTS(i) = {view.class_slots(element_name)}')
            logging.debug(f'  {element_name} SLOTS(d) = {view.class_slots(element_name, direct=True)}')
            self.assertCountEqual(view.class_slots(element_name), view.class_slots(element_name, direct=True))
        assert 'Thing' not in view.all_classes()
        assert 'Person' not in view.all_classes()
        assert 'Adult' in view.all_classes()

    def test_caching(self):
        """
        Determine if cache is reset after modifications made to schema
        """
        schema = SchemaDefinition(id='test', name='test')
        view = SchemaView(schema)
        self.assertCountEqual([], view.all_classes())
        view.add_class(ClassDefinition('X'))
        self.assertCountEqual(['X'], view.all_classes())
        view.add_class(ClassDefinition('Y'))
        self.assertCountEqual(['X', 'Y'], view.all_classes())
        # bypass view method and add directly to schema;
        # in general this is not recommended as the cache will
        # not be updated
        view.schema.classes['Z'] = ClassDefinition('Z')
        # as expected, the view doesn't know about Z
        self.assertCountEqual(['X', 'Y'], view.all_classes())
        # inform the view modifications have been made
        view.set_modified()
        # should be in sync
        self.assertCountEqual(['X', 'Y', 'Z'], view.all_classes())
        # recommended way to make updates
        view.delete_class('X')
        # cache will be up to date
        self.assertCountEqual(['Y', 'Z'], view.all_classes())
        view.add_class(ClassDefinition('W'))
        self.assertCountEqual(['Y', 'Z', 'W'], view.all_classes())

    def test_imports(self):
        """
        view should by default dynamically include imports chain
        """
        view = SchemaView(SCHEMA_WITH_IMPORTS)
        logging.debug(view.imports_closure())
        self.assertCountEqual(['kitchen_sink', 'core', 'linkml:types'], view.imports_closure())
        for t in view.all_types().keys():
            logging.debug(f'T={t} in={view.in_schema(t)}')
        assert view.in_schema('Person') == 'kitchen_sink'
        assert view.in_schema('id') == 'core'
        assert view.in_schema('name') == 'core'
        assert view.in_schema('activity') == 'core'
        assert view.in_schema('string') == 'types'
        assert 'activity' in view.all_classes()
        assert 'activity' not in view.all_classes(imports=False)

        for c in ['Company', 'Person', 'Organization', 'Thing']:
            assert view.induced_slot('id', c).identifier is True
            assert view.induced_slot('name', c).identifier is not True
            assert view.induced_slot('name', c).required is False
            assert view.induced_slot('name', c).range == 'string'
        for c in ['Event', 'EmploymentEvent', 'MedicalEvent']:
            s = view.induced_slot('started at time', c)
            print(f's={s.range} // c = {c}')
            assert s.range == 'date'
            assert s.slot_uri == 'prov:startedAtTime'
        assert view.induced_slot('age in years', 'Person').minimum_value == 0
        assert view.induced_slot('age in years', 'Adult').minimum_value == 16

        assert view.get_class('agent').class_uri == 'prov:Agent'
        assert view.get_uri('agent') == 'prov:Agent'
        logging.debug(view.get_class('Company').class_uri)
        assert view.get_uri('Company') == 'ks:Company'
        assert view.get_uri('Company', expand=True) == 'https://w3id.org/linkml/tests/kitchen_sink/Company'
        logging.debug(view.get_uri("TestClass"))
        assert view.get_uri('TestClass') == 'core:TestClass'
        assert view.get_uri('TestClass', expand=True) == 'https://w3id.org/linkml/tests/core/TestClass'

        assert view.get_uri('string') == 'xsd:string'

    def test_slot_inheritance(self):
        schema = SchemaDefinition(id='test', name='test')
        view = SchemaView(schema)
        view.add_class(ClassDefinition('C', slots=['s1', 's2']))
        view.add_class(ClassDefinition('D'))
        view.add_class(ClassDefinition('Z'))
        view.add_class(ClassDefinition('W'))
        #view.add_class(ClassDefinition('C2',
        #                               is_a='C')
        #                              # slot_usage=[SlotDefinition(s1, range='C2')])
        view.add_slot(SlotDefinition('s1', multivalued=True, range='D'))
        view.add_slot(SlotDefinition('s2', is_a='s1'))
        view.add_slot(SlotDefinition('s3', is_a='s2', mixins=['m1']))
        view.add_slot(SlotDefinition('s4', is_a='s2', mixins=['m1'], range='W'))
        view.add_slot(SlotDefinition('m1', mixin=True, multivalued=False, range='Z'))
        slot1 = view.induced_slot('s1', 'C')
        assert not slot1.is_a
        self.assertEqual('D', slot1.range)
        assert slot1.multivalued
        slot2 = view.induced_slot('s2', 'C')
        self.assertEqual(slot2.is_a, 's1')
        self.assertEqual('D', slot2.range)
        assert slot2.multivalued
        slot3 = view.induced_slot('s3', 'C')
        assert slot3.multivalued
        self.assertEqual('Z', slot3.range)
        slot4 = view.induced_slot('s4', 'C')
        assert slot4.multivalued
        self.assertEqual('W', slot4.range)


if __name__ == '__main__':
    unittest.main()<|MERGE_RESOLUTION|>--- conflicted
+++ resolved
@@ -32,19 +32,17 @@
         element = view.get_element(SlotDefinitionName('has employment history'))
         logging.debug(element.annotations)
 
-<<<<<<< HEAD
         assert view.is_mixin('WithLocation')
         assert not view.is_mixin('BirthEvent')
 
         assert view.inverse('employment history of') == 'has employment history'
         assert view.inverse('has employment history') == 'employment history of'
-=======
+        
         mapping = view.get_mapping_index()
         assert mapping is not None
 
         category_mapping = view.get_element_by_mapping("GO:0005198")
         assert category_mapping == ['activity']
->>>>>>> 5ffba5d9
 
         if True:
             for sn, s in view.all_slots().items():
