import unittest

from linkml_runtime.loaders import yaml_loader

from linkml.generators.pythongen import PythonGenerator
from linkml.validators import JsonSchemaDataValidator
from tests.test_validation.environment import env

SCHEMA = env.input_path("kitchen_sink.yaml")
INSTANCE_DATA_1 = env.input_path("kitchen_sink_inst_01.yaml")
INSTANCE_DATA_2 = env.input_path("kitchen_sink_inst_02.yaml")


class JsonSchemaValidatorTestCase(unittest.TestCase):
    def test_jsonschema_validation(self):
        """Validate data against a LinkML module using a json-schema validator"""
        mod = PythonGenerator(SCHEMA).compile_module()
        obj1 = yaml_loader.load(source=INSTANCE_DATA_1, target_class=mod.Dataset)
        v = JsonSchemaDataValidator(schema=SCHEMA)
<<<<<<< HEAD
        results = v.validate_object(obj)
        print(results)
=======
        # check that jsonschema_objs dict cache is empty before validate_object()
        # first call
        self.assertIsNone(v.jsonschema_objs)
        v.validate_object(obj1, target_class=mod.Dataset)

        obj2 = yaml_loader.load(source=INSTANCE_DATA_2, target_class=mod.Dataset)
        v.validate_object(obj2, target_class=mod.Dataset)

        # check that the cache store is a dict
        self.assertEqual(type(v.jsonschema_objs), dict)
        # check that the cache store is not empty
        self.assertGreater(len(v.jsonschema_objs.keys()), 0)
        for f, j in v.jsonschema_objs.items():
            # check that cache store keys are of type frozendict()
            self.assertEqual(type(f), frozenset)
            # check that cache store values are dicts
            self.assertEqual(type(j), dict)
            self.assertGreater(len(j.keys()), 0)
>>>>>>> 9e6114b3


if __name__ == "__main__":
    unittest.main()<|MERGE_RESOLUTION|>--- conflicted
+++ resolved
@@ -17,10 +17,6 @@
         mod = PythonGenerator(SCHEMA).compile_module()
         obj1 = yaml_loader.load(source=INSTANCE_DATA_1, target_class=mod.Dataset)
         v = JsonSchemaDataValidator(schema=SCHEMA)
-<<<<<<< HEAD
-        results = v.validate_object(obj)
-        print(results)
-=======
         # check that jsonschema_objs dict cache is empty before validate_object()
         # first call
         self.assertIsNone(v.jsonschema_objs)
@@ -39,8 +35,6 @@
             # check that cache store values are dicts
             self.assertEqual(type(j), dict)
             self.assertGreater(len(j.keys()), 0)
->>>>>>> 9e6114b3
-
 
 if __name__ == "__main__":
     unittest.main()