<<<<<<< HEAD
=======
import pytest
from jsonasobj2 import as_json
>>>>>>> 4b6b8888
from linkml_runtime.utils.compile_python import compile_python
from linkml_runtime.utils.jsonasobj2 import as_json

from linkml.generators.pythongen import PythonGenerator


@pytest.mark.pythongen
def test_issue_python_ordering(input_path, snapshot):
    """Make sure that types are generated as part of the output"""
    output = PythonGenerator(input_path("issue_134.yaml")).serialize()
    assert output == snapshot("issue_134.py")

    module = compile_python(output)
    e = module.E("id:1")
    b = module.B("id:2")
    e.has_b = b

    json_output = as_json(e)
    assert json_output == snapshot("issue_134.json")<|MERGE_RESOLUTION|>--- conflicted
+++ resolved
@@ -1,8 +1,7 @@
-<<<<<<< HEAD
-=======
+
 import pytest
 from jsonasobj2 import as_json
->>>>>>> 4b6b8888
+
 from linkml_runtime.utils.compile_python import compile_python
 from linkml_runtime.utils.jsonasobj2 import as_json
 
