--- conflicted
+++ resolved
@@ -4,9 +4,6 @@
 from linkml_runtime.utils.compile_python import compile_python
 from .model.polymorphism_schema import gen_person_and_organisation_example_data, gen_person_and_organisation_schema, gen_type_hierarchy_example_schema
 from pydantic import ValidationError
-<<<<<<< HEAD
-=======
-
 from linkml.generators.pydanticgen import PydanticGenerator
 
 type_hierarchy_schema_str = """
@@ -18,12 +15,10 @@
   x: http://example.org/
 default_prefix: x
 default_range: string
-description: test
->>>>>>> b68cf767
+description: test 
+"""
 
 
-
-<<<<<<< HEAD
 class PydanticPolymorphismTestCase(TestEnvironmentTestCase):
     env = env
 
@@ -53,7 +48,7 @@
         _ = mod.Person(id=id, category=['http://example.org/Person'])
         _ = mod.Person(id=id, category=['x:Person'])
         self.assertRaises(ValidationError, lambda: mod.Person(category=['x:NamedThing']))
-=======
+
 def test_pydantic_obey_range():
     gen = PydanticGenerator(schema_str)
     output = gen.serialize()
@@ -64,26 +59,21 @@
 
     output_subset = [line for line in output.splitlines() if "thingtype" in line]
     assert len(output_subset) > 0
->>>>>>> b68cf767
-
     assert len([x for x in output_subset if "x:Person" in x]) == 1
 
-<<<<<<< HEAD
-    def test_pydantic_load_poly_data(self):
-        gen = PydanticGenerator(gen_person_and_organisation_schema())
-        output = gen.serialize()
-        mod = compile_python(output, "testschema")
-        data = mod.Container.parse_raw(gen_person_and_organisation_example_data())
-        
-        self.assertEqual(len([x for x in data.things if isinstance(x,mod.Person)]),1)
-        self.assertEqual(len([x for x in data.things if isinstance(x,mod.Organisation)]),2)
-=======
     gen = PydanticGenerator(schema_str.replace("uriorcurie", "uri"))
     output = gen.serialize()
     output_subset = [line for line in output.splitlines() if "thingtype" in line]
     assert len(output_subset) > 0
     assert len([x for x in output_subset if "http://example.org/Person" in x]) == 1
->>>>>>> b68cf767
+    
+def test_pydantic_load_poly_data(self):
+  gen = PydanticGenerator(gen_person_and_organisation_schema()
+  output = gen.serialize()
+  mod = compile_python(output, "testschema")
+  data = mod.Container.parse_raw(gen_person_and_organisation_example_data())
+  self.assertEqual(len([x for x in data.things if isinstance(x,mod.Person)]),1)
+  self.assertEqual(len([x for x in data.things if isinstance(x,mod.Organisation)]),2)
 
 
 def test_type_hierarchy():
