--- conflicted
+++ resolved
@@ -1,8 +1,4 @@
-<<<<<<< HEAD
-"""Unit tests for issues encountered in the TCCM model generation"""
-=======
 """Unit tests for issues encountered in the TCCM model generation."""
->>>>>>> 137d2f3b
 
 import logging
 
