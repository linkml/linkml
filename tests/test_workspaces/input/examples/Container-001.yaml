--- conflicted
+++ resolved
@@ -2,12 +2,9 @@
   - id: P:001
     name: fred bloggs
     primary_email: fred.bloggs@example.com
-<<<<<<< HEAD
     age: 33
-=======
     gender: cisgender man
     depicted_by: https://example.org/pictures/fred.jpg
->>>>>>> e32f7058
   - id: P:002
     name: joe schmö
     primary_email: joe.schmoe@example.com
