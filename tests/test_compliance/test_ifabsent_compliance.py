--- conflicted
+++ resolved
@@ -23,7 +23,6 @@
 @pytest.mark.parametrize(
     "schema_name,range,ifabsent,data_name,initial_value,expected,schema_valid,valid,skip_for",
     [
-<<<<<<< HEAD
         ("str", "string", "string(x)", "no_value", None, "x", True, True),
         ("str", "string", "string(x)", "has_value", "y", "y", True, True),
         ("int", "integer", "int(5)", "no_value", None, 5, True, True),
@@ -33,15 +32,6 @@
         ("bnode", "nodeidentifier", "bnode", "no_value", None, rdflib.BNode, True, True),
         ("D", CLASS_D, "string(p1)", "no_value", None, "p1", False, True),
         ("inconsistent", "integer", "string(x)", "has_value", None, "x", True, False),
-=======
-        ("str", "string", "string(x)", "no_value", None, "x", True, True, []),
-        ("str", "string", "string(x)", "has_value", "y", "x", True, True, []),
-        ("int", "integer", "int(5)", "no_value", None, 5, True, True, []),
-        ("float", "float", "float(5.0)", "no_value", None, 5.0, True, True, []),
-        ("boolT", "boolean", "true", "no_value", None, True, True, True, []),
-        ("boolF", "boolean", "false", "no_value", None, False, True, True, []),
-        ("class_curie", "uriorcurie", "class_curie", "no_value", None, "ex:C", True, True, []),
-        ("D", CLASS_D, "string(p1)", "no_value", None, "p1", False, True, []),
         # Skip Python, Pydantic and Shacl frameworks because this incompatibility is not possible with the processor
         (
             "incompat_string",
@@ -78,7 +68,6 @@
         ),
         ("fuzz_str", "string", f"string({FUZZ_STR})", "has_value", None, FUZZ_STR, True, True, []),
         # ("enum", ENUM_E, f"(EnumName({PV_1})", "has_value", None, PV_1, True, True),
->>>>>>> 16fe5200
     ],
 )
 @pytest.mark.parametrize("framework", CORE_FRAMEWORKS)
