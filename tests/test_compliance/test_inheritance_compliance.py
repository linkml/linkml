"""Tests involving inheritance (is_a) and related constructs."""
import pytest

from tests.test_compliance.helper import (
    JSON_SCHEMA,
    OWL,
    PYDANTIC,
    PYTHON_DATACLASSES,
    SQL_DDL_SQLITE,
    ValidationBehavior,
    check_data,
    validated_schema,
)
from tests.test_compliance.test_compliance import (
    CLASS_C,
    CLASS_D,
    CLASS_MC1,
    CLASS_MC2,
    CLASS_X,
    CLASS_Y,
    CORE_FRAMEWORKS,
    EXAMPLE_STRING_VALUE_1,
    EXAMPLE_STRING_VALUE_2,
    EXAMPLE_STRING_VALUE_3,
    EXAMPLE_STRING_VALUE_4,
    SLOT_S1,
    SLOT_S2,
    SLOT_S3,
    SLOT_S4,
)


@pytest.mark.parametrize("parent_is_abstract", [False, True])
@pytest.mark.parametrize(
    "description,cls,object,is_valid",
    [
        ("object may be empty", CLASS_C, {}, True),
        (
            "not all attributes need to be specified",
            CLASS_C,
            {
                SLOT_S1: EXAMPLE_STRING_VALUE_1,
            },
            True,
        ),
        (
            "all attributes can be specified",
            CLASS_C,
            {
                SLOT_S1: EXAMPLE_STRING_VALUE_1,
                SLOT_S2: EXAMPLE_STRING_VALUE_2,
            },
            True,
        ),
        (
            "attributes not in the class are not allowed",
            CLASS_C,
            {
                SLOT_S1: EXAMPLE_STRING_VALUE_1,
                SLOT_S2: EXAMPLE_STRING_VALUE_2,
                SLOT_S3: EXAMPLE_STRING_VALUE_3,
            },
            False,
        ),
        (
            "instantiate parent",
            CLASS_D,
            {
                SLOT_S1: EXAMPLE_STRING_VALUE_1,
            },
            True,
        ),
        (
            "cannot inherit from children",
            CLASS_D,
            {
                SLOT_S1: EXAMPLE_STRING_VALUE_1,
                SLOT_S2: EXAMPLE_STRING_VALUE_2,
            },
            False,
        ),
    ],
)
@pytest.mark.parametrize("framework", CORE_FRAMEWORKS)
def test_basic_class_inheritance(framework, description, cls: str, object, is_valid, parent_is_abstract):
    """
    Tests behavior is_a in class hierarchies.

    :param framework:
    :param description:
    :param object:
    :param is_valid:
    :param parent_is_abstract:
    :return:
    """
    json_schema_defs = {
        "C": {
            "additionalProperties": False,
            "description": "",
            "properties": {
                "s1": {"type": "string"},
                "s2": {"type": "string"},
            },
            "title": "C",
            "type": "object",
        },
    }
    if not parent_is_abstract:
        json_schema_defs["D"] = {
            "additionalProperties": False,
            "description": "",
            "properties": {"s1": {"type": "string"}},
            "title": "D",
            "type": "object",
        }
    classes = {
        CLASS_D: {
            "abstract": parent_is_abstract,
            "attributes": {
                SLOT_S1: {
                    "_mappings": {
                        PYDANTIC: "s1: Optional[str] = Field(None)",
                        PYTHON_DATACLASSES: "s1: Optional[str] = None",
                    }
                },
            },
        },
        CLASS_C: {
            "is_a": CLASS_D,
            "attributes": {
                SLOT_S2: {},
            },
            "_mappings": {
                PYDANTIC: "class C(D):",
                PYTHON_DATACLASSES: "@dataclass\nclass C(D):",
                JSON_SCHEMA: {"$defs": json_schema_defs},
            },
        },
    }
    expected_behavior = ValidationBehavior.IMPLEMENTS
    if cls == CLASS_D and parent_is_abstract:
        is_valid = False
        if framework in [PYDANTIC, PYTHON_DATACLASSES, SQL_DDL_SQLITE, OWL]:
            # currently lax about instantiating abstract classes
            expected_behavior = ValidationBehavior.INCOMPLETE
<<<<<<< HEAD
    schema = validated_schema(
        test_basic_class_inheritance,
        f"ABS{parent_is_abstract}",
        framework,
        classes=classes,
        core_elements=["is_a", "abstract"],
    )
=======
    schema = validated_schema(test_basic_class_inheritance, f"ABS{parent_is_abstract}", framework, classes=classes)
>>>>>>> 70eb732a
    check_data(
        schema,
        description.replace(" ", "_"),
        framework,
        object,
        is_valid,
        expected_behavior=expected_behavior,
        target_class=cls,
        description="pattern",
    )


@pytest.mark.parametrize(
    "description,cls,object,is_valid",
    [
        ("object may be empty", CLASS_C, {}, True),
        (
            "not all attributes need to be specified",
            CLASS_C,
            {
                SLOT_S3: EXAMPLE_STRING_VALUE_1,
            },
            True,
        ),
        (
            "mixin parent attributes can be specified",
            CLASS_C,
            {
                SLOT_S1: EXAMPLE_STRING_VALUE_1,
                SLOT_S2: EXAMPLE_STRING_VALUE_2,
            },
            True,
        ),
        (
            "attributes not in the class are not allowed",
            CLASS_C,
            {
                SLOT_S1: EXAMPLE_STRING_VALUE_1,
                SLOT_S2: EXAMPLE_STRING_VALUE_2,
                SLOT_S3: EXAMPLE_STRING_VALUE_3,
                SLOT_S4: EXAMPLE_STRING_VALUE_4,
            },
            False,
        ),
        (
            "instantiating mixin parent forbidden",
            CLASS_MC1,
            {
                SLOT_S1: EXAMPLE_STRING_VALUE_1,
            },
            False,
        ),
        (
            "cannot inherit from children",
            CLASS_MC1,
            {
                SLOT_S1: EXAMPLE_STRING_VALUE_1,
                SLOT_S3: EXAMPLE_STRING_VALUE_2,
            },
            False,
        ),
    ],
)
@pytest.mark.parametrize("framework", CORE_FRAMEWORKS)
def test_mixins(framework, description, cls, object, is_valid):
    """
    Tests behavior of mixins.

    :param framework:
    :param description:
    :param object:
    :param is_valid:
    :return:
    """
    json_schema_defs = {
        "C": {
            "additionalProperties": False,
            "description": "",
            "properties": {
                "s1": {"type": "string"},
                "s2": {"type": "string"},
                "s3": {"type": "string"},
            },
            "title": "C",
            "type": "object",
        },
    }
    classes = {
        CLASS_MC1: {
            "mixin": True,
            "attributes": {
                SLOT_S1: {
                    "_mappings": {
                        PYDANTIC: "s1: Optional[str] = Field(None)",
                        PYTHON_DATACLASSES: "s1: Optional[str] = None",
                    }
                },
            },
        },
        CLASS_MC2: {
            "mixin": True,
            "attributes": {
                SLOT_S2: {},
            },
        },
        CLASS_C: {
            "mixins": [CLASS_MC1, CLASS_MC2],
            "attributes": {
                SLOT_S3: {},
            },
            "_mappings": {
                PYDANTIC: "class C(MC2, MC1):",
                PYTHON_DATACLASSES: "@dataclass\nclass C(YAMLRoot):",  # DC rolls up
                JSON_SCHEMA: {"$defs": json_schema_defs},
            },
        },
    }
    schema = validated_schema(
        test_mixins, "default", framework, classes=classes, core_elements=["mixins", "mixin"]
    )
    expected_behavior = ValidationBehavior.IMPLEMENTS
    if cls != CLASS_C:
        if framework in [PYDANTIC, PYTHON_DATACLASSES, SQL_DDL_SQLITE, OWL]:
            # currently lax about prohibiting instantiating mixins
            expected_behavior = ValidationBehavior.INCOMPLETE
    check_data(
        schema,
        description.replace(" ", "_"),
        framework,
        object,
        is_valid,
        expected_behavior=expected_behavior,
        target_class=cls,
        description="pattern",
    )


@pytest.mark.parametrize(
    "description,cls,object,is_valid",
    [
        (
            "attribute ranges are refined",
            CLASS_C,
            {
                SLOT_S1: {
                    SLOT_S3: EXAMPLE_STRING_VALUE_3,
                },
            },
            True,
        ),
        (
            "attribute ranges are not inherited upwards",
            CLASS_D,
            {
                SLOT_S1: {
                    SLOT_S3: EXAMPLE_STRING_VALUE_3,
                },
            },
            False,
        ),
    ],
)
@pytest.mark.parametrize("framework", CORE_FRAMEWORKS)
def test_refine_attributes(framework, description, cls, object, is_valid):
    """
    Tests refining of attributes via is_a.

    This test is analogous to test_slot_usage

    :param framework:
    :param description:
    :param object:
    :param is_valid:
    :return:
    """
    classes = {
        CLASS_D: {
            "attributes": {
                SLOT_S1: {
                    "range": CLASS_Y,
                },
            },
        },
        CLASS_C: {
            "is_a": CLASS_D,
            "attributes": {
                SLOT_S1: {
                    "range": CLASS_X,
                },
            },
        },
        CLASS_Y: {
            "attributes": {
                SLOT_S2: {},
            },
        },
        CLASS_X: {
            "is_a": CLASS_Y,
            "attributes": {
                SLOT_S3: {},
            },
        },
    }
    schema = validated_schema(
        test_refine_attributes,
        "default",
        framework,
        classes=classes,
        core_elements=["is_a", "attributes"],
    )
    check_data(
        schema,
        description.replace(" ", "_"),
        framework,
        object,
        is_valid,
        target_class=cls,
        description="pattern",
    )


@pytest.mark.parametrize(
    "description,cls,object,is_valid",
    [
        (
            "slot_usage is inherited",
            CLASS_C,
            {
                SLOT_S1: {
                    SLOT_S3: EXAMPLE_STRING_VALUE_3,
                },
            },
            True,
        ),
        (
            "slot_usage is not inherited upwards",
            CLASS_D,
            {
                SLOT_S1: {
                    SLOT_S3: EXAMPLE_STRING_VALUE_3,
                },
            },
            False,
        ),
    ],
)
@pytest.mark.parametrize("framework", CORE_FRAMEWORKS)
def test_slot_usage(framework, description, cls, object, is_valid):
    """
    Tests slot usage inheritance.

    * C is_a D, and refines s1 from Y to X
    * X is_a Y

    :param framework:
    :param description:
    :param object:
    :param is_valid:
    :return:
    """
    slots = {
        SLOT_S1: {},
        SLOT_S2: {},
        SLOT_S3: {},
    }
    classes = {
        CLASS_D: {
            "slots": [SLOT_S1],
            "slot_usage": {
                SLOT_S1: {
                    "range": CLASS_Y,
                },
            },
        },
        CLASS_C: {
            "is_a": CLASS_D,
            "slot_usage": {
                SLOT_S1: {
                    "range": CLASS_X,
                },
            },
        },
        CLASS_Y: {
            "slots": [SLOT_S2],
            "slot_usage": {
                SLOT_S2: {},
            },
        },
        CLASS_X: {
            "slots": [SLOT_S3],
            "is_a": CLASS_Y,
            "slot_usage": {
                SLOT_S3: {},
            },
        },
    }
    schema = validated_schema(
        test_slot_usage,
        "default",
        framework,
        classes=classes,
        slots=slots,
        core_elements=["slot_usage", "is_a"],
    )
    check_data(
        schema,
        description.replace(" ", "_"),
        framework,
        object,
        is_valid,
        target_class=cls,
        description="pattern",
    )


@pytest.mark.parametrize(
    "description,cls,object,is_valid",
    [
        ("object may be empty", CLASS_C, {}, True),
        (
            "slots are inherited",
            CLASS_C,
            {
                SLOT_S2: {
                    SLOT_S3: EXAMPLE_STRING_VALUE_3,
                },
            },
            True,
        ),
        (
            "slots are inherited2",
            CLASS_C,
            {
                SLOT_S2: EXAMPLE_STRING_VALUE_2,
            },
            False,
        ),
    ],
)
@pytest.mark.parametrize("framework", CORE_FRAMEWORKS)
def test_basic_slot_inheritance(
    framework,
    description,
    cls: str,
    object,
    is_valid,
):
    """
    Tests behavior of is_a in slot hierarchies.

    :param framework:
    :param description:
    :param object:
    :param is_valid:
    :return:
    """
    slots = {
        SLOT_S1: {"range": CLASS_X},
        SLOT_S2: {
            "is_a": SLOT_S1,
        },
    }
    classes = {
        CLASS_X: {
            "attributes": {
                SLOT_S3: {
                    "required": True,
                },
            }
        },
        CLASS_C: {
            "slots": [SLOT_S2],
        },
    }

    expected_behavior = ValidationBehavior.IMPLEMENTS
    schema = validated_schema(
        test_basic_slot_inheritance,
        "default",
        framework,
        classes=classes,
        slots=slots,
        core_elements=["is_a", "slots"],
    )
    check_data(
        schema,
        description.replace(" ", "_"),
        framework,
        object,
        is_valid,
        expected_behavior=expected_behavior,
        target_class=cls,
        description=description,
    )<|MERGE_RESOLUTION|>--- conflicted
+++ resolved
@@ -143,7 +143,6 @@
         if framework in [PYDANTIC, PYTHON_DATACLASSES, SQL_DDL_SQLITE, OWL]:
             # currently lax about instantiating abstract classes
             expected_behavior = ValidationBehavior.INCOMPLETE
-<<<<<<< HEAD
     schema = validated_schema(
         test_basic_class_inheritance,
         f"ABS{parent_is_abstract}",
@@ -151,9 +150,6 @@
         classes=classes,
         core_elements=["is_a", "abstract"],
     )
-=======
-    schema = validated_schema(test_basic_class_inheritance, f"ABS{parent_is_abstract}", framework, classes=classes)
->>>>>>> 70eb732a
     check_data(
         schema,
         description.replace(" ", "_"),
