"""Compliance tests for core constructs."""

import sys
import unicodedata
from _decimal import Decimal

import pytest
from linkml_runtime.utils.formatutils import underscore

from tests.test_compliance.helper import (
    JSON_SCHEMA,
    OWL,
    PYDANTIC,
    PYDANTIC_ROOT_CLASS,
    PYTHON_DATACLASSES,
    PYTHON_DATACLASSES_ROOT_CLASS,
    SHACL,
    SHEX,
    SQL_DDL_POSTGRES,
    SQL_DDL_SQLITE,
    ValidationBehavior,
    check_data,
    metamodel_schemaview,
    validated_schema,
)
from tests.test_compliance.test_compliance import (
    CLASS_ANY,
    CLASS_C,
    CORE_FRAMEWORKS,
    EXAMPLE_STRING_VALUE_1,
    EXAMPLE_STRING_VALUE_2,
    EXAMPLE_STRING_VALUE_3,
    SLOT_ID,
    SLOT_S1,
    SLOT_S2,
    SLOT_S3,
)


@pytest.mark.parametrize(
    "description,object,is_valid",
    [
        ("object may be empty", {}, True),
        (
            "not all attributes need to be specified",
            {
                SLOT_S1: EXAMPLE_STRING_VALUE_1,
            },
            True,
        ),
        (
            "all attributes can be specified",
            {
                SLOT_S1: EXAMPLE_STRING_VALUE_1,
                SLOT_S2: EXAMPLE_STRING_VALUE_2,
            },
            True,
        ),
        (
            "attributes not in the class are not allowed",
            {
                SLOT_S1: EXAMPLE_STRING_VALUE_1,
                SLOT_S2: EXAMPLE_STRING_VALUE_2,
                SLOT_S3: EXAMPLE_STRING_VALUE_3,
            },
            False,
        ),
    ],
)
@pytest.mark.parametrize("framework", CORE_FRAMEWORKS)
def test_attributes(framework, description, object, is_valid):
    """
    Tests basic behavior of attributes.

    Known issues:

    - None. This is core behavior all frameworks MUST support.

    :param framework: all should support attributes
    :param description: description of the test data
    :param object: object to check
    :param is_valid: whether the object is valid
    :return:
    """
    classes = {
        CLASS_C: {
            "attributes": {
                SLOT_S1: {
                    "_mappings": {
                        PYDANTIC: "s1: Optional[str] = Field(None",
                        PYTHON_DATACLASSES: "s1: Optional[str] = None",
                    }
                },
                SLOT_S2: {},
            },
            "_mappings": {
                PYDANTIC: f"class C({PYDANTIC_ROOT_CLASS}):",
                PYTHON_DATACLASSES: f"@dataclass\nclass C({PYTHON_DATACLASSES_ROOT_CLASS}):",
                JSON_SCHEMA: {
                    "$defs": {
                        "C": {
                            "additionalProperties": False,
                            "description": "",
                            "properties": {
                                "s1": {"type": "string"},
                                "s2": {"type": "string"},
                            },
                            "title": "C",
                            "type": "object",
                        }
                    }
                },
            },
        },
    }
    schema = validated_schema(test_attributes, "attributes", framework, classes=classes, core_elements=["attributes"])
    check_data(
        schema,
        description.replace(" ", "_"),
        framework,
        object,
        is_valid,
        target_class=CLASS_C,
        description="pattern",
    )


@pytest.mark.parametrize("example_value", ["", None, 1, 1.1, "1", True, False, Decimal("5.4")])
@pytest.mark.parametrize("linkml_type", ["string", "integer", "float", "double", "boolean"])
@pytest.mark.parametrize("framework", CORE_FRAMEWORKS)
def test_type_range(framework, linkml_type, example_value):
    """
    Tests behavior of built-in types.

    This test will check the cross-product of a set of example values again schemas where the
    expected type for these values varies.

    Known issues:

    - Many frameworks **coerce** values to the correct type.

    TODO: additional types

    - decimal
    - date types
    - curies and uris

    :param framework: all should support built-in types
    :param linkml_type: from the linkml metamodel
    :param example_value: value to check
    :return:
    """
    if isinstance(example_value, Decimal):
        pytest.skip("Decimal not supported by YAML - https://github.com/yaml/pyyaml/issues/255")
    metamodel = metamodel_schemaview()
    type_elt = metamodel.get_type(linkml_type)
    type_py_cls = eval(type_elt.repr if type_elt.repr else type_elt.base)
    typ_py_name = type_py_cls.__name__
    if linkml_type == "boolean" and framework == PYTHON_DATACLASSES:
        typ_py_name = "Union[bool, Bool]"
    classes = {
        CLASS_C: {
            "attributes": {
                SLOT_S1: {
                    "range": linkml_type,
                    "_mappings": {
                        PYDANTIC: f"{SLOT_S1}: Optional[{typ_py_name}]",
                        PYTHON_DATACLASSES: f"{SLOT_S1}: Optional[{typ_py_name}]",
                    },
                },
            }
        },
    }
    schema = validated_schema(test_type_range, linkml_type, framework, classes=classes, core_elements=["range"])
    expected_behavior = None
    v = example_value
    is_valid = isinstance(v, (type_py_cls, type(None)))
    bool2int = isinstance(v, bool) and linkml_type == "integer"
    if bool2int:
        is_valid = False
    coerced = None
    if not is_valid:
        try:
            coerced = {SLOT_S1: type_py_cls(v)}
        except (ValueError, TypeError):
            pass
    # Pydantic coerces by default; see https://docs.pydantic.dev/latest/usage/types/strict_types/
    if coerced:
        if sys.version_info < (3, 10) and framework == PYDANTIC and linkml_type == "boolean" and isinstance(v, float):
            # On Python 3.9 and earlier, Pydantic will coerce floats to bools. This goes against
            # what their docs say should happen or why it only affects older Python version.
            expected_behavior = ValidationBehavior.COERCES
        elif linkml_type == "boolean" and not isinstance(v, int) and v != "1":
            pass
        else:
            if framework in [PYDANTIC, PYTHON_DATACLASSES]:
                expected_behavior = ValidationBehavior.COERCES
                if framework == PYTHON_DATACLASSES and bool2int:
                    expected_behavior = ValidationBehavior.INCOMPLETE
            elif framework == JSON_SCHEMA:
                if linkml_type in ["float", "double"] and isinstance(v, int):
                    expected_behavior = ValidationBehavior.ACCEPTS
            elif framework in [OWL, SHACL, SHEX]:
                # OWL validation currently depends on python dataclasses to make instances;
                # this coerces
                expected_behavior = ValidationBehavior.INCOMPLETE
    if framework == SQL_DDL_SQLITE:
        if not is_valid:
            # SQLite effectively coerces everything and has no type checking
            expected_behavior = ValidationBehavior.INCOMPLETE
    check_data(
        schema,
        f"{type(example_value).__name__}-{example_value}",
        framework,
        {SLOT_S1: example_value},
        is_valid,
        expected_behavior=expected_behavior,
        target_class=CLASS_C,
        coerced=coerced,
        description="pattern",
    )


@pytest.mark.parametrize(
    "name,range,minimum,maximum,value,valid",
    [
        ("integer", "integer", 1, 10, 5, True),
        ("integer", "integer", 1, 10, 15, False),
        ("float", "float", 1.5, 10.5, 1.6, True),
        ("float", "float", 1.5, 10.5, 1.4, False),
    ],
)
@pytest.mark.parametrize("framework", CORE_FRAMEWORKS)
def test_min_max_values(framework, name, range, minimum, maximum, value, valid):
    """
    Tests behavior of min/max values.

    :param framework:
    :param name:
    :param range:
    :param minimum:
    :param maximum:
    :param value:
    :param valid:
    :return:
    """
    if isinstance(value, Decimal):
        pytest.skip("Decimal not supported by YAML - https://github.com/yaml/pyyaml/issues/255")
    classes = {
        CLASS_C: {
            "attributes": {
                SLOT_S1: {
                    "range": range,
                    "minimum_value": minimum,
                    "maximum_value": maximum,
                },
            }
        },
    }
    schema = validated_schema(
        test_min_max_values, name, framework, classes=classes, core_elements=["minimum_value", "maximum_value"]
    )
    expected_behavior = ValidationBehavior.IMPLEMENTS
    if framework in [SQL_DDL_SQLITE, PYTHON_DATACLASSES]:
        if not valid:
            expected_behavior = ValidationBehavior.INCOMPLETE
    check_data(
        schema,
        f"{type(value).__name__}-{value}",
        framework,
        {SLOT_S1: value},
        valid,
        expected_behavior=expected_behavior,
        target_class=CLASS_C,
        coerced=False,
        description="min-max values",
    )


@pytest.mark.parametrize("example_value", ["", None, 1, 1.1, "1", True, False, Decimal("5.4"), {}, {"foo": 1}])
@pytest.mark.parametrize("framework", CORE_FRAMEWORKS)
def test_any_type(framework, example_value):
    """
    Tests linkml:Any.

    :param framework: all should support built-in types
    :param example_value: value to check
    :return:
    """
    if isinstance(example_value, Decimal):
        pytest.skip("Decimal not supported by YAML - https://github.com/yaml/pyyaml/issues/255")
    if framework in [SQL_DDL_SQLITE, SQL_DDL_POSTGRES]:
        pytest.skip("TODO: add support in sqlgen")
    classes = {
        CLASS_ANY: {
            "class_uri": "linkml:Any",
        },
        CLASS_C: {
            "attributes": {
                SLOT_S1: {
                    "range": "Any",
                    "_mappings": {
                        # PYDANTIC: f"{SLOT_S1}: Optional[Any]",
                        # PYTHON_DATACLASSES: f"{SLOT_S1}: Optional[Any]",
                    },
                },
            }
        },
    }
    schema = validated_schema(test_any_type, "linkml_any", framework, classes=classes, core_elements=["Any"])
    expected_behavior = ValidationBehavior.IMPLEMENTS
    check_data(
        schema,
        f"{type(example_value).__name__}-{example_value}",
        framework,
        {SLOT_S1: example_value},
        True,
        expected_behavior=expected_behavior,
        target_class=CLASS_C,
        exclude_rdf=True,
        description=f"linkml:Any with {example_value}",
    )


@pytest.mark.parametrize(
    "linkml_type,example_value,is_valid",
    [
        ("uri", "http://example.org/x/1", True),
        ("uri", "X 1", False),
        ("uriorcurie", "X:1", True),
        ("uriorcurie", "X.Y:1", True),
        ("uriorcurie", "X 1", False),
        ("uriorcurie", "X 1:1", False),
        # ("uriorcurie", "X:1 2", False),
        ("curie", "X:1", True),
        ("curie", "X.Y:A1", True),
        ("curie", "X 1", False),
        ("curie", "X 1:A1", False),
    ],
)
@pytest.mark.parametrize("framework", CORE_FRAMEWORKS)
def test_uri_types(framework, linkml_type, example_value, is_valid):
    """
    Tests behavior of uri and uriorcurie.

    :param framework: all should support built-in types
    :param linkml_type: from the linkml metamodel
    :param example_value: value to check
    :param is_valid: whether the value is valid
    :return:
    """
    if example_value == "X:1":
        if framework in [PYTHON_DATACLASSES, SHACL, SHEX, OWL, SQL_DDL_SQLITE]:
            pytest.skip("Incorrectly flagged as invalid")
    classes = {
        CLASS_C: {
            "attributes": {
                SLOT_S1: {
                    "range": linkml_type,
                },
            }
        },
    }
    expected_behavior = ValidationBehavior.IMPLEMENTS
    if not is_valid and framework in [PYDANTIC, JSON_SCHEMA]:
        expected_behavior = ValidationBehavior.INCOMPLETE
    schema = validated_schema(
        test_uri_types,
        linkml_type,
        framework,
        classes=classes,
        core_elements=["uri", "uriorcurie"],
    )
    check_data(
        schema,
        ensafeify(f"{example_value}-{example_value}"),
        framework,
        {SLOT_S1: example_value},
        is_valid,
        expected_behavior=expected_behavior,
        target_class=CLASS_C,
        description="uris and curies",
    )


@pytest.mark.parametrize(
    "linkml_type,example_value,is_valid",
    [
        ("date", "Friday", False),
        ("date", "2021", False),
        ("date", "20210101", False),
        ("datetime", "Friday", False),
        ("time", "Friday", False),
        ("date", "2021-01-01", True),
        ("date", "2021-01-01+06:00", True),
        ("datetime", "2021-01-01", False),
        ("datetime", "2002-05-30T09:00:00", True),
        ("datetime", "2002-05-30T09:00:00Z", True),
        ("datetime", "2002-05-30T09:00:00+06:00", True),
        ("time", "09:00:00", True),
        ("time", "09:00:00.5", True),
        ("time", "09:00:00Z", True),
        ("duration", "P5Y2M10DT15H", True),
    ],
)
@pytest.mark.parametrize("framework", CORE_FRAMEWORKS)
def test_date_types(framework, linkml_type, example_value, is_valid):
    """
    Tests behavior of date types.

    Known issues:

    - xsd:dates allow for time zone offsets, but this isn't supported in all frameworks

    See also:

    - `<https://stackoverflow.com/questions/20264146/json-schema-date-time-does-not-check-correctly>`_

    :param framework: all should support built-in types
    :param linkml_type: from the linkml metamodel
    :param example_value: value to check
    :param is_valid: whether the value is valid
    :return:
    """
    if linkml_type == "duration":
        pytest.skip("duration not yet supported")
    classes = {
        CLASS_C: {
            "attributes": {
                SLOT_S1: {
                    "range": linkml_type,
                },
            }
        },
    }
    coerced = False
    expected_behavior = ValidationBehavior.IMPLEMENTS
    schema = validated_schema(
        test_date_types,
        linkml_type,
        framework,
        classes=classes,
        core_elements=["range", "TypeDefinition"],
    )
    if framework == SQL_DDL_SQLITE:
        # SQLite Date type only accepts Python date objects as input
        expected_behavior = ValidationBehavior.INCOMPLETE
    if framework == PYTHON_DATACLASSES:
        if linkml_type == "datetime" and example_value == "2021-01-01":
            expected_behavior = ValidationBehavior.COERCES
        if linkml_type == "time" and "." in example_value and is_valid:
            expected_behavior = ValidationBehavior.FALSE_POSITIVE
    if framework == PYDANTIC:
        if linkml_type == "datetime" and example_value == "2021-01-01":
            expected_behavior = ValidationBehavior.COERCES
        if linkml_type == "time" and is_valid is False:
            expected_behavior = ValidationBehavior.INCOMPLETE
        if linkml_type == "date" and is_valid is False and example_value.startswith("2021"):
            expected_behavior = ValidationBehavior.INCOMPLETE
    if framework == JSON_SCHEMA:
        # RFC3339 requires either Z or time zone offset
        if (
            linkml_type in ["time", "datetime"]
            and is_valid
            and "Z" not in example_value
            and "+06:00" not in example_value
        ):
            expected_behavior = ValidationBehavior.FALSE_POSITIVE
        if linkml_type == "date" and "+" in example_value and is_valid:
            expected_behavior = ValidationBehavior.FALSE_POSITIVE
    if ("+" in example_value or "Z" in example_value) and is_valid:
        if framework in [PYDANTIC, PYTHON_DATACLASSES]:
            expected_behavior = ValidationBehavior.FALSE_POSITIVE
    if framework in [OWL, SHACL, SHEX]:
        # OWL validation currently depends on python dataclasses to make instances;
        # this coerces;
        if not is_valid:
            expected_behavior = ValidationBehavior.INCOMPLETE
        else:
            # TODO: investigate this, hermit issue?
            expected_behavior = ValidationBehavior.FALSE_POSITIVE
    check_data(
        schema,
        ensafeify(f"times-{example_value}-{example_value}"),
        framework,
        {SLOT_S1: example_value},
        is_valid,
        expected_behavior=expected_behavior,
        target_class=CLASS_C,
        coerced=coerced,
        description="uris and curies",
    )


@pytest.mark.parametrize(
    "data_name,value",
    [
        ("sv", "x"),
        ("list2", ["x", "y"]),
    ],
)
@pytest.mark.parametrize("required", [False, True])
@pytest.mark.parametrize("multivalued", [False, True])
@pytest.mark.parametrize("framework", CORE_FRAMEWORKS)
def test_cardinality(framework, multivalued, required, data_name, value):
    """
    Tests cardinality (required, multivalued) behavior.

    :param framework: all should support cardinality
    :param multivalued: corresponds to linkml:multivalued
    :param required: corresponds to linkml:required
    :param data_name: name of the test data
    :param value: value to check
    :return:
    """
    choices = {
        (PYDANTIC, False, False): "Optional[str] = Field(None",
        (PYDANTIC, False, True): "str = Field(...",
<<<<<<< HEAD
        (PYDANTIC, True, False): "Optional[List[str]] = Field(default=None",
=======
        (PYDANTIC, True, False): "Optional[List[str]] = Field(None",
>>>>>>> f47811d5
        (PYDANTIC, True, True): "List[str] = Field(...",
        # TODO: values
        (PYTHON_DATACLASSES, False, False): "",
        (PYTHON_DATACLASSES, False, True): "",
        (PYTHON_DATACLASSES, True, False): "",
        (PYTHON_DATACLASSES, True, True): "",
        (SHEX, False, False): " ?",
        (SHEX, False, True): "",
        (SHEX, True, False): "*",
        (SHEX, True, True): " +",
    }
    shacl = (
        "@prefix ex: <http://example.org/> ."
        "@prefix rdf: <http://www.w3.org/1999/02/22-rdf-syntax-ns#> ."
        "@prefix sh: <http://www.w3.org/ns/shacl#> ."
        "@prefix xsd: <http://www.w3.org/2001/XMLSchema#> ."
        "ex:C a sh:NodeShape ;"
        "sh:closed true ;"
        "sh:ignoredProperties ( rdf:type ) ;"
        "sh:property [ sh:datatype xsd:string ;"
        f"    {'sh:maxCount 1 ;' if not multivalued else ''}"
        f"    {'sh:minCount 1 ;' if required else ''}"
        "    sh:nodeKind sh:Literal ;"
        "    sh:order 0 ;"
        "    sh:path ex:s1 ] ;"
        "sh:targetClass ex:C ."
    )
    shex = (
        "< C > CLOSED {"
        f"  (  $ < C_tes > < s1 > @ < String >{choices[(SHEX, multivalued, required)]} ;"
        "    rdf:type[< C >] ?"
        "  )"
        "}"
    )
    owl_mv = "" if multivalued else "[ a owl:Restriction ; owl:maxCardinality 1 ; owl:onProperty ex:s1 ],"
    owl = (
        "@prefix ex: <http://example.org/> ."
        "@prefix rdf: <http://www.w3.org/1999/02/22-rdf-syntax-ns#> ."
        "@prefix sh: <http://www.w3.org/ns/shacl#> ."
        "@prefix xsd: <http://www.w3.org/2001/XMLSchema#> ."
        "@prefix owl: <http://www.w3.org/2002/07/owl#> ."
        "@prefix rdfs: <http://www.w3.org/2000/01/rdf-schema#> ."
        "ex:C a owl:Class ;"
        'rdfs:label "C" ;'
        "rdfs:subClassOf [ a owl:Restriction ;"
        f"    owl:minCardinality {1 if required else 0} ;"
        "    owl:onProperty ex:s1 ],"
        f"{owl_mv}"
        "    [ a owl:Restriction ;"
        "    owl:allValuesFrom xsd:string ;"
        "   owl:onProperty ex:s1 ] ."
    )
    sql_nullable = "NOT NULL" if required else ""
    if not multivalued:
        sqlite = 'CREATE TABLE "C" (' f"  id INTEGER NOT NULL," f"  s1 TEXT {sql_nullable}," "  PRIMARY KEY (id)" ");"
    else:
        sqlite = (
            'CREATE TABLE "C_s1" ('
            '   "C_id" INTEGER,'
            f"   s1 TEXT {sql_nullable},"
            '   PRIMARY KEY ("C_id", s1),'
            '   FOREIGN KEY("C_id") REFERENCES "C" (id)'
            ");"
        )

    classes = {
        CLASS_C: {
            "attributes": {
                SLOT_S1: {
                    "required": required,
                    "multivalued": multivalued,
                    "_mappings": {
                        PYDANTIC: choices[(PYDANTIC, multivalued, required)],
                        PYTHON_DATACLASSES: choices[(PYTHON_DATACLASSES, multivalued, required)],
                        SHACL: shacl,
                        SHEX: shex,
                        OWL: owl,
                        SQL_DDL_SQLITE: sqlite,
                        SQL_DDL_POSTGRES: sqlite.replace("id INTEGER", "id SERIAL"),
                    },
                },
            }
        }
    }
    schema = validated_schema(
        test_cardinality,
        f"MV{multivalued}_REQ{required}",
        framework,
        classes=classes,
        core_elements=["required", "multivalued"],
    )
    coerced = None
    is_valid = True
    list2scalar = False
    if multivalued and not isinstance(value, list):
        coerced = [value]
    if not multivalued and isinstance(value, list):
        is_valid = False
        list2scalar = True
        # coerced = value[0] ## TODO
    if coerced:
        is_valid = False
        coerced = {SLOT_S1: coerced}
    expected_behavior = ValidationBehavior.IMPLEMENTS
    if coerced and framework == PYTHON_DATACLASSES:
        expected_behavior = ValidationBehavior.COERCES
    if list2scalar and framework == PYTHON_DATACLASSES:
        # dc will cast a list to a string serialization.
        # TODO: consider this a valid coercion?
        expected_behavior = ValidationBehavior.INCOMPLETE
    if framework == SQL_DDL_SQLITE:
        if not is_valid:
            # SQLite effectively coerces everything and has no type checking
            expected_behavior = ValidationBehavior.INCOMPLETE
    if framework == OWL:
        if not is_valid:
            # OWL is open world
            expected_behavior = ValidationBehavior.INCOMPLETE
    if framework == SHACL:
        if not is_valid:
            if multivalued and not isinstance(value, list):
                # RDF does not distinguish between singletons and single values
                expected_behavior = ValidationBehavior.INCOMPLETE
        if not multivalued and isinstance(value, list):
            # RDF does not distinguish between singletons and single values
            expected_behavior = ValidationBehavior.INCOMPLETE
    check_data(
        schema,
        data_name,
        framework,
        {SLOT_S1: value},
        is_valid,
        expected_behavior=expected_behavior,
        target_class=CLASS_C,
        coerced=coerced,
        description="cardinality",
    )


@pytest.mark.parametrize("framework", CORE_FRAMEWORKS)
@pytest.mark.parametrize("required_asserted", [None, True])
@pytest.mark.parametrize(
    "data_name,instance,is_valid",
    [
        ("empty", {}, False),
        ("present", {SLOT_ID: "x"}, True),
    ],
)
def test_identifier_is_required(framework, required_asserted, data_name, instance, is_valid):
    """
    Tests that when identifiers are specified they are treated as required.

    :param framework:
    :param required_asserted:
    :param data_name:
    :param instance:
    :param is_valid:
    :return:
    """
    if framework == SHACL:
        pytest.skip("TODO: @base CURIEs")
    classes = {
        CLASS_C: {
            "attributes": {
                SLOT_ID: {
                    "identifier": True,
                    "required": required_asserted,
                },
                SLOT_S1: {},
            }
        }
    }
    schema = validated_schema(
        test_identifier_is_required,
        f"requiredEQ_{required_asserted}",
        framework,
        classes=classes,
        core_elements=["identifier", "required"],
    )
    expected_behavior = ValidationBehavior.IMPLEMENTS
    check_data(
        schema,
        data_name,
        framework,
        instance,
        is_valid,
        expected_behavior=expected_behavior,
        target_class=CLASS_C,
        # coerced=coerced,
        description="identifier implies required",
    )


def ensafeify(name: str):
    """
    Converts a string to a safe label for use in file names and NCNames.

    :param name:
    :return:
    """
    safe_label = ""
    for char in name:
        if char.isalpha() or char.isnumeric() or char == "_":
            safe_label += char
        else:
            safe_label += underscore(unicodedata.name(char))
    return safe_label


@pytest.mark.parametrize("framework", CORE_FRAMEWORKS)
@pytest.mark.parametrize(
    "class_name,safe_class_name,slot_name,safe_slot_name,type_name",
    [
        ("C", "C", "s1", "s1", "T1"),
        ("C", "C", "S1", "S1", "t1"),
        ("c", "C", "S1", "S1", "t1"),
        ("C", "C", "s 1", "s_1", "t 1"),
        ("C", "C", "1s", "1s", "T1"),
    ],
)
def test_non_standard_names(framework, class_name, safe_class_name, slot_name, safe_slot_name, type_name):
    """
    Tests that non-standard class and slot names are handled gracefully.

    :param framework:
    :param class_name:
    :param safe_class_name:
    :param slot_name:
    :param safe_slot_name:
    :param type_name:
    :return:
    """
    classes = {
        class_name: {
            "attributes": {
                slot_name: {
                    "range": type_name,
                },
                # SLOT_S1: {
                #    "range": class_name,
                # }
            }
        }
    }
    types = {
        type_name: {
            "typeof": "string",
        },
    }
    name = ensafeify(f"ClassNameEQ_{class_name}__SlotNameEQ_{slot_name}__TypeNameEQ_{type_name}")
    schema = validated_schema(test_cardinality, name, framework, classes=classes, types=types, core_elements=["name"])
    expected_behavior = ValidationBehavior.IMPLEMENTS
    instance = {
        safe_slot_name: "x",
    }
    exclude_rdf = False
    if slot_name.startswith("1"):
        if framework in [PYTHON_DATACLASSES, PYDANTIC, SQL_DDL_SQLITE]:
            expected_behavior = ValidationBehavior.INCOMPLETE
        exclude_rdf = True
    if class_name == "c" and framework in [JSON_SCHEMA, SHACL]:
        pytest.skip("TODO: causes schemaview error")
    check_data(
        schema,
        "test",
        framework,
        instance,
        True,
        expected_behavior=expected_behavior,
        target_class=safe_class_name,
        # coerced=coerced,
        description="nom-standard names are allowed",
        exclude_rdf=exclude_rdf,
    )


@pytest.mark.parametrize("framework", CORE_FRAMEWORKS)
@pytest.mark.parametrize(
    "enum_name,pv_name",
    [
        ("E", "s1"),
        ("E", "S1"),
        ("e", "S1"),
        ("e 1", "S1"),
        ("E", "s 1"),
        ("E", "1s"),
        ("E", " "),
        ("E", "'"),
        ("E[x]", "[x]"),
        ("E", "[x]"),
    ],
)
def test_non_standard_num_names(framework, enum_name, pv_name):
    """
    Tests that non-standard enum and permissible value names are handled gracefully.

    :param framework:
    :param enum_name:
    :param pv_name:
    :return:
    """
    classes = {
        CLASS_C: {
            "attributes": {
                SLOT_S1: {
                    "range": enum_name,
                },
            }
        }
    }
    enums = {
        enum_name: {
            "permissible_values": {
                pv_name: {},
            },
        },
    }
    name = ensafeify(f"EN{enum_name}_PV{pv_name}")
    schema = validated_schema(
        test_non_standard_num_names,
        name,
        framework,
        classes=classes,
        enums=enums,
        core_elements=["name"],
    )
    expected_behavior = ValidationBehavior.IMPLEMENTS
    instance = {
        SLOT_S1: pv_name,
    }
    exclude_rdf = False
    if "[" in enum_name and framework in [PYDANTIC, SQL_DDL_SQLITE, PYTHON_DATACLASSES, OWL, SHACL]:
        # TODO: need to escape []s
        expected_behavior = ValidationBehavior.INCOMPLETE
        exclude_rdf = True
    if pv_name == " " and framework == PYDANTIC:
        expected_behavior = ValidationBehavior.INCOMPLETE
    check_data(
        schema,
        "test",
        framework,
        instance,
        True,
        expected_behavior=expected_behavior,
        target_class=CLASS_C,
        # coerced=coerced,
        description="nom-standard enum/pv names are allowed",
        exclude_rdf=exclude_rdf,
    )<|MERGE_RESOLUTION|>--- conflicted
+++ resolved
@@ -516,11 +516,7 @@
     choices = {
         (PYDANTIC, False, False): "Optional[str] = Field(None",
         (PYDANTIC, False, True): "str = Field(...",
-<<<<<<< HEAD
-        (PYDANTIC, True, False): "Optional[List[str]] = Field(default=None",
-=======
         (PYDANTIC, True, False): "Optional[List[str]] = Field(None",
->>>>>>> f47811d5
         (PYDANTIC, True, True): "List[str] = Field(...",
         # TODO: values
         (PYTHON_DATACLASSES, False, False): "",
