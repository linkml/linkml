# FAQ: Why LinkML

## Why should I use LinkML at all?

All data follows some kind of schema or data model, whether it is explicitly articulated, or implicit / in the background. In our experience it is always beneficial to explicitly articulate that schema. This holds true for a range of situations, including:

 * you have simple tabular data in TSVs or a spreadsheet
 * you have a highly interlinked relational model
 * you are working with JSON documents in a document store like MongoDB
 * you have a knowledge graph in Neo4J
 * you are working with linked data in RDF

LinkML is designed to be flexible enough to cover all these use cases, allowing for lightweight semantic data dictionaries for tabular data, through rich interlinked schemas for knowledge graphs and triplestores

## My data is a simple spreadsheet/TSV, why should I use LinkML?

If your data is a simple spreadsheet, then using a framework like LinkML may seem daunting. It may be tempting to include a simple README alongside your TSV describing the column headers. While this is certainly better than not having any data description at all, consider some of the drawbacks:

 * the README isn't a computer-digestible representation of your data
 * you do not have a mechanism for validating the TSV
 * you lack a computable way of mapping your column headers to a standard data dictionary or vocabulary

LinkML provides an easy way of making your data computable. You can start with a very simple schema, with a single class, and one slot per column in your TSV; for example, for a dataset where the rows represent people:

```yaml
classes:
  Person:
    attributes:
      id:
      name:
      email:
      age:
      occupation:
      ...
```

this is already useful as it states which column headers are expected in your data.

you can later expand that to provide constraints on the values each column:

```yaml
classes:
  Person:
    attributes:
      id:
        identifier: true ## this ensures the id field is unique
      name:
      email:
        pattern: "\\S+@[\\S\\.]+\\S+"   ## regular expression
      age:
        range: integer
        minimum_value: 0
        maximum_value: 999
      occupation_class:
        range: job_code   ## enumeration
    unique_keys:
      primary:
        description: email is unique
        unique_key_slots:
          - email
enums:
  job_code:
    scientific:
    technical:
    service:
```

You can also provide textual descriptions and additional metadata on the columns that may be useful for human users:

```yaml
classes:
  Person:
    attributes:
      id:
        description: unique identifier
      name:
        description: the full name of the person
      email:
        description: the persons email address
      age:
        description: the age of the person in years
      occupation_class:
        description: the kind of job the person has
      ...
```

If you like, you can provide linked data IRIs to your schema elements or mappings to existing systems, for example:

```yaml
prefixes:
  schema: http://schema.org/
  foaf: http://xmlns.com/foaf/0.1/
classes:
  Person:
    attributes:
      id:
        slot_uri: schema:identifier
      name:
        slot_uri: schema:name
      email:
        slot_uri: schema:email
        exact_mappings:
          - foaf:email
```

This has a number of advantages:

 - you make the intended meaning of your columns more transparent and explicit
 - your TSVs can be automatically translated to JSON-LD and RDF via the LinkML framework
 - it facilitates automated and semi-automated mapping between your data and other representations

There are a number of proposed frameworks for providing lightweight data dictionaries for your TSVs/spreadsheets:

 - frictionless table schemas
 - csvy
 - csv on the web

One advantage of LinkML is that it is not *only* for TSVs. It can read and write many popular data formats.


## Why should I use LinkML over JSON-Schema?

JSON-Schema is a fantastic framework for validating JSON documents. If your primary use case is validating JSON documents then by all means keep using it!

However, if any of the following apply to you, you may want to consider LinkML - and remember, you can always
[compile your LinkML schema down to JSON-Schema](../generators/json-schema)!

 * You want to make use of inheritance/polymorphism
 * you want a language with a simple core based around familiar concepts of classes and fields (slots)
 * you want to make your data more FAIR (Findable Accessible Interoperable Reusable), for example, by annotating schema elements with IRIs
 * you want to use JSON-LD but don't want to coordinate separate JSON-Schema and JSON-LD context documents - LinkML is an all-in-one-solution!
 * you want enums to be aligned with ontologies or standard vocabularies
 * you need to use [dynamic enumerations](https://douroucouli.wordpress.com/2022/07/15/using-ontologies-within-data-models-and-standards/)
 * you want your data model to be used in other frameworks than JSON - e.g. TSVs, SQL databases, Triple stores, graph databases

When making your decision, you should weigh factors such as the fact that things that can be expressed in one framework may not be expressible in the other.

See also FAQ entries in [modeling](modeling) which compare some similar constructs.

## Why should I use LinkML over JSON-LD?

JSON-LD is a lightweight way of exchanging RDF data as JSON files. Different groups use JSON-LD
in different ways. In some cases, JSON-LD contexts are provided as a way to map from developer-friendly
JSON files to less familiar RDF/Turtle formats. In other cases, the JSON-LD files are operated on
directly as JSON objects.

Note that JSON-LD doesn't in itself describe how data should be *structured* - e.g. which fields
are expected, what the expected range is of different fields, etc. Some groups combine a JSON-LD
specification with either JSON-Schema or with a shape language like SHACL.

One advantage of LinkML is that it provides a "one stop shop", where all aspects of your data
can be described in one place without duplication, and then have JSON-LD contexts, shapes, and
JSON schema generated for you.

For more, see [Using JSON-LD](https://linkml.io/linkml/howtos/using-jsonld.html) in the how-tos
section of this site.

## Why should I use LinkML over ShEx/SHACL?

ShEx and SHACL are both excellent "shape" languages for providing
closed-world constraints on top of RDF/triples. If your universe
consists entirely of RDF then you may want to consider adopting one of
these as your primary means of expressing your data!

However, if any of the following apply to you, you may want to
consider LinkML - and remember, you can always compile your LinkML
schema to ShEx, with a prototype SHACL generator now available.

 * you want your datamodel to work for non-RDF representations such as JSON, YAML, and relational databases
 * your user based and developer base is not entirely semantic web / linked data enthusiasts
 * your emphasis is more on data modeling rather than validation

Note: former LinkML lead developer Harold Solbrig is also one of the authors of the ShEx specification.

See also:

 * [ShEx generator](https://linkml.io/linkml/generators/shex.html)
 * [SHACL generator](https://linkml.io/linkml/generators/shacl.html)

## Why should I use LinkML over SQL DDL?

SQL Data Description Language (DDL; or simply "CREATE TABLE"
statements) is a means of describing the structure of a relational
database.

If you are using a relational database and have minimal lightweight
application code that performs direct SQL queries over data, there may
be no compelling use case for LinkML.

However, most information architectures that use a SQL database also
involve some alternative representation of the data - for example, a
JSON representation in an API, or an object representation -- or even
an RDF representation. It can be challenging to keep these different
representations in sync. There are some excellent products that
solve "one part" of this mapping problem -- e.g. an ORM (Object
Relational Mapping) tool. LinkML is intended to allow you to give a
"bigger picture" view of your model that is as independent as possible
from underlying storage or exchange technologies, and at the same time
can be compiled down.

LinkML also allows you to specify URIs and CURIE/URI mappings for each
element of your schema, which provides a declarative specification of
how your data should be mapped. For example, if you are trying to
bring together two schemas (whether via federation or via
warehousing), if both schemas annotate the same field with the same
URI then we know these can be merged.

Even if you are not interested in mapping your SQL data model to
anything else, it can still be a great idea to use LinkML as a data
definition language for your schema, especially if you have a schema
with many fields that a domain scientist or stakeholder needs to
understand.

In our opinion, SQL DDL is not a great language for data
dictionaries. There is a lack of standard ways to even add comments or
descriptions to fields, and it can be challenging to introspect
these. LinkML provides a simple easy to use way to provide rich
metadata about your fields.

Compare:

```sql
CREATE TABLE sample (
  id TEXT PRIMARY KEY,  -- unique sample id
  individual_id TEXT FOREIGN KEY(person.id),
  name TEXT,
  disease TEXT,
  src TEXT,
  collec_location TEXT FOREIGN KEY(geoloc.id),
  ...
);
```

with:

```yaml
classes:
  Sample:
    attributes:
      id:
        title: identifier
        identifier: true
        pattern: "SAMPLEDB:SAM\\d{8}"
        description: A unique identifier for the sample
      name:
        title: sample name
        description: A human-readable name for the sample
        range: NarrativeText
      disease:
        title: disease
        description: the disease with which the patient was diagnosed
        range: DiseaseEnum
      src:
        title: tissue source
        description: the anatomical location from which the tissue was sampled
        range: DiseaseEnum
        todos:
          - model this using an ontology term instead
      collec_location:
        title: collection location
        description: the geocoordinates of the site where the sampling was obtained
        notes:
          - this should NOT be the site of processing
        range: GeoLoc
```

Here we have a standard way of providing human-readable names for our
columns (via [title](https://w3id.org/linkml/title)). We have a
human-friendly textual description. Both of these could be used to
drive dynamic tooltips in an application that collects or displays data.

See also:

 * [SQL Table generator](https://linkml.io/linkml/generators/sqltable.html)

## Why should I use LinkML over UML?

UML is a powerful language for software engineer diagramming. [UML
Class Diagrams](https://en.wikipedia.org/wiki/Class_diagram) provide a
standard way to draw a class hierarchy for a program that has some
similarities to LinkML.

There are a number of reasons to use LinkML over UML:

* The UML standard is large and complex
* UML serialization in [XMI (XML Medata Interchange)](https://en.wikipedia.org/wiki/XML_Metadata_Interchange) is hard to work with
* UML is more geared towards software engineering and includes features not needed for data modeling, such as operations
* UML tools are complex and expensive (both financially and in terms of learning curves)
* In contrast, LinkML makes it easy to author schemas using nothing more than a text editor
* All the tooling for LinkML is free and open
* LinkML has the ability to compile to other frameworks
* LinkML has facilities for *semantic modeling*, not anticipated in UML

Currently there is no way to generate complete UML from a LinkML schema.

However, the yUML generator (used in [the markdown generator](https://linkml.io/linkml/generators/markdown.html)) can be used to make yUML diagrams for any class or schema.

## Why should I use LinkML over OWL?

The Web Ontology Language (OWL) is a Description Logic formalism for representing
ontological knowledge.

LinkML is in a very different class of languages from OWL. LinkML is a
*schema language*, with features in common with JSON-Schema, XML Schema,
UML, SQL DDL, shape languages such as ShEx/SHACL. OWL is a subset of first-order logic
based in set theory that is intended for open-world reasoning.

In our experience OWL is best for open world direct representations
of domain knowledge, and should not be used as a schema
language. Many LinkML contributors and users also work with large biomedical
terminological-style ontologies in OWL; these are essentially large structured
vocabularies, and are not intended for representing *data*. In the wider
semantic web world, people have historically sought to use OWL as a schema language,
with mixed results.

However, we appreciate this is nuanced, and we welcome any
questions or discussions via our [GitHub issue tracker](https://github.com/linkml/linkml/issues).

If you do have a schema expressed in OWL, you can use [schema-automator](https://github.com/linkml/schema-automator)
to infer/bootstrap a LinkML schema from it. But note that this is a
heuristic procedure, and will not give you sensible results from a
large "terminological" ontology (such as an OBO ontology); it is best used with schema-style "ontologies",
such as common semantic web vocabularies.

It *is* possible to use LinkML to help you structure an OWL ontology
by using LinkML as a metaclass authoring system. See
[CHEMROF](https://chemkg.github.io/chemrof/ontology) for
an example, and see also the
[linkml-owl](https://github.com/linkml/linkml-owl) framework.

See also:

 * [OWL generator](https://linkml.io/linkml/generators/owl.html)

## Why should I use LinkML over custom spreadsheets?

It is common in many projects for metadata elements and data dictionaries to be maintained as ad-hoc spreadsheets.

Doing this in the absence of any overarching framework can be
problematic. It is easy for mistakes to creep into these spreadsheets
unnoticed. Often the semantics are unclear, and when developers are
asked to write validators or UIs driven by these spreadsheets, the lack
of clear semantics can lead to repetitive error-prone code that is
costly to maintain.

LinkML provides a **systematic way to manage data dictionaries and metadata elements**.

Historically this has required use of YAML files to maintain a schema,
which can be off-putting to non-technical metadata curators. SchemaSheets allows the best of both worlds:

 * [SchemaSheets](https://github.com/linkml/schemasheets) -- author schemas as spreadsheets

This framework allows schemas to be maintained using Excel, google sheets, or TSVs, providing flexibility to non-technical modelers, with all the benefits of LinkML.

## Why should I use LinkML over CSV-on-the-web?

The W3C [CSV on the Web](https://www.w3.org/TR/tabular-data-primer/)
(CSVW) Working Group have developed standard ways to express metadata about
CSVs and other kinds of tabular data.

An example use of CSVW is to semantically describe the columns in a
CSV/TSV, for example a CSV about country locations and nomenclature. The following is Example 10 from the CSVW primer:

```json
{
  "@context": "http://www.w3.org/ns/csvw",
  "url": "countries.csv"
  "tableSchema": {
    "columns": [{
      "titles": "country",
      "dc:description": "The ISO two-letter code for a country, in lowercase."
    },{
      "titles": "country group",
      "dc:description": "A lowercase two-letter code for a group of countries."
    },{
      "titles": "name (en)",
      "dc:description": "The official name of the country in English."
    },{
      "titles": "name (fr)",
      "dc:description": "The official name of the country in French."
    },{
      "titles": "name (de)",
      "dc:description": "The official name of the country in German."
    },{
      "titles": "latitude",
      "dc:description": "The latitude of an indicative point in the country."
    },{
      "titles": "longitude",
      "dc:description": "The longitude of an indicative point in the country."
    }]
  }
}
```

CSVW provides a number of advantages for making data FAIR over the use
of CSVs alone, or CSVs in combination with non-machine-readable documentation files.

Most of the things that can be expressed using CSVW can also be expressed with
LinkML, and LinkML is not restricted solely to CSVs - e.g. you can
semantically describe JSON files with LinkML too.

We are currently planning on writing a generator for CSVW JSON-LD.

## Why should I use LinkML over Frictionless Data?

[Frictionless Data](https://frictionlessdata.io/) is a framework for describing tabular and other datasets with metadata.

**Frictionless Data** provides Table Schema for describing the structure of tabular data, along with Data Package
for bundling datasets with metadata. It's excellent for data publishing and validation of CSVs and
spreadsheets. If your primary use case is lightweight tabular data publishing, Frictionless may be simpler.

LinkML works across JSON, YAML, RDF, SQL databases, and graph databases.  LinkML also provides built-in
support for ontology mappings, IRIs, and semantic web integration beyond basic metadata. LinkML supports
object-oriented modeling features.

## Why should I use LinkML over Croissant?

[Croissant](https://github.com/mlcommons/croissant) is a framework for describing tabular and other datasets with metadata.

Croissant is a metadata format developed by MLCommons for describing machine learning datasets, including
their structure, provenance, and content. It builds on schema.org and is designed for dataset discovery and
reuse in machine learning contexts.

LinkML offers sophisticated validation rules including patterns, ranges, and dynamic enumerations linked to ontologies,
and can generate Python dataclasses, TypeScript interfaces, JSON-Schema, SQL DDL, and more from a single schema.

If you're specifically working with ML datasets and need schema.org compatibility, Croissant may be appropriate.

## Why should I use LinkML over Schema.org?

<<<<<<< HEAD
[Schema.org](https://schema.org) is a collaborative initiative that provides a collection of schemas (structured data vocabularies)
used to mark up web pages so that search engines can better understand their content. It's supported by major search
engines including Google, Microsoft, Yahoo, and Yandex, and is used by over 45 million websites.

However, Schema.org is a vocabulary that you can use to annotate data for use on the web.  LinkML provides rich
validation rules, required fields, patterns, ranges, and cardinality constraints.  Use Schema.org when you primarily
need to mark up web pages for SEO or are describing common web entities with standard vocabularies. Use LinkML when you
=======
[Schema.org](https://schema.org) is a collaborative initiative that provides a collection of schemas (structured data vocabularies) 
used to mark up web pages so that search engines can better understand their content. It's supported by major search 
engines including Google and Microsoft and is used by over 45 million websites.

Schema.org is, at heart, a vocabulary that you can use to annotate data for use on the web. LinkML, in contrast, provides rich 
validation rules, required fields, patterns, ranges, and cardinality constraints.  Use Schema.org when you primarily 
need to mark up web pages for SEO or are describing common web entities with standard vocabularies. Use LinkML when you 
>>>>>>> 5745e264
need to validate data, generate code, work across multiple formats, or require domain-specific modeling with
constraints. You can still map your LinkML models to Schema.org terms for compatibility.

## Why should I use LinkML over Bioschemas?

[Bioschemas](https://bioschemas.org) is a community initiative that extends Schema.org with life sciences-specific types and properties.
It creates profiles (usage guidelines) for Schema.org types to improve findability of biological datasets, tools,
training materials, and other resources.
Bioschemas profiles are guidelines; LinkML enforces constraints through validation. Bioschemas focuses on JSON-LD for
web; LinkML supports TSV, SQL, RDF, and other formats common in bioinformatics pipelines. LinkML has sophisticated
support for dynamic enumerations from ontologies (e.g., pulling terms from GO, MONDO, UBERON) and ontology-based
validation.

Use Bioschemas when your primary goal is to mark up biological web resources for improved search engine
indexing and discoverability. Use LinkML when building biological data standards, databases, APIs, or analytical pipelines that require validation,
code generation, and complex data modeling. LinkML is particularly strong for multi-institutional data integration
projects in life sciences.

## Why should I use LinkML over DCAT?

[DCAT (Data Catalog Vocabulary)](https://www.w3.org/TR/vocab-dcat-3/) is a W3C RDF vocabulary designed to facilitate interoperability between data
catalogs published on the web. It enables publishers to describe datasets and data services in a standardized way
that catalog aggregators can consume.

DCAT describes catalog metadata; LinkML models, validates and maps the actual data within datasets. But LinkML can
also be used for modeling dataset metadata.

## Why should I use LinkML over XML Schema (XSD)?

[XML Schema](https://www.w3.org/TR/xmlschema11-1/) (XSD) is a W3C specification for defining the structure, content, and semantics of XML documents.
It provides a type system, validation rules, and documentation for XML-based data exchange.LinkML uses YAML instead of
verbose XML, making schemas much more human-friendly to author and maintain. XML Schema only works with XML. LinkML
handles JSON, YAML, TSV, RDF, SQL, and more from a single schema definition.

Use XML Schema when you're working in an XML-centric environment, integrating with legacy systems that require XSD,
or in industries with established XSD-based standards. Use LinkML when building new data standards, working with
modern data formats (JSON, YAML), need multi-format support, or want developer-friendly schema authoring.
If you need XML support, compile your LinkML schema to XSD.

## Why should I use LinkML over ISA-Tools?

[ISA-Tools](https://isa-tools.org) is an open-source framework built around a three-level data model:
Investigation (project context), Study (unit of research), and Assay (analytical measurement).
It provides rich description of experimental metadata for life sciences, environmental, and biomedical
experiments using ISA-Tab (tab-delimited), ISA-JSON, and RDF serializations.

ISA is prescriptive with its three-level hierarchy; LinkML allows arbitrary domain models tailored to your specific needs
and works for any type of data. LinkML is domain-agnostic and used across biomedicine, environmental science,
materials science, and other fields

Use ISA-Tools when you're submitting to repositories that require ISA-Tab format, working in metabolomics or other
communities with established ISA adoption, or need tools specifically designed for experimental metadata management.

Use LinkML when you need flexible data modeling beyond the Investigation-Study-Assay hierarchy, want to generate
code and schemas for multiple targets, require sophisticated validation, or are building domain-specific data standards.
LinkML is particularly strong when your data doesn't fit the experimental metadata pattern or when you need a schema
that serves multiple purposes (validation, documentation, code generation, and transformation).

## Why should I use LinkML over ISO-11179?

[ISO-11179](https://en.wikipedia.org/wiki/ISO/IEC_11179) is an ISO standard for metadata and metadata registries. It
provides a rich standardized way of exchanging data dictionaries. For
example, an ISO-11179 registry can be used to register all of the
columns in a data file or tags in an XML file, and to map semantics
onto these, making integration across datasets more automatable.

Currently ISO-11179 and LinkML serve different purposes, but there are
overlaps in goals, and we are currently working on documentation
clarifying the connection.<|MERGE_RESOLUTION|>--- conflicted
+++ resolved
@@ -31,7 +31,6 @@
       email:
       age:
       occupation:
-      ...
 ```
 
 this is already useful as it states which column headers are expected in your data.
@@ -428,23 +427,13 @@
 
 ## Why should I use LinkML over Schema.org?
 
-<<<<<<< HEAD
-[Schema.org](https://schema.org) is a collaborative initiative that provides a collection of schemas (structured data vocabularies)
-used to mark up web pages so that search engines can better understand their content. It's supported by major search
-engines including Google, Microsoft, Yahoo, and Yandex, and is used by over 45 million websites.
-
-However, Schema.org is a vocabulary that you can use to annotate data for use on the web.  LinkML provides rich
-validation rules, required fields, patterns, ranges, and cardinality constraints.  Use Schema.org when you primarily
-need to mark up web pages for SEO or are describing common web entities with standard vocabularies. Use LinkML when you
-=======
 [Schema.org](https://schema.org) is a collaborative initiative that provides a collection of schemas (structured data vocabularies) 
 used to mark up web pages so that search engines can better understand their content. It's supported by major search 
 engines including Google and Microsoft and is used by over 45 million websites.
 
 Schema.org is, at heart, a vocabulary that you can use to annotate data for use on the web. LinkML, in contrast, provides rich 
 validation rules, required fields, patterns, ranges, and cardinality constraints.  Use Schema.org when you primarily 
-need to mark up web pages for SEO or are describing common web entities with standard vocabularies. Use LinkML when you 
->>>>>>> 5745e264
+need to mark up web pages for SEO or are describing common web entities with standard vocabularies. Use LinkML when you
 need to validate data, generate code, work across multiple formats, or require domain-specific modeling with
 constraints. You can still map your LinkML models to Schema.org terms for compatibility.
 
