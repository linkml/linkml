# Configuration file for the Sphinx documentation builder.
#
# This file only contains a selection of the most common options. For a full
# list see the documentation:
# https://www.sphinx-doc.org/en/master/usage/configuration.html

# -- Path setup --------------------------------------------------------------

# If extensions (or modules to document with autodoc) are in another directory,
# add these directories to sys.path here. If the directory is relative to the
# documentation root, use os.path.abspath to make it absolute, like shown here.
#
import os
import sys
sys.path.insert(0, os.path.abspath('..'))


# -- Project information -----------------------------------------------------

project = 'linkml'
copyright = '2021-2024, LinkML Authors'
author = 'LinkML Authors'


# -- General configuration ---------------------------------------------------

# Add any Sphinx extension module names here, as strings. They can be
# extensions coming with Sphinx (named 'sphinx.ext.*') or your custom
# ones.

extensions = [
    'sphinx.ext.autodoc',
    'sphinx.ext.githubpages',
    'sphinx.ext.autosectionlabel',
    'sphinx_click',
    'sphinx.ext.viewcode',
    'sphinx.ext.todo',
    'sphinx.ext.coverage',
<<<<<<< HEAD
    'myst_parser',
    'sphinxcontrib.mermaid'
=======
    'sphinx.ext.napoleon',
    'sphinx.ext.intersphinx',
    'myst_parser'
>>>>>>> 5ae97a78
]

myst_heading_anchors = 3

# The suffix(es) of source filenames.
# You can specify multiple suffix as a list of string:
# source_suffix = ['.rst', '.md']
source_suffix = ['.rst', '.md']


# Add any paths that contain templates here, relative to this directory.
templates_path = ['_templates']

# List of patterns, relative to source directory, that match files and
# directories to ignore when looking for source files.
# This pattern also affects html_static_path and html_extra_path.
exclude_patterns = ['_build', 'Thumbs.db', '.DS_Store', 'README.md']


# -- Options for HTML output -------------------------------------------------

# The theme to use for HTML and HTML Help pages.  See the documentation for
# a list of builtin themes.
#
#html_theme = 'sphinx_rtd_theme'
html_theme = 'furo'
html_logo = 'https://linkml.io/uploads/linkml-logo_color.png'
html_favicon = 'https://linkml.io/uploads/linkml-logo_color-no-words.png'

# Add any paths that contain custom static files (such as style sheets) here,
# relative to this directory. They are copied after the builtin static files,
# so a file named "default.css" will overwrite the builtin "default.css".
# html_static_path = ['_static']


# Options for the linkcheck builder
linkcheck_ignore = [
    # 'https://w3id.org/linkml/*',
    'https://www.ncbi.nlm.nih.gov/pmc/articles/PMC5819722',
    'https://doi.org/10.1093/database/bax105',
    'https://github.com/linkml/prefixmaps/*#*',
    'https://docs.google.com/presentation/d/*#*'
]


# Options for autosectionlabel
autosectionlabel_prefix_document = True

<<<<<<< HEAD
# Suppress Warnings
# dont add to these just to get em to go away, these are only here for a reason :)
suppress_warnings = [
    'autosectionlabel.*', # several documents have a pattern with repeating headers
]
=======
# Napoleon
napoleon_google_docstring = True
napoleon_use_admonition_for_examples = True

# Intersphinx
intersphinx_mapping = {
    'python': ('https://docs.python.org/3', None),
    'pydantic': ('https://docs.pydantic.dev/latest', None),
    'jinja2': ('https://jinja.palletsprojects.com/en/latest/', None)
}
>>>>>>> 5ae97a78
<|MERGE_RESOLUTION|>--- conflicted
+++ resolved
@@ -36,14 +36,11 @@
     'sphinx.ext.viewcode',
     'sphinx.ext.todo',
     'sphinx.ext.coverage',
-<<<<<<< HEAD
     'myst_parser',
     'sphinxcontrib.mermaid'
-=======
     'sphinx.ext.napoleon',
     'sphinx.ext.intersphinx',
     'myst_parser'
->>>>>>> 5ae97a78
 ]
 
 myst_heading_anchors = 3
@@ -92,13 +89,11 @@
 # Options for autosectionlabel
 autosectionlabel_prefix_document = True
 
-<<<<<<< HEAD
 # Suppress Warnings
 # dont add to these just to get em to go away, these are only here for a reason :)
 suppress_warnings = [
     'autosectionlabel.*', # several documents have a pattern with repeating headers
 ]
-=======
 # Napoleon
 napoleon_google_docstring = True
 napoleon_use_admonition_for_examples = True
@@ -108,5 +103,4 @@
     'python': ('https://docs.python.org/3', None),
     'pydantic': ('https://docs.pydantic.dev/latest', None),
     'jinja2': ('https://jinja.palletsprojects.com/en/latest/', None)
-}
->>>>>>> 5ae97a78
+}