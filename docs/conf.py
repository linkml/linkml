# Configuration file for the Sphinx documentation builder.
#
# This file only contains a selection of the most common options. For a full
# list see the documentation:
# https://www.sphinx-doc.org/en/master/usage/configuration.html

# -- Path setup --------------------------------------------------------------

# If extensions (or modules to document with autodoc) are in another directory,
# add these directories to sys.path here. If the directory is relative to the
# documentation root, use os.path.abspath to make it absolute, like shown here.
#
import os
import sys
from operator import attrgetter
from copy import deepcopy

sys.path.insert(0, os.path.abspath('..'))

from linkml.utils.deprecation import DEPRECATIONS


# -- Project information -----------------------------------------------------

project = 'linkml'
copyright = '2021-2024, LinkML Authors'
author = 'LinkML Authors'


# -- General configuration ---------------------------------------------------

# Add any Sphinx extension module names here, as strings. They can be
# extensions coming with Sphinx (named 'sphinx.ext.*') or your custom
# ones.

extensions = [
    'sphinx.ext.autodoc',
    'sphinx.ext.githubpages',
    'sphinx.ext.autosectionlabel',
    'sphinx_click',
    'sphinx.ext.viewcode',
    'sphinx.ext.todo',
    'sphinx.ext.coverage',
    'sphinxcontrib.mermaid',
    'sphinx.ext.napoleon',
    'sphinx.ext.intersphinx',
<<<<<<< HEAD
    'myst_parser',
    'matplotlib.sphinxext.plot_directive',
    "sphinx_jinja"
=======
    'myst_nb',
    'sphinx_design'
>>>>>>> 4f5e9349
]

# The suffix(es) of source filenames.
# You can specify multiple suffix as a list of string:
# source_suffix = ['.rst', '.md']
source_suffix = ['.rst', '.md']


# Add any paths that contain templates here, relative to this directory.
templates_path = ['_templates']

# List of patterns, relative to source directory, that match files and
# directories to ignore when looking for source files.
# This pattern also affects html_static_path and html_extra_path.
exclude_patterns = ['_build', 'Thumbs.db', '.DS_Store', 'README.md']


# -- Options for HTML output -------------------------------------------------

# The theme to use for HTML and HTML Help pages.  See the documentation for
# a list of builtin themes.
#
#html_theme = 'sphinx_rtd_theme'
html_theme = 'furo'
html_logo = 'https://linkml.io/uploads/linkml-logo_color.png'
html_favicon = 'https://linkml.io/uploads/linkml-logo_color-no-words.png'

# Add any paths that contain custom static files (such as style sheets) here,
# relative to this directory. They are copied after the builtin static files,
# so a file named "default.css" will overwrite the builtin "default.css".
html_static_path = ['_static']

html_css_files = [
    'css/common.css', # used everywhere!
    'css/notebooks.css', # when using myst_nb
]


# Options for the linkcheck builder
linkcheck_ignore = [
    # 'https://w3id.org/linkml/*',
    'https://www.ncbi.nlm.nih.gov/pmc/articles/PMC5819722',
    'https://doi.org/10.1093/database/bax105',
    'https://github.com/linkml/prefixmaps/*#*',
    'https://docs.google.com/presentation/d/*#*'
]


# Options for autosectionlabel
autosectionlabel_prefix_document = True

# Suppress Warnings
# dont add to these just to get em to go away, these are only here for a reason :)
suppress_warnings = [
    'autosectionlabel.*', # several documents have a pattern with repeating headers
]
# Napoleon
napoleon_google_docstring = True
napoleon_use_admonition_for_examples = True

# Intersphinx
intersphinx_mapping = {
    'python': ('https://docs.python.org/3', None),
    'pydantic': ('https://docs.pydantic.dev/latest', None),
<<<<<<< HEAD
    'jinja2': ('https://jinja.palletsprojects.com/en/latest/', None)
}

# Jinja
jinja_contexts = {
    'deprecations': {'deprecations': sorted(deepcopy(DEPRECATIONS), key=attrgetter('deprecated_in'))}
}
=======
    'jinja2': ('https://jinja.palletsprojects.com/en/latest/', None),
    'numpydantic': ('https://numpydantic.readthedocs.io/en/latest/', None)
}

# myst-nb
nb_render_markdown_format = 'myst'
nb_execution_show_tb = True

# myst
myst_heading_anchors = 3
myst_enable_extensions = [
    "fieldlist"
]
>>>>>>> 4f5e9349
<|MERGE_RESOLUTION|>--- conflicted
+++ resolved
@@ -44,14 +44,10 @@
     'sphinxcontrib.mermaid',
     'sphinx.ext.napoleon',
     'sphinx.ext.intersphinx',
-<<<<<<< HEAD
-    'myst_parser',
+    'myst_nb',
+    'sphinx_design',
     'matplotlib.sphinxext.plot_directive',
-    "sphinx_jinja"
-=======
-    'myst_nb',
-    'sphinx_design'
->>>>>>> 4f5e9349
+    'sphinx_jinja',
 ]
 
 # The suffix(es) of source filenames.
@@ -116,15 +112,6 @@
 intersphinx_mapping = {
     'python': ('https://docs.python.org/3', None),
     'pydantic': ('https://docs.pydantic.dev/latest', None),
-<<<<<<< HEAD
-    'jinja2': ('https://jinja.palletsprojects.com/en/latest/', None)
-}
-
-# Jinja
-jinja_contexts = {
-    'deprecations': {'deprecations': sorted(deepcopy(DEPRECATIONS), key=attrgetter('deprecated_in'))}
-}
-=======
     'jinja2': ('https://jinja.palletsprojects.com/en/latest/', None),
     'numpydantic': ('https://numpydantic.readthedocs.io/en/latest/', None)
 }
@@ -138,4 +125,8 @@
 myst_enable_extensions = [
     "fieldlist"
 ]
->>>>>>> 4f5e9349
+
+# Jinja
+jinja_contexts = {
+    'deprecations': {'deprecations': sorted(deepcopy(DEPRECATIONS), key=attrgetter('deprecated_in'))}
+}