--- conflicted
+++ resolved
@@ -6,8 +6,6 @@
     "Chris Mungall <cjmungall@lbl.gov>",
     "Harold Solbrig <solbrig@jhu.edu>",
     "Sujay Patil <spatil@lbl.gov>",
-<<<<<<< HEAD
-=======
     "Harshad Hegde <hhegde@lbl.gov>",
     "Sierra Moxon <smoxon@lbl.gov>",
     "Mark Andrew Miller <MAM@lbl.gov>",
@@ -16,7 +14,6 @@
     "Joseph Eugene Flack IV <joeflack4@gmail.com>",
     "Gaurav Vaidya <gaurav@renci.org>",
     "Kevin Schaper <kevinschaper@gmail.com>",
->>>>>>> 5f67db44
 ]
 
 readme = "README.md"
@@ -89,11 +86,7 @@
 gen-linkml = "linkml.generators.linkmlgen:cli"
 
 [tool.poetry.dependencies]
-<<<<<<< HEAD
-python = "~=3.7.6"
-=======
 python = "^3.7.6"
->>>>>>> 5f67db44
 antlr4-python3-runtime = "<4.10,==4.*,>=4.9.0"
 argparse = ">=1.4.0"
 click = ">=7.0"
@@ -104,11 +97,7 @@
 jsonasobj2 = "==1.*,>=1.0.0,>=1.0.3"
 jsonschema = ">=3.0.1"
 linkml-dataops = "*"
-<<<<<<< HEAD
-linkml-runtime = "==1.2.*,>=1.2.4"
-=======
 linkml-runtime = ">=1.2.12"
->>>>>>> 5f67db44
 myst-parser = "*"
 openpyxl = "*"
 pandas = "*"
@@ -134,13 +123,11 @@
 ipython-genutils = "*"
 nbconvert = "*"
 nbformat = "*"
+codecov = "^2.1.12"
 
-<<<<<<< HEAD
-=======
 [tool.poetry.extras]
 docs = ["Sphinx", "sphinx-rtd-theme", "sphinxcontrib-mermaid"]
 
->>>>>>> 5f67db44
 [build-system]
 requires = ["poetry-core>=1.0.0"]
 build-backend = "poetry.core.masonry.api"