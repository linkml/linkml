[tool.uv.workspace]
members = ["packages/*"]

[tool.codespell]
skip = [
  ".git", "*.pdf", "*.svg", "*.dill",
  "./tests",  # TODO: bring in tests in too
  "pyproject.toml",
  "uv.lock",
  "./notebooks/DistributedModels.ipynb",
  "./docs/LinkML-logo/LinkML-Revised-Round-Logo-MASTER-FILE.ai",
  "./tests/data/hp.ttl",
  "./tests/data/hp_f.ttl",
  "tests/test_generators/input/jsonschema_value_constraints.yaml",
]
# Ignore table where words could be split across rows
ignore-regex = '(\|.*\|.*\|.*\||\[[A-Z][a-z]\][a-z][a-z])'
ignore-words-list = [
  "acsess",
  "AGS",
  "amination",
  "anc",
  "brite",
  "ClassE",
  "CrossReference",
  "crossReference",
  "connexion",
  "EHR",
  "infarction",
  "linke",
  "mater",
  "mor",
  "ser",
  "Stye",
  "TE",
  "thirdparty",
  "Vas",
  # These are temp exemptions because they are coming from
  # upstream repos linkml-runtime and linkml-model
  # we should remove these once the upstream repos are fixed
  # and changes are propagated to linkml
  "GENERARE",
  "re-used",
  "doesnt",
  "crate"
]
quiet-level = 3

[tool.black]
line-length = 120
target-version = ["py39", "py310", "py311", "py312", "py313"]
force-exclude = '''
/(
  # default exclude
  \.direnv|\.eggs|\.git|\.hg|\.ipynb_checkpoints|\.mypy_cache|\.nox|\.pytest_cache|\.ruff_cache|\.tox|\.svn|\.venv|\.vscode|__pypackages__|_build|buck-out|build|dist|venv
  # additional exclude
  | tests.*/output
  | __snapshots__
  | docs
  | examples
  | notebooks
  | linkml/linter/config/datamodel
)/
'''

[tool.pytest.ini_options]
filterwarnings = [
  # https://github.com/RDFLib/rdflib/issues/1830
  "ignore:.*_pytestfixturefunction is not defined in namespace:UserWarning"
]
markers = [
  "network: mark tests that make external network requests",
  "slow: mark test as slow to run",
  "no_asserts: tests that don't have meaningful asserts, but are only snapshot comparisons, or historically had print statements, or other non-erroring behavior",
  "strcmp: tests that compare stringified values rather than the values themselves",
  "biolink: tests that validate that the biolink model is unchanged",
  "docker: tests that require a running docker server",
  "plantumlgen: Tests for the plantuml generator",
  "pydanticgen_split: Split module generation in pydanticgen",
  "pydanticgen_npd: tests for the numpydantic array generator",
  "panderagen: tests for the pandera generator",
  "dataframe_polars_schema: tests for the polars schema dataframe generator",
  "pythongen: Tests for python generator",
  "pydanticgen: Tests for pydantic generator",
  "javagen: Tests for java generator",
  "jsonschemagen: Tests for Json Schema generator",
  "shaclgen: Tests for shacl generator",
  "shexgen: Tests for shex generator",
  "jsonldgen: Test for JSON-LD generator",
  "jsonldcontextgen: Test for JSON-LD context generator",
  "rdfgen: Tests for the RDFGenerator",
  "rustgen: Tests for the RustGenerator",
  "sqlalchemygen: Tests for SQL Alchemy generator",
  "sqlddlgen: Tests for SQL DDL generator",
  "sqlddlpostgresgen: Tests for SQL DDL postgres generator",
  "owlgen: Tests for OWL generator",
  "yamlgen: Tests for the YAML generator",
  "yarrrml: End-to-end tests for the YARRRML generator"
]

# https://docs.astral.sh/ruff/settings/
[tool.ruff]
extend-exclude = [
    "tests/output",
    "tests/**/output",
    "tests/**/__snapshots__",
    "examples/",
    "docs/",
    "notebooks/",
    # Auto-generated files that may not conform to current linting rules
    "linkml/linter/config/datamodel/config.py"
]
force-exclude = true
line-length = 120
# Assume Python 3.9
target-version = "py39"

[tool.ruff.lint]
extend-ignore = ["E203"]
select = [
  "E",  # pycodestyle errors
  "F",  # Pyflakes
  "I",  # isort
  "UP", # pyupgrade
]

[tool.ruff.lint.isort]
<<<<<<< HEAD
known-first-party = [
  "linkml",
  "linkml_runtime",
]
=======
known-first-party = ["linkml", "linkml_runtime"]
>>>>>>> 11afac24

[tool.ruff.lint.per-file-ignores]
# These templates can have long lines
"packages/linkml/src/linkml/generators/sqlalchemy/sqlalchemy_declarative_template.py" = ["E501"]
"packages/linkml/src/linkml/generators/sqlalchemy/sqlalchemy_imperative_template.py" = ["E501"]
"packages/linkml/src/linkml/linter/config/datamodel/config.py" = ["E501", "F401", "I001", "UP035"]

# Notebooks can have unsorted imports
"tests/linkml/test_notebooks/input/*" = ["E402"]

# tests/linkml_runtime follows the original linkml_runtime linting conventions
"tests/linkml_runtime/**/*.py" = ["E402", "E501", "E712", "E731", "E741", "F401", "F811", "F841", "I001", "UP006", "UP007", "UP035", "UP045"]

[tool.tox]
requires = ["tox>=4", "tox-uv"]
env_list = ["lint", "py{39,310,311,312,313}"]

[tool.tox.env_run_base]
runner = "uv-venv-lock-runner"
deps = ["pytest"]
commands = [
  ["pytest", "{posargs}"],
]

[tool.tox.env.codespell]
description = "Run spell checkers."
runner = "uv-venv-runner"
skip_install = true
deps = [
  "codespell",
  "tomli", # required for getting config from pyproject.toml
]
commands = [
  ["codespell", "{posargs}"]
]

[tool.tox.env.format]
description = "Run code formatter and code-fixing linter."
runner = "uv-venv-runner"
skip_install = true
deps = ["pre-commit"]
commands = [
  ["pre-commit", "run", "--all-files", "--show-diff-on-failure", { replace = "posargs", extend = true }]
]

[tool.tox.env.lint]
description = "Run code linter and formatter (no fixes)."
runner = "uv-venv-runner"
skip_install = true
deps = ["ruff==0.11.13"]
commands = [
  ["ruff", "check", "{posargs:.}"],
  ["ruff", "format", "{posargs:.}"],
]

[tool.uv-dynamic-versioning]
vcs = "git"
style = "pep440"
fallback-version = "0.0.0"

[tool.hatch.version]
source = "uv-dynamic-versioning"<|MERGE_RESOLUTION|>--- conflicted
+++ resolved
@@ -125,14 +125,7 @@
 ]
 
 [tool.ruff.lint.isort]
-<<<<<<< HEAD
-known-first-party = [
-  "linkml",
-  "linkml_runtime",
-]
-=======
 known-first-party = ["linkml", "linkml_runtime"]
->>>>>>> 11afac24
 
 [tool.ruff.lint.per-file-ignores]
 # These templates can have long lines
