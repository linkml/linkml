--- conflicted
+++ resolved
@@ -103,9 +103,6 @@
 
 pandera = [
   "pandera >= 0.19.0",
-<<<<<<< HEAD
-  "narwhals >=1.29.0"
-=======
   "polars-lts-cpu >= 1.0.0",
   "pandas"
 ]
@@ -119,7 +116,6 @@
   "mock >= 5.1.0",
   "testcontainers == 3.7.1",
   "jsonpatch >= 1.33",
->>>>>>> a78ab746
 ]
 docs = [
   "furo >= 2023.03.27",
