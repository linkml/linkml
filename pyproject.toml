--- conflicted
+++ resolved
@@ -122,11 +122,8 @@
 sqlalchemy = ">=1.4.31"
 watchdog = ">=0.9.0"
 typing-extensions = {version = "^4.5.0", python = "3.7"}
-<<<<<<< HEAD
+pyshacl = { version = "^0.25.0", optional = true }
 black = { version=">=24.0.0", optional = true }
-=======
-pyshacl = { version = "^0.25.0", optional = true }
->>>>>>> 534a2dbc
 
 [tool.poetry.group.dev.dependencies]
 chardet = "*"
@@ -153,11 +150,9 @@
 numpy = ">=1.24.3"
 
 [tool.poetry.extras]
+black = ["black"]
 shacl = ["pyshacl"]
-tests = ["pyshacl"]
-
-[tool.poetry.extras]
-black = ["black"]
+tests = ["black", "pyshacl"]
 
 [build-system]
 requires = ["poetry-core>=1.0.0", "poetry-dynamic-versioning"]
