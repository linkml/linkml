--- conflicted
+++ resolved
@@ -1,196 +1,5 @@
-<<<<<<< HEAD
-[build-system]
-requires = ["hatchling", "uv-dynamic-versioning"]
-build-backend = "hatchling.build"
-
-[project]
-name = "linkml"
-description = "Linked Open Data Modeling Language"
-authors = [
-  {name = "Chris Mungall", email = "cjmungall@lbl.gov"},
-  {name = "Sierra Moxon", email = "smoxon@lbl.gov"},
-  {name = "Harold Solbrig", email = "solbrig@jhu.edu"},
-  {name = "Sujay Patil", email = "spatil@lbl.gov"},
-  {name = "Harshad Hegde", email = "hhegde@lbl.gov"},
-  {name = "Mark Andrew Miller", email = "MAM@lbl.gov"},
-  {name = "Deepak Unni"},
-  {name = "Gaurav Vaidya", email = "gaurav@renci.org"},
-  {name = "Kevin Schaper", email = "kevin@tislab.org"},
-]
-license = "Apache-2.0"
-license-files = ["LICENSE"]
-homepage = "https://linkml.io/"
-repository = "https://github.com/linkml/linkml"
-documentation = "https://linkml.io/linkml/"
-readme = "README.md"
-keywords = ["schema", "linked data", "data modeling", "rdf", "owl", "biolink"]
-classifiers = [
-    "Development Status :: 5 - Production/Stable",
-    "Environment :: Console",
-    "Intended Audience :: Developers",
-    "Intended Audience :: Science/Research",
-    "Intended Audience :: Healthcare Industry",
-    "Topic :: Software Development :: Libraries :: Python Modules",
-    "Programming Language :: Python :: 3.9",
-    "Programming Language :: Python :: 3.10",
-    "Programming Language :: Python :: 3.11",
-    "Programming Language :: Python :: 3.12",
-    "Programming Language :: Python :: 3.13",
-]
-include = ["linkml"]
-requires-python = ">=3.9"
-dynamic = ["version"]
-dependencies = [ # Specifier syntax: https://peps.python.org/pep-0631/
-    "antlr4-python3-runtime >= 4.9.0, < 4.10",
-    "click >= 8.0, < 8.2",
-    "graphviz >= 0.10.1",
-    "hbreader",
-    "isodate >= 0.6.0",
-    "jinja2 >= 3.1.0",
-    "jsonasobj2 >= 1.0.3, < 2.0.0",
-    "jsonschema[format] >= 4.0.0",
-    "linkml-runtime >= 1.9.5, < 2.0.0",
-    "openpyxl",
-    "parse",
-    "prefixcommons >= 0.1.7",
-    "prefixmaps >= 0.2.2",
-    "pydantic >= 1.0.0, < 3.0.0",
-    "pyjsg >= 0.11.6",
-    "pyshex >= 0.7.20",
-    "pyshexc >= 0.8.3",
-    "python-dateutil",
-    "pyyaml",
-    "rdflib >=6.0.0",
-    "requests >= 2.22",
-    "sqlalchemy >= 1.4.31",
-    "watchdog >= 0.9.0",
-    "typing-extensions >= 4.6.0; python_version < '3.12'",
-    "sphinx-click (>=6.0.0)",
-]
-
-[dependency-groups]
-lint = [
-    "black >= 24.0.0",
-]
-typing = [
-    "numpydantic >= 1.6.1",
-]
-shacl = [
-    "pyshacl >= 0.25.0",
-]
-tests = [
-  { include-group = "lint" },
-  { include-group = "typing" },
-  { include-group = "shacl" },
-  "morph-kgc >= 2.9.0; python_version >= '3.10'"
-]
-dev = [
-  {include-group = "tests" },
-  {include-group = "tests-extra" },
-  {include-group = "pandera"},
-  "chardet",
-  "ipykernel",
-  "ipython-genutils",
-  "jupyter",
-  "nbconvert",
-  "nbformat",
-  "coverage >= 6.4.1",
-  "tox >= 4",
-  "tox-uv",
-  "myst-nb >= 1.0.0; python_version >= '3.9'",
-  "sphinx-design >= 0.5.0",
-  "rich >= 13.7.1",
-  "gql>=4.0.0",
-]
-
-pandera = [
-  "pandera >= 0.19.0",
-  "polars-lts-cpu >= 1.0.0",
-  "pandas"
-]
-tests-rustgen = [
-  "maturin >= 1.9.4"
-]
-
-tests-extra = [
-  "pytest >= 7.4.0",
-  "pytest-subtests >= 0.11.0",
-  "pytest-xdist >= 3.6.1",
-  "numpy >= 1.24.3; python_version < '3.12'",
-  "numpy >= 1.25.2; python_version >= '3.12'",
-  "requests-cache >= 1.2.0",
-  "mock >= 5.1.0",
-  "testcontainers == 3.7.1",
-  "jsonpatch >= 1.33",
-]
-docs = [
-  "furo >= 2023.03.27",
-  "sphinxcontrib-mermaid >= 0.7.1",
-  "sphinx",
-  "sphinx-click",
-  "sphinx-rtd-theme",
-  "myst-parser",
-  "matplotlib >= 3.7",
-  "sphinx-jinja >= 2.0.2",
-  "sphinxcontrib-programoutput >= 0.17",
-]
-
-[project.scripts]
-linkml = "linkml.cli.main:linkml"
-gen-jsonld-context = "linkml.generators.jsonldcontextgen:cli"
-gen-prefix-map = "linkml.generators.prefixmapgen:cli"
-gen-csv = "linkml.generators.csvgen:cli"
-gen-graphviz = "linkml.generators.dotgen:cli"
-gen-golang = "linkml.generators.golanggen:cli"
-gen-golr-views = "linkml.generators.golrgen:cli"
-gen-graphql = "linkml.generators.graphqlgen:cli"
-gen-solr = "linkml.generators.solrgen:cli"
-gen-java = "linkml.generators.javagen:cli"
-gen-jsonld = "linkml.generators.jsonldgen:cli"
-gen-json-schema = "linkml.generators.jsonschemagen:cli"
-gen-markdown = "linkml.generators.markdowngen:cli"
-gen-dbml = "linkml.generators.dbmlgen:cli"
-gen-doc = "linkml.generators.docgen:cli"
-gen-namespaces = "linkml.generators.namespacegen:cli"
-gen-owl = "linkml.generators.owlgen:cli"
-gen-plantuml = "linkml.generators.plantumlgen:cli"
-gen-proto = "linkml.generators.protogen:cli"
-gen-py-classes = "linkml.generators.pythongen:cli"
-gen-python = "linkml.generators.pythongen:cli"
-gen-pydantic = "linkml.generators.pydanticgen:cli"
-gen-pandera = "linkml.generators.panderagen:cli"
-gen-rdf = "linkml.generators.rdfgen:cli"
-gen-shex = "linkml.generators.shexgen:cli"
-gen-shacl = "linkml.generators.shaclgen:cli"
-gen-sparql = "linkml.generators.sparqlgen:cli"
-gen-typescript = "linkml.generators.typescriptgen:cli"
-gen-terminusdb = "linkml.generators.terminusdbgen:cli"
-gen-yuml = "linkml.generators.yumlgen:cli"
-gen-yaml = "linkml.generators.yamlgen:cli"
-gen-erdiagram = "linkml.generators.erdiagramgen:cli"
-gen-rust = "linkml.generators.rustgen.cli:cli"
-gen-sqla = "linkml.generators.sqlalchemygen:cli"
-gen-sqlddl = "linkml.generators.sqltablegen:cli"
-gen-sqltables = "linkml.generators.sqltablegen:cli"
-gen-summary = "linkml.generators.summarygen:cli"
-gen-project = "linkml.generators.projectgen:cli"
-run-tutorial = "linkml.utils.execute_tutorial:cli"
-linkml-convert = "linkml.converter.cli:cli"
-linkml-lint = "linkml.linter.cli:main"
-linkml-sqldb = "linkml.utils.sqlutils:main"
-linkml-validate = "linkml.validator.cli:cli"
-linkml-jsonschema-validate = "linkml.validators.jsonschemavalidator:cli"
-linkml-sparql-validate = "linkml.validators.sparqlvalidator:cli"
-linkml-run-examples = "linkml.workspaces.example_runner:cli"
-gen-excel = "linkml.generators.excelgen:cli"
-gen-sssom = "linkml.generators.sssomgen:cli"
-gen-linkml = "linkml.generators.linkmlgen:cli"
-gen-mermaid-class-diagram = "linkml.generators.mermaidclassdiagramgen:cli"
-linkml-schema-fixer = "linkml.utils.schema_fixer:main"
-=======
 [tool.uv.workspace]
 members = ["packages/*"]
->>>>>>> d3cbd01d
 
 [tool.codespell]
 skip = [
