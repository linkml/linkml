--- conflicted
+++ resolved
@@ -104,11 +104,7 @@
 jsonasobj2 = "==1.*,>=1.0.0,>=1.0.3"
 jsonschema = {extras = ["format"], version = ">=4.0.0"}
 linkml-dataops = "*"
-<<<<<<< HEAD
-linkml-runtime = "~1.4"
-=======
 linkml-runtime = "^1"
->>>>>>> 83cad6a3
 myst-parser = "*"
 openpyxl = "*"
 parse = "*"
