# Built from:
# https://docs.github.com/en/actions/guides/building-and-testing-python
# https://github.com/snok/install-poetry#workflows-and-tips

name: Build and test linkml

on:
  push:
    branches:
    - main
  pull_request:
    branches:
    - main
  workflow_dispatch:

jobs:
  test:
    strategy:
      fail-fast: false
      matrix:
        os: [ubuntu-latest, windows-latest]
        python-version: ["3.8", "3.9", "3.10"]
        pydantic-version: ["1", "2"]
        exclude:
          - os: windows-latest
            python-version: "3.8"
          - os: windows-latest
            pydantic-version: "2"
          - python-version: "3.8"
            pydantic-version: "2"
          - python-version: "3.9"
            pydantic-version: "2"

    # See https://github.com/snok/install-poetry#running-on-windows
    defaults:
      run:
        shell: bash

    runs-on: ${{ matrix.os }}

    steps:
      #----------------------------------------------
      #       check-out repo and set-up python
      #----------------------------------------------
      - name: Check out repository
        uses: actions/checkout@v3

      - name: Set up Python ${{ matrix.python-version }}
        uses: actions/setup-python@v3
        with:
          python-version: ${{ matrix.python-version }}

      #----------------------------------------------
      #          install & configure poetry
      #----------------------------------------------
      - name: Install Poetry
        uses: snok/install-poetry@v1
        with:
          version: 1.3.2
          virtualenvs-create: true
          virtualenvs-in-project: true

      #----------------------------------------------
      #       load cached venv if cache exists
      #----------------------------------------------
      - name: Load cached venv
        id: cached-poetry-dependencies
        uses: actions/cache@v3
        with:
          path: .venv
          key: venv-${{ matrix.python-version }}-${{ runner.os }}-${{ hashFiles('**/poetry.lock') }}

      #----------------------------------------------
      # install dependencies if cache does not exist
      #----------------------------------------------
      - name: Install dependencies
        if: steps.cached-poetry-dependencies.outputs.cache-hit != 'true'
<<<<<<< HEAD
        run: poetry install --no-interaction --no-root -E black
=======
        run: poetry install --no-interaction --no-root -E tests
>>>>>>> 534a2dbc

      #----------------------------------------------
      # install pydantic
      #----------------------------------------------
      - name: Install Pydantic
        run: poetry add pydantic@^${{ matrix.pydantic-version }}

      #----------------------------------------------
      #         setup and install graphviz
      #----------------------------------------------
      - name: Setup Graphviz
        uses: ts-graphviz/setup-graphviz@v1

      #----------------------------------------------
      #    Linting & code quality
      #----------------------------------------------
      - name: Check common spelling errors
        run: poetry run tox -e codespell
      - name: Check with flake8
        run: poetry run tox -e lint

      #----------------------------------------------
      #              coverage report
      #----------------------------------------------
      - name: Generate coverage results
        run: |
          poetry run coverage run -m pytest --with-slow
          poetry run coverage xml
          poetry run coverage report -m
        shell: bash
      #----------------------------------------------
      #           upload coverage results
      #----------------------------------------------
      - name: Upload coverage report
        if: github.repository == 'linkml/linkml'
        uses: codecov/codecov-action@v3.1.0
        with:
          name: codecov-results-${{ matrix.os }}-${{ matrix.python-version }}
          token: ${{ secrets.CODECOV_TOKEN }}
          file: coverage.xml
          fail_ci_if_error: true<|MERGE_RESOLUTION|>--- conflicted
+++ resolved
@@ -75,11 +75,7 @@
       #----------------------------------------------
       - name: Install dependencies
         if: steps.cached-poetry-dependencies.outputs.cache-hit != 'true'
-<<<<<<< HEAD
-        run: poetry install --no-interaction --no-root -E black
-=======
         run: poetry install --no-interaction --no-root -E tests
->>>>>>> 534a2dbc
 
       #----------------------------------------------
       # install pydantic
