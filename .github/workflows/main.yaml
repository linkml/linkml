--- conflicted
+++ resolved
@@ -47,19 +47,11 @@
       #          install & configure poetry
       #----------------------------------------------
       - name: Install Poetry
-<<<<<<< HEAD
-        run: pip install poetry==1.4.0
-        # uses: snok/install-poetry@v1.3.1
-        # with:
-        #  virtualenvs-create: true
-        #  virtualenvs-in-project: true
-=======
         uses: snok/install-poetry@v1
         with:
           version: 1.3.2
           virtualenvs-create: true
           virtualenvs-in-project: true
->>>>>>> a5b9d5c2
 
       #----------------------------------------------
       #       load cached venv if cache exists
