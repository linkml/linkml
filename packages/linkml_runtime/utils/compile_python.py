--- conflicted
+++ resolved
@@ -17,35 +17,21 @@
     return txt_or_fname
 
 
-<<<<<<< HEAD
 def compile_python(text_or_fn: str, package_path: str = None, module_name: str = None) -> ModuleType:
     """
     Compile the text or file and return the resulting module
 
     :param text_or_fn: Python text or file name that references python file
     :param package_path: Root package path. If omitted and we've got a python file, the package is the containing directory
-    :param module_name: Module name to be used in an import statement, default 'test'
+    :param module_name: Used in an import statement, default 'test'
     :return: Compiled module
-=======
-def compile_python(text_or_fn: str, package_path: str | None = None, module_name: str | None = None) -> ModuleType:
-    """
-    Compile the text or file and return the resulting module
-    @param text_or_fn: Python text or file name that references python file
-    @param package_path: Root package path.  If omitted and we've got a python file, the package is the containing directory
-    @param module_name: to be used in an import statement, default 'test'
-    @return: Compiled module
->>>>>>> 217110ef
     """
     if module_name is None:
         module_name = "test"
     python_txt = file_text(text_or_fn)
     if package_path is None and python_txt != text_or_fn:
         package_path = text_or_fn
-<<<<<<< HEAD
     spec = compile(python_txt, module_name, "exec")
-=======
-    spec = compile(python_txt, module_name, 'exec')
->>>>>>> 217110ef
     module = ModuleType(module_name)
     if package_path:
         package_path_abs = os.path.join(os.getcwd(), package_path)
