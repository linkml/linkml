import os
import sys
from logging import warning
from types import ModuleType


def file_text(txt_or_fname: str) -> str:
    """
    Determine whether text_or_fname is a file name or a string and, if a file name, read it
    
    :param txt_or_fname: Text content or filename to read
    :return: File content as string
    """
    if len(txt_or_fname) > 4 and "\n" not in txt_or_fname:
        with open(txt_or_fname) as ef:
            return ef.read()
    return txt_or_fname


def compile_python(text_or_fn: str, package_path: str = None, module_name: str = None) -> ModuleType:
    """
    Compile the text or file and return the resulting module
    
    :param text_or_fn: Python text or file name that references python file
    :param package_path: Root package path. If omitted and we've got a python file, the package is the containing directory
    :param module_name: Module name to be used in an import statement, default 'test'
    :return: Compiled module
    """
    if module_name is None:
        module_name = "test"
    python_txt = file_text(text_or_fn)
    if package_path is None and python_txt != text_or_fn:
        package_path = text_or_fn
<<<<<<< HEAD
    spec = compile(python_txt, module_name, 'exec')
    module = ModuleType(module_name)
=======
    spec = compile(python_txt, "test", "exec")
    module = ModuleType("test")
>>>>>>> 3a3cfe85
    if package_path:
        package_path_abs = os.path.join(os.getcwd(), package_path)
        # We have to calculate the path to expected path relative to the current working directory
        for path in sys.path:
            if package_path.startswith(path):
                path_from_tests_parent = os.path.relpath(package_path, path)
                break
            if package_path_abs.startswith(path):
                path_from_tests_parent = os.path.relpath(package_path_abs, path)
                break
        else:
            warning(f"There is no established path to {package_path} - compile_python may or may not work")
            path_from_tests_parent = os.path.relpath(package_path, os.path.join(os.getcwd(), ".."))
        module.__package__ = os.path.dirname(os.path.relpath(path_from_tests_parent, os.getcwd())).replace(
            os.path.sep, "."
        )
    sys.modules[module.__name__] = module
    exec(spec, module.__dict__)
    return module<|MERGE_RESOLUTION|>--- conflicted
+++ resolved
@@ -7,7 +7,7 @@
 def file_text(txt_or_fname: str) -> str:
     """
     Determine whether text_or_fname is a file name or a string and, if a file name, read it
-    
+
     :param txt_or_fname: Text content or filename to read
     :return: File content as string
     """
@@ -20,7 +20,7 @@
 def compile_python(text_or_fn: str, package_path: str = None, module_name: str = None) -> ModuleType:
     """
     Compile the text or file and return the resulting module
-    
+
     :param text_or_fn: Python text or file name that references python file
     :param package_path: Root package path. If omitted and we've got a python file, the package is the containing directory
     :param module_name: Module name to be used in an import statement, default 'test'
@@ -31,13 +31,8 @@
     python_txt = file_text(text_or_fn)
     if package_path is None and python_txt != text_or_fn:
         package_path = text_or_fn
-<<<<<<< HEAD
-    spec = compile(python_txt, module_name, 'exec')
+    spec = compile(python_txt, module_name, "exec")
     module = ModuleType(module_name)
-=======
-    spec = compile(python_txt, "test", "exec")
-    module = ModuleType("test")
->>>>>>> 3a3cfe85
     if package_path:
         package_path_abs = os.path.join(os.getcwd(), package_path)
         # We have to calculate the path to expected path relative to the current working directory
