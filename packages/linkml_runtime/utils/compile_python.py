--- conflicted
+++ resolved
@@ -29,13 +29,8 @@
     python_txt = file_text(text_or_fn)
     if package_path is None and python_txt != text_or_fn:
         package_path = text_or_fn
-<<<<<<< HEAD
     spec = compile(python_txt, module_name, 'exec')
     module = ModuleType(module_name)
-=======
-    spec = compile(python_txt, "test", "exec")
-    module = ModuleType("test")
->>>>>>> 539182d2
     if package_path:
         package_path_abs = os.path.join(os.getcwd(), package_path)
         # We have to calculate the path to expected path relative to the current working directory
