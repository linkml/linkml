import re
import textwrap
from copy import copy
from json import JSONDecoder
from pprint import pformat
from typing import Any, Callable, Optional, Union

import yaml
from deprecated.classic import deprecated
from jsonasobj2 import JsonObj, JsonObjTypes, as_dict, as_json, items
from rdflib import Graph, URIRef
from yaml.constructor import ConstructorError

from linkml_runtime.utils.context_utils import CONTEXTS_PARAM_TYPE, merge_contexts
from linkml_runtime.utils.formatutils import is_empty, items

YAMLObjTypes = Union[JsonObjTypes, "YAMLRoot"]

try:
    from yaml import CSafeLoader as SafeLoader
except ImportError:
    from yaml.loader import SafeLoader


class YAMLMark(yaml.error.Mark):
    def __str__(self):
        snippet = self.get_snippet()
        where = f'\nFile "{self.name}", line {self.line + 1}, column {self.column + 1}'
        if snippet is not None:
            where += ":\n" + snippet
        return where


class YAMLRoot(JsonObj):
    """
    The root object for all python YAML representations
    """

    def __post_init__(self, *args: list[str], **kwargs):
        if args or kwargs:
            messages: list[str] = []
            for v in args:
                v = repr(v)[:40].replace("\n", "\\n")
                messages.append(f"Unknown positional argument: {v}")
            for k in kwargs.keys():
                v = repr(kwargs[k])[:40].replace("\n", "\\n")
                messages.append(f"{TypedNode.yaml_loc(k)} Unknown argument: {k} = {v}")
<<<<<<< HEAD
            msg = f"Unknown arguments for: {self}\n"
            msg += '\n'.join(messages)
            raise ValueError(msg)
=======
            raise ValueError("\n".join(messages))
>>>>>>> d6b3215d

    def _default(self, obj, filtr: Callable[[dict], dict] = None):
        """JSON serializer callback.
        1) Filter out empty values (None, {}, [] and False) and mangle the names
        2) Add ID entries for dictionary entries

        :param obj: YAMLRoot object to serialize
        :param filtr: Filter to remove elements
        :return: Serialized version of obj
        """

        if isinstance(obj, YAMLRoot):
            rval = dict()
            for k, v in (filtr(obj.__dict__) if filtr else obj.__dict__).items():
                is_classvar = k.startswith("type_") and hasattr(type(obj), k)
                if is_classvar:
                    print(f"***** {k} is classvar ")
                if (
                    not is_classvar
                    and not k.startswith("_")
                    and v is not None
                    and (not isinstance(v, (dict, list, bool)) or v)
                ):
                    from linkml_runtime.utils.enumerations import EnumDefinitionImpl

                    if isinstance(v, dict):
                        itemslist = []
                        for vk, vv in v.items():
                            # if isinstance(vv, ClassDefinition):
                            #     vv['@id'] = camelcase(vk)
                            # elif isinstance(vv, (SlotDefinition, TypeDefinition)):
                            #     if k != 'slot_usage':
                            #         vv['@id'] = underscore(vk)
                            itemslist.append(vv)
                        rval[k] = itemslist
                    # TODO: Figure out how to make EnumDefinitionImpl a subclass of EnumDefinition
                    # elif isinstance(v, EnumDefinition):
                    elif isinstance(v, EnumDefinitionImpl):
                        rval[k] = v.code
                    else:
                        rval[k] = v
            return rval
        else:
            return (
                obj._default(obj) if hasattr(obj, "_default") and callable(obj._default) else JSONDecoder().decode(obj)
            )

    @staticmethod
    def _is_empty(v: Any) -> bool:
        # TODO: Deprecate this function and migrate the python generator over to the stand alone is_empty
        return is_empty(v)

    def _normalize_inlined_as_list(self, slot_name: str, slot_type: type, key_name: str, keyed: bool) -> None:
        self._normalize_inlined(slot_name, slot_type, key_name, keyed, True)

    def _normalize_inlined_as_dict(self, slot_name: str, slot_type: type, key_name: str, keyed: bool) -> None:
        self._normalize_inlined(slot_name, slot_type, key_name, keyed, False)

    def _normalize_inlined(self, slot_name: str, slot_type: type, key_name: str, keyed: bool, is_list: bool) -> None:
        """
         __post_init__ function for a list of inlined keyed or identified classes.

        The input to this is either a list or dictionary of dictionaries.  In the list case, every key entry
        in the list must be unique.  In the dictionary case, the key may or may not be repeated in the dictionary
        element. The internal storage structure is a dictionary of dictionaries.
        @param slot_name: Name of the slot being normalized
        @param slot_type: Slot range type
        @param key_name: Name of the key or identifier in the range
        @param keyed: True means each identifier must be unique
        @param is_list: True means inlined as list
        """
        raw_slot: Union[list, dict, JsonObj] = self[slot_name]
        if raw_slot is None:
            raw_slot = []
        elif not isinstance(raw_slot, (dict, list, JsonObj)):
            raw_slot = [raw_slot]
        cooked_slot = list() if is_list else dict()
        cooked_keys = set()

        def order_up(key: Any, cooked_entry: YAMLRoot) -> None:
            """A cooked entry is ready to be added to the return slot"""
            if cooked_entry[key_name] != key:
                raise ValueError(
                    f"Slot: {loc(slot_name)} - attribute {loc(key_name)} "
                    f"value ({loc(cooked_entry[key_name])}) does not match key ({loc(key)})"
                )
            if keyed and key in cooked_keys:
                raise ValueError(f"{loc(key)}: duplicate key")
            cooked_keys.add(key)
            if is_list:
                cooked_slot.append(cooked_entry)
            else:
                cooked_slot[key] = cooked_entry

        def loc(s):
            loc_str = TypedNode.yaml_loc(s) if isinstance(s, TypedNode) else ""
            if loc_str == ": ":
                loc_str = ""
            return loc_str + str(s)

        def form_1(entries: dict[Any, Optional[Union[dict, JsonObj]]]) -> None:
            """A dictionary of key:dict entries where key is the identifier and dict is an instance of slot_type"""
            for key, raw_obj in items(entries):
                if raw_obj is None:
                    raw_obj = {}
                if key_name not in raw_obj:
                    raw_obj = copy(raw_obj)
                    raw_obj[key_name] = key
                if not issubclass(type(raw_obj), slot_type):
                    order_up(key, slot_type(**as_dict(raw_obj)))
                else:
                    order_up(key, raw_obj)

        # TODO: Make an external function extract a root JSON list
        if isinstance(raw_slot, JsonObj):
            raw_slot = raw_slot._hide_list()

        if isinstance(raw_slot, list):
            # We have a list of entries
            for list_entry in raw_slot:
                if isinstance(list_entry, slot_type):
                    order_up(list_entry[key_name], list_entry)
                elif isinstance(list_entry, (dict, JsonObj)):
                    # list_entry is either a key:dict, key_name:value or **kwargs
                    if len(list_entry) == 1:
                        # key:dict or key_name:key
                        for lek, lev in items(list_entry):
                            if lek == key_name and not isinstance(lev, (list, dict, JsonObj)):
                                # key_name:value
                                order_up(list_entry[lek], slot_type(list_entry))
                                break  # Not strictly necessary, but
                            elif not isinstance(lev, (list, dict, JsonObj)):
                                # key: value --> slot_type(key, value)
                                order_up(lek, slot_type(lek, lev))
                            else:
                                form_1(list_entry)
                    else:
                        # **kwargs
                        cooked_obj = slot_type(**as_dict(list_entry))
                        order_up(cooked_obj[key_name], cooked_obj)
                elif isinstance(list_entry, list):
                    # *args
                    cooked_obj = slot_type(*list_entry)
                    order_up(cooked_obj[key_name], cooked_obj)
                else:
                    # lone key [key1: , key2: ... }
                    order_up(list_entry, slot_type(**{key_name: list_entry}))
        else:
            # We have a dictionary
            if (
                key_name in raw_slot
                and raw_slot[key_name] is not None
                and not isinstance(raw_slot[key_name], (list, dict, JsonObj))
            ):
                # Vanilla dictionary - {key: v11, s12: v12, ...}
                order_up(raw_slot[key_name], slot_type(**as_dict(raw_slot)))
            else:
                # We have either {key1: {obj1}, key2: {obj2}...} or {key1:, key2:, ...}
                for k, v in items(raw_slot):
                    if v is None:
                        v = dict()
                    if isinstance(v, slot_type):
                        order_up(k, v)
                    elif isinstance(v, (dict, JsonObj)):
                        form_1({k: v})
                    elif not isinstance(v, list):
                        order_up(k, slot_type(*[k, v]))
                    else:
                        raise ValueError(f"Unrecognized entry: {loc(k)}: {str(v)}")
        self[slot_name] = cooked_slot

    def _normalize_inlined_slot(
        self, slot_name: str, slot_type: type, key_name: Optional[str], inlined_as_list: Optional[bool], keyed: bool
    ) -> None:
        """
        A deprecated entry point to slot normalization. Used for models generated prior to the linkml-runtime split.

        This code is invoked via one of the following patterns:
            if self.<slot> is None:
                self.<slot> = []
            if not isinstance(self.<slot>, list):
                self.extensions = [self.<slot>]
            self._normalize_inlined_slot(slot_name="<slot>", slot_type=<type>, key_name="<key>", inlined_as_list=True, keyed=...)
        or
            if self.<slot> is None:
                self.<slot> = []
            if not isinstance(self.<slot>, (list, dict)):
                self.local_names = [self.<slot>]
            self._normalize_inlined_slot(slot_name="<slot>", slot_type=<type>, key_name="<key>", inlined_as_list=None, keyed=...)

        The above pattern broke when the new jsonasobj was introduced, which is why we have the normalization above.  The code
        below reverse engineers the above and invokes the new form

        """
        if inlined_as_list:
            list_slot = self[slot_name]
            if len(list_slot) == 1 and not isinstance(list_slot[0], list):
                self[slot_name] = list_slot[0]
            self._normalize_inlined_as_list(slot_name, slot_type, key_name, keyed)
        else:
            dict_slot = self[slot_name]
            if isinstance(dict_slot, list):
                if len(dict_slot) == 1 and not isinstance(dict_slot[0], (list, dict)):
                    self[slot_name] = dict_slot[0]
            self._normalize_inlined_as_dict(slot_name, slot_type, key_name, keyed)

    @classmethod
    def _class_for(cls, attribute: str, uri_or_curie: Union[str, URIRef]) -> Optional[type["YAMLRoot"]]:
        """Locate self or descendant class that has attribute == uri_or_curie"""
        if getattr(cls, attribute, None) == uri_or_curie:
            return cls
        for subclass in cls.__subclasses__():
            match = subclass._class_for(attribute, uri_or_curie)
            if match:
                return match
        return None

    @classmethod
    def _class_for_uri(cls: type["YAMLRoot"], uri: str, use_model_uri: bool = False) -> Optional[type["YAMLRoot"]]:
        """
        Return the self or descendant of self having with a matching class uri
        """
        return cls._class_for("class_model_uri" if use_model_uri else "class_class_uri", URIRef(uri))

    @classmethod
    def _class_for_curie(cls: type["YAMLRoot"], curie: str) -> Optional[type["YAMLRoot"]]:
        return cls._class_for("class_class_curie", curie)

    # ==================
    # Error intercepts
    # ==================
    def MissingRequiredField(self, field_name: str) -> None:
        """Generic loader error handler"""
        raise ValueError(f"{field_name} must be supplied")

    def __repr__(self):
        return _pformat(items(self), self.__class__.__name__)

    def __str__(self):
        return repr(self)


def _pformat(fields: dict, cls_name: str, indent: str = "  ") -> str:
    """
    pretty format the fields of the items of a ``YAMLRoot`` object without the wonky indentation of pformat.
    see ``YAMLRoot.__repr__``.

    formatting is similar to black - items at similar levels of nesting have similar levels of indentation,
    rather than getting placed at essentially random levels of indentation depending on what came before them.
    """
    res = []
    total_len = 0
    for key, val in fields:
        if val == [] or val == {} or val is None:
            continue
        # pformat handles everything else that isn't a YAMLRoot object, but it sure does look ugly
        # use it to split lines and as the thing of last resort, but otherwise indent = 0, we'll do that
        val_str = pformat(val, indent=0, compact=True, sort_dicts=False)
        # now we indent everything except the first line by indenting and then using regex to remove just the first indent
        val_str = re.sub(rf"\A{re.escape(indent)}", "", textwrap.indent(val_str, indent))
        # now recombine with the key in a format that can be re-eval'd into an object if indent is just whitespace
        val_str = f"'{key}': " + val_str

        # count the total length of this string so we know if we need to linebreak or not later
        total_len += len(val_str)
        res.append(val_str)

    if total_len > 80:
        inside = ",\n".join(res)
        # we indent twice - once for the inner contents of every inner object, and one to
        # offset from the root element. that keeps us from needing to be recursive except for the
        # single pformat call
        inside = textwrap.indent(inside, indent)
        return cls_name + "({\n" + inside + "\n})"
    else:
        return cls_name + "({" + ", ".join(res) + "})"


def root_representer(dumper: yaml.Dumper, data: YAMLRoot):
    """YAML callback -- used to filter out empty values (None, {}, [] and false)

    @param dumper: data dumper
    @param data: data to be dumped
    @return:
    """
    # TODO: Figure out how to import EnumDefinition here
    # elif isinstance(v, EnumDefinition):
    from linkml_runtime.utils.enumerations import EnumDefinitionImpl

    if isinstance(data, EnumDefinitionImpl):
        data = data.code
    rval = dict()
    for k, v in data.__dict__.items():
        if not k.startswith("_") and v is not None and (not isinstance(v, (dict, list)) or v):
            rval[k] = v
    return dumper.represent_data(rval)


def from_yaml(data: str, cls: type[YAMLRoot]) -> YAMLRoot:
    return cls(**yaml.load(data, DupCheckYamlLoader))


def as_yaml(element: YAMLRoot) -> str:
    """
    Return element in a YAML representation

    Uses SafeDumper, key-vals are omitted if val is None

    :param element: YAML object
    :return: Stringified representation
    """
    return yaml.dump(element, Dumper=yaml.SafeDumper, sort_keys=False)


def as_json_object(
    element: YAMLRoot, contexts: CONTEXTS_PARAM_TYPE = None, inject_type=True, element_type=None
) -> JsonObj:
    """
    Return the representation of element as a JsonObj object
    :param element: element to return
    :param contexts: context(s) to include in the output
    :param inject_type: if True (default), add a @type at the top level
    :param element_type: if provided, use this as the @type value instead of the element's class name
    :return: JsonObj representation of element
    """
    rval = copy(element)
    if inject_type:
        if element_type is None:
            element_type = element.__class__.__name__
        rval["@type"] = element_type
    context_element = merge_contexts(contexts)
    if context_element:
        rval["@context"] = context_element["@context"]
    return rval


class TypedNode:
    def __init__(self, v: Union[Any, "TypedNode"]):
        self._s = v._s if isinstance(v, TypedNode) else None
        self._len = v._len if isinstance(v, TypedNode) else None
        super().__init__()

    def add_node(self, node):
        self._s = node.start_mark
        self._len = node.end_mark.index - node.start_mark.index
        return self

    @deprecated(reason="Use yaml_loc instead")
    def loc(self) -> str:
        return self._loc()

    def _loc(self) -> str:
        return f'File "{self._s.name}", line {self._s.line + 1}, col {self._s.column + 1}' if self._s else ""

    @staticmethod
    def yaml_loc(loc_str: Optional[Union["TypedNode", str]] = None, suffix: Optional[str] = ": ") -> str:
        """Return the yaml file and location of loc_str if it exists"""
        return (
            ""
            if loc_str is None or not hasattr(loc_str, "_loc" or not callable(loc_str._loc))
            else (loc_str._loc() + suffix)
        )


class extended_str(str, TypedNode):
    def concat(self, *items) -> "extended_str":
        rval = extended_str(str(self) + "".join([str(item) for item in items]))
        for item in items[::-1]:
            if isinstance(item, TypedNode):
                rval._s = item._s
                rval._len = item._len
                break
        return rval


class extended_int(int, TypedNode):
    pass


class extended_float(float, TypedNode):
    pass


class DupCheckYamlLoader(SafeLoader):
    """
    A YAML loader that throws an error when the same key appears twice
    """

    def __init__(self, *args, **kwargs):
        super().__init__(*args, **kwargs)
        self.add_constructor(yaml.resolver.BaseResolver.DEFAULT_MAPPING_TAG, DupCheckYamlLoader.map_constructor)
        self.add_constructor(yaml.resolver.BaseResolver.DEFAULT_SEQUENCE_TAG, DupCheckYamlLoader.seq_constructor)
        self.add_constructor("tag:yaml.org,2002:str", DupCheckYamlLoader.construct_yaml_str)
        self.add_constructor("tag:yaml.org,2002:int", DupCheckYamlLoader.construct_yaml_int)
        self.add_constructor("tag:yaml.org,2002:float", DupCheckYamlLoader.construct_yaml_float)

    def get_mark(self):
        if self.stream is None:
            return YAMLMark(self.name, self.index, self.line, self.column, self.buffer, self.pointer)
        else:
            return YAMLMark(self.name, self.index, self.line, self.column, None, None)

    def construct_yaml_int(self, node):
        """Scalar constructor that returns the node information as the value"""
        return extended_int(super().construct_yaml_int(node)).add_node(node)

    def construct_yaml_str(self, node):
        """Scalar constructor that returns the node information as the value"""
        return extended_str(super().construct_yaml_str(node)).add_node(node)

    def construct_yaml_float(self, node):
        """Scalar constructor that returns the node information as the value"""
        return extended_float(super().construct_yaml_float(node)).add_node(node)

    @staticmethod
    def map_constructor(loader, node, deep=False):
        """Duplicate of constructor.construct_mapping w/ exception that we check for dups"""
        if not isinstance(node, yaml.MappingNode):
            raise ConstructorError(None, None, f"expected a mapping node, but found {node.id}", node.start_mark)
        mapping = {}
        for key_node, value_node in node.value:
            key = loader.construct_object(key_node, deep=deep)
            value = loader.construct_object(value_node, deep=deep)
            if key in mapping:
                raise ValueError(f'Duplicate key: "{key}"')
            mapping[key] = value
        return mapping

    @staticmethod
    def seq_constructor(loader, node, deep=False):
        if not isinstance(node, yaml.SequenceNode):
            raise ConstructorError(None, None, f"expected a sequence node, but found {node.id}", node.start_mark)
        for child in node.value:
            if not child.value:
                raise ConstructorError(None, None, "Empty list elements are not allowed", node.start_mark)
        return [loader.construct_object(child, deep=deep) for child in node.value]


yaml.SafeDumper.add_multi_representer(YAMLRoot, root_representer)
yaml.SafeDumper.add_multi_representer(extended_str, yaml.SafeDumper.represent_str)
yaml.SafeDumper.add_multi_representer(extended_int, yaml.SafeDumper.represent_int)
yaml.SafeDumper.add_multi_representer(extended_float, yaml.SafeDumper.represent_float)
yaml.SafeDumper.add_multi_representer(str, yaml.SafeDumper.represent_str)
yaml.SafeDumper.add_multi_representer(int, yaml.SafeDumper.represent_int)
yaml.SafeDumper.add_multi_representer(float, yaml.SafeDumper.represent_float)


def as_rdf(element: YAMLRoot, contexts: CONTEXTS_PARAM_TYPE = None) -> Graph:
    """
    Convert element into an RDF graph guided by the context(s) in contexts
    :param element: element to represent in RDF
    :param contexts: JSON-LD context(s) in the form of a file or URL name, a json string or a json obj
    :return: rdflib Graph containing element
    """

    jsonld = as_json_object(element, contexts)
    graph = Graph()
    graph.parse(data=as_json(jsonld), format="json-ld", prefix=True)
    return graph<|MERGE_RESOLUTION|>--- conflicted
+++ resolved
@@ -45,13 +45,9 @@
             for k in kwargs.keys():
                 v = repr(kwargs[k])[:40].replace("\n", "\\n")
                 messages.append(f"{TypedNode.yaml_loc(k)} Unknown argument: {k} = {v}")
-<<<<<<< HEAD
             msg = f"Unknown arguments for: {self}\n"
             msg += '\n'.join(messages)
             raise ValueError(msg)
-=======
-            raise ValueError("\n".join(messages))
->>>>>>> d6b3215d
 
     def _default(self, obj, filtr: Callable[[dict], dict] = None):
         """JSON serializer callback.
